--- conflicted
+++ resolved
@@ -68,8 +68,6 @@
         "cli/go.sum",
         "cli/scripts/e2e/e2e.ts",
         "shim/**/*.rs"
-<<<<<<< HEAD
-=======
       ]
     },
     "cli#e2e-prebuilt": {
@@ -80,7 +78,6 @@
         "cli/go.sum",
         "cli/scripts/e2e/e2e.ts",
         "shim/**/*.rs"
->>>>>>> 283e4048
       ]
     },
     "cli#integration-tests": {

--- conflicted
+++ resolved
@@ -1,10 +1,6 @@
 {
   "name": "@turbo/gen",
-<<<<<<< HEAD
   "version": "1.10.9",
-=======
-  "version": "1.10.9-canary.0",
->>>>>>> 229a2a46
   "description": "Extend a Turborepo",
   "homepage": "https://turbo.build/repo",
   "license": "MPL-2.0",

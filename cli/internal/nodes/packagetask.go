// Package nodes defines the nodes that are present in the execution graph used by turbo.
package nodes

import (
	"fmt"

	"github.com/vercel/turbo/cli/internal/fs"
)

// PackageTask represents running a particular task in a particular package
type PackageTask struct {
<<<<<<< HEAD
	TaskID         string
	Task           string
	PackageName    string
	Pkg            *fs.PackageJSON
	TaskDefinition *fs.ResolvedTaskDefinition
}

// Command returns the script for this task from package.json and a boolean indicating
// whether or not it exists
func (pt *PackageTask) Command() (string, bool) {
	cmd, ok := pt.Pkg.Scripts[pt.Task]
	return cmd, ok
=======
	TaskID          string
	Task            string
	PackageName     string
	Pkg             *fs.PackageJSON
	TaskDefinition  *fs.TaskDefinition
	Dir             string
	Command         string
	Outputs         []string
	ExcludedOutputs []string
	LogFile         string
>>>>>>> b324e626
}

// OutputPrefix returns the prefix to be used for logging and ui for this task
func (pt *PackageTask) OutputPrefix(isSinglePackage bool) string {
	if isSinglePackage {
		return pt.Task
	}
	return fmt.Sprintf("%v:%v", pt.PackageName, pt.Task)
}

// HashableOutputs returns the package-relative globs for files to be considered outputs
// of this task
func (pt *PackageTask) HashableOutputs() fs.TaskOutputs {
	inclusionOutputs := []string{fmt.Sprintf(".turbo/turbo-%v.log", pt.Task)}

	var tdOutputs []string
	if pt.TaskDefinition.Outputs != nil {
		inclusionOutputs = append(inclusionOutputs, pt.TaskDefinition.Outputs.Inclusions...)
		tdOutputs = pt.TaskDefinition.Outputs.Exclusions
	}

	return fs.TaskOutputs{
		Inclusions: inclusionOutputs,
		Exclusions: tdOutputs,
	}
}<|MERGE_RESOLUTION|>--- conflicted
+++ resolved
@@ -9,31 +9,16 @@
 
 // PackageTask represents running a particular task in a particular package
 type PackageTask struct {
-<<<<<<< HEAD
-	TaskID         string
-	Task           string
-	PackageName    string
-	Pkg            *fs.PackageJSON
-	TaskDefinition *fs.ResolvedTaskDefinition
-}
-
-// Command returns the script for this task from package.json and a boolean indicating
-// whether or not it exists
-func (pt *PackageTask) Command() (string, bool) {
-	cmd, ok := pt.Pkg.Scripts[pt.Task]
-	return cmd, ok
-=======
 	TaskID          string
 	Task            string
 	PackageName     string
 	Pkg             *fs.PackageJSON
-	TaskDefinition  *fs.TaskDefinition
+	TaskDefinition  *fs.ResolvedTaskDefinition
 	Dir             string
 	Command         string
 	Outputs         []string
 	ExcludedOutputs []string
 	LogFile         string
->>>>>>> b324e626
 }
 
 // OutputPrefix returns the prefix to be used for logging and ui for this task

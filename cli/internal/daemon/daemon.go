package daemon

import (
	"context"
	"crypto/sha256"
	"encoding/hex"
	"fmt"
	"io"
	"net"
	"os"
	"time"

	"github.com/vercel/turbo/cli/internal/config"

	grpc_recovery "github.com/grpc-ecosystem/go-grpc-middleware/recovery"
	"github.com/hashicorp/go-hclog"
	"github.com/nightlyone/lockfile"
	"github.com/pkg/errors"
	"github.com/vercel/turbo/cli/internal/cmdutil"
	"github.com/vercel/turbo/cli/internal/daemon/connector"
	"github.com/vercel/turbo/cli/internal/fs"
	"github.com/vercel/turbo/cli/internal/server"
	"github.com/vercel/turbo/cli/internal/signals"
	"github.com/vercel/turbo/cli/internal/turbopath"
	"github.com/vercel/turbo/cli/internal/turbostate"
	"google.golang.org/grpc"
	"google.golang.org/grpc/codes"
	"google.golang.org/grpc/status"
)

type daemon struct {
	logger     hclog.Logger
	repoRoot   turbopath.AbsoluteSystemPath
	timeout    time.Duration
	reqCh      chan struct{}
	timedOutCh chan struct{}
}

func getRepoHash(repoRoot turbopath.AbsoluteSystemPath) string {
	pathHash := sha256.Sum256([]byte(repoRoot.ToString()))
	// We grab a substring of the hash because there is a 108-character limit on the length
	// of a filepath for unix domain socket.
	return hex.EncodeToString(pathHash[:])[:16]
}

func getDaemonFileRoot(repoRoot turbopath.AbsoluteSystemPath) turbopath.AbsoluteSystemPath {
	tempDir := fs.TempDir("turbod")
	hexHash := getRepoHash(repoRoot)
	return tempDir.UntypedJoin(hexHash)
}

func getLogFilePath(repoRoot turbopath.AbsoluteSystemPath) (turbopath.AbsoluteSystemPath, error) {
	hexHash := getRepoHash(repoRoot)
	base := repoRoot.Base()
	logFilename := fmt.Sprintf("%v-%v.log", hexHash, base)

	logsDir := fs.GetTurboDataDir().UntypedJoin("logs")
	return logsDir.UntypedJoin(logFilename), nil
}

func getUnixSocket(repoRoot turbopath.AbsoluteSystemPath) turbopath.AbsoluteSystemPath {
	root := getDaemonFileRoot(repoRoot)
	return root.UntypedJoin("turbod.sock")
}

func getPidFile(repoRoot turbopath.AbsoluteSystemPath) turbopath.AbsoluteSystemPath {
	root := getDaemonFileRoot(repoRoot)
	return root.UntypedJoin("turbod.pid")
}

// logError logs an error and outputs it to the UI.
func (d *daemon) logError(err error) {
	d.logger.Error(fmt.Sprintf("error %v", err))
}

// we're only appending, and we're creating the file if it doesn't exist.
// we do not need to read the log file.
var _logFileFlags = os.O_WRONLY | os.O_APPEND | os.O_CREATE

<<<<<<< HEAD
// RunDaemon executes the root daemon command
func RunDaemon(ctx context.Context, helper *cmdutil.Helper, signalWatcher *signals.Watcher, args *turbostate.ParsedArgsFromRust) error {
	if args.Command.Daemon.Command != "" {
		var subcommandError error
		if args.Command.Daemon.Command == "Status" {
			subcommandError = RunStatus(ctx, helper, args)
		} else {
			subcommandError = RunLifecycle(ctx, helper, args)
		}

		return subcommandError
	}

	base, err := helper.GetCmdBase(args)
	if err != nil {
		return err
	}
	if args.TestRun {
		base.UI.Info("Daemon test run successful")
		return nil
	}

	idleTimeout := 4 * time.Hour
	if args.Command.Daemon.IdleTimeout != "" {
		idleTimeout, err = time.ParseDuration(args.Command.Daemon.IdleTimeout)
		if err != nil {
			return err
		}
=======
// GetCmd returns the root daemon command
func GetCmd(helper *cmdutil.Helper, signalWatcher *signals.Watcher) *cobra.Command {
	var idleTimeout time.Duration
	cmd := &cobra.Command{
		Use:           "daemon",
		Short:         "Runs the Turborepo background daemon",
		SilenceUsage:  true,
		SilenceErrors: true,
		RunE: func(cmd *cobra.Command, args []string) error {
			flags := config.FlagSet{FlagSet: cmd.Flags()}
			base, err := helper.GetCmdBase(flags)
			if err != nil {
				return err
			}
			logFilePath, err := getLogFilePath(base.RepoRoot)
			if err != nil {
				return err
			}
			if err := logFilePath.EnsureDir(); err != nil {
				return err
			}
			logFile, err := logFilePath.OpenFile(_logFileFlags, 0644)
			if err != nil {
				return err
			}
			defer func() { _ = logFile.Close() }()
			logger := hclog.New(&hclog.LoggerOptions{
				Output: io.MultiWriter(logFile, os.Stdout),
				Level:  hclog.Info,
				Color:  hclog.ColorOff,
				Name:   "turbod",
			})
			ctx := cmd.Context()
			d := &daemon{
				logger:     logger,
				repoRoot:   base.RepoRoot,
				timeout:    idleTimeout,
				reqCh:      make(chan struct{}),
				timedOutCh: make(chan struct{}),
			}
			serverName := getRepoHash(base.RepoRoot)
			turboServer, err := server.New(serverName, d.logger.Named("rpc server"), base.RepoRoot, base.TurboVersion, logFilePath)
			if err != nil {
				d.logError(err)
				return err
			}
			defer func() { _ = turboServer.Close() }()
			err = d.runTurboServer(ctx, turboServer, signalWatcher)
			if err != nil {
				d.logError(err)
				return err
			}
			return nil
		},
>>>>>>> 658dcadc
	}

	logFilePath, err := getLogFilePath(base.RepoRoot)
	if err != nil {
		return err
	}
	if err := logFilePath.EnsureDir(); err != nil {
		return err
	}
	logFile, err := logFilePath.OpenFile(_logFileFlags, 0644)
	if err != nil {
		return err
	}
	defer func() { _ = logFile.Close() }()
	logger := hclog.New(&hclog.LoggerOptions{
		Output: io.MultiWriter(logFile, os.Stdout),
		Level:  hclog.Info,
		Color:  hclog.ColorOff,
		Name:   "turbod",
	})

	d := &daemon{
		logger:     logger,
		repoRoot:   base.RepoRoot,
		timeout:    idleTimeout,
		reqCh:      make(chan struct{}),
		timedOutCh: make(chan struct{}),
	}
	serverName := getRepoHash(base.RepoRoot)
	turboServer, err := server.New(serverName, d.logger.Named("rpc server"), base.RepoRoot, base.TurboVersion, logFilePath)
	if err != nil {
		d.logError(err)
		return err
	}
	defer func() { _ = turboServer.Close() }()
	err = d.runTurboServer(ctx, turboServer, signalWatcher)
	if err != nil {
		d.logError(err)
		return err
	}
	return nil
}

var errInactivityTimeout = errors.New("turbod shut down from inactivity")

// tryAcquirePidfileLock attempts to ensure that only one daemon is running from the given pid file path
// at a time. If this process fails to write its PID to the lockfile, it must exit.
func tryAcquirePidfileLock(pidPath turbopath.AbsoluteSystemPath) (lockfile.Lockfile, error) {
	if err := pidPath.EnsureDir(); err != nil {
		return "", err
	}
	lockFile, err := lockfile.New(pidPath.ToString())
	if err != nil {
		// lockfile.New should only return an error if it wasn't given an absolute path.
		// We are attempting to use the type system to enforce that we are passing an
		// absolute path. An error here likely means a bug, and we should crash.
		panic(err)
	}
	if err := lockFile.TryLock(); err != nil {
		return "", err
	}
	return lockFile, nil
}

type rpcServer interface {
	Register(grpcServer server.GRPCServer)
}

func (d *daemon) runTurboServer(parentContext context.Context, rpcServer rpcServer, signalWatcher *signals.Watcher) error {
	ctx, cancel := context.WithCancel(parentContext)
	defer cancel()
	pidPath := getPidFile(d.repoRoot)
	lock, err := tryAcquirePidfileLock(pidPath)
	if err != nil {
		return errors.Wrapf(err, "failed to lock the pid file at %v. Is another turbo daemon running?", lock)
	}
	// When we're done serving, clean up the pid file.
	// Also, if *this* goroutine panics, make sure we unlock the pid file.
	defer func() {
		if err := lock.Unlock(); err != nil {
			d.logger.Error(errors.Wrapf(err, "failed unlocking pid file at %v", lock).Error())
		}
	}()
	// This handler runs in request goroutines. If a request causes a panic,
	// this handler will get called after a call to recover(), meaning we are
	// no longer panicking. We return a server error and cancel our context,
	// which triggers a shutdown of the server.
	panicHandler := func(thePanic interface{}) error {
		cancel()
		d.logger.Error(fmt.Sprintf("Caught panic %v", thePanic))
		return status.Error(codes.Internal, "server panicked")
	}

	// If we have the lock, assume that we are the owners of the socket file,
	// whether it already exists or not. That means we are free to remove it.
	sockPath := getUnixSocket(d.repoRoot)
	if err := sockPath.Remove(); err != nil && !errors.Is(err, os.ErrNotExist) {
		return err
	}
	d.logger.Debug(fmt.Sprintf("Using socket path %v (%v)\n", sockPath, len(sockPath)))
	lis, err := net.Listen("unix", sockPath.ToString())
	if err != nil {
		return err
	}
	// We don't need to explicitly close 'lis', the grpc server will handle that
	s := grpc.NewServer(
		grpc.ChainUnaryInterceptor(
			d.onRequest,
			grpc_recovery.UnaryServerInterceptor(grpc_recovery.WithRecoveryHandler(panicHandler)),
		),
	)
	go d.timeoutLoop(ctx)

	rpcServer.Register(s)
	errCh := make(chan error)
	go func(errCh chan<- error) {
		if err := s.Serve(lis); err != nil {
			errCh <- err
		}
		close(errCh)
	}(errCh)

	// Note that we aren't deferring s.GracefulStop here because we also need
	// to drain the error channel, which isn't guaranteed to happen until
	// the server has stopped. That in turn may depend on GracefulStop being
	// called.
	// Future work could restructure this to make that simpler.
	var exitErr error
	select {
	case err, ok := <-errCh:
		// The server exited
		if ok {
			exitErr = err
		}
	case <-d.timedOutCh:
		// This is the inactivity timeout case
		exitErr = errInactivityTimeout
		s.GracefulStop()
	case <-ctx.Done():
		// If a request handler panics, it will cancel this context
		s.GracefulStop()
	case <-signalWatcher.Done():
		// This is fired if caught a signal
		s.GracefulStop()
	}
	// Wait for the server to exit, if it hasn't already.
	// When it does, this channel will close. We don't
	// care about the error in this scenario because we've
	// either requested a close via cancelling the context,
	// an inactivity timeout, or caught a signal.
	for range errCh {
	}
	return exitErr
}

func (d *daemon) onRequest(ctx context.Context, req interface{}, info *grpc.UnaryServerInfo, handler grpc.UnaryHandler) (resp interface{}, err error) {
	d.reqCh <- struct{}{}
	return handler(ctx, req)
}

func (d *daemon) timeoutLoop(ctx context.Context) {
	timeoutCh := time.After(d.timeout)
outer:
	for {
		select {
		case <-d.reqCh:
			timeoutCh = time.After(d.timeout)
		case <-timeoutCh:
			close(d.timedOutCh)
			break outer
		case <-ctx.Done():
			break outer
		}
	}
}

// ClientOpts re-exports connector.Ops to encapsulate the connector package
type ClientOpts = connector.Opts

// Client re-exports connector.Client to encapsulate the connector package
type Client = connector.Client

// GetClient returns a client that can be used to interact with the daemon
func GetClient(ctx context.Context, repoRoot turbopath.AbsoluteSystemPath, logger hclog.Logger, turboVersion string, opts ClientOpts) (*Client, error) {
	sockPath := getUnixSocket(repoRoot)
	pidPath := getPidFile(repoRoot)
	logPath, err := getLogFilePath(repoRoot)
	if err != nil {
		return nil, err
	}
	bin, err := os.Executable()
	if err != nil {
		return nil, err
	}
	c := &connector.Connector{
		Logger:       logger.Named("TurbodClient"),
		Bin:          bin,
		Opts:         opts,
		SockPath:     sockPath,
		PidPath:      pidPath,
		LogPath:      logPath,
		TurboVersion: turboVersion,
	}
	client, err := c.Connect(ctx)
	if err != nil {
		return nil, err
	}
	return client, nil
}<|MERGE_RESOLUTION|>--- conflicted
+++ resolved
@@ -9,8 +9,6 @@
 	"net"
 	"os"
 	"time"
-
-	"github.com/vercel/turbo/cli/internal/config"
 
 	grpc_recovery "github.com/grpc-ecosystem/go-grpc-middleware/recovery"
 	"github.com/hashicorp/go-hclog"
@@ -77,9 +75,8 @@
 // we do not need to read the log file.
 var _logFileFlags = os.O_WRONLY | os.O_APPEND | os.O_CREATE
 
-<<<<<<< HEAD
-// RunDaemon executes the root daemon command
-func RunDaemon(ctx context.Context, helper *cmdutil.Helper, signalWatcher *signals.Watcher, args *turbostate.ParsedArgsFromRust) error {
+// ExecuteDaemon executes the root daemon command
+func ExecuteDaemon(ctx context.Context, helper *cmdutil.Helper, signalWatcher *signals.Watcher, args *turbostate.ParsedArgsFromRust) error {
 	if args.Command.Daemon.Command != "" {
 		var subcommandError error
 		if args.Command.Daemon.Command == "Status" {
@@ -106,62 +103,6 @@
 		if err != nil {
 			return err
 		}
-=======
-// GetCmd returns the root daemon command
-func GetCmd(helper *cmdutil.Helper, signalWatcher *signals.Watcher) *cobra.Command {
-	var idleTimeout time.Duration
-	cmd := &cobra.Command{
-		Use:           "daemon",
-		Short:         "Runs the Turborepo background daemon",
-		SilenceUsage:  true,
-		SilenceErrors: true,
-		RunE: func(cmd *cobra.Command, args []string) error {
-			flags := config.FlagSet{FlagSet: cmd.Flags()}
-			base, err := helper.GetCmdBase(flags)
-			if err != nil {
-				return err
-			}
-			logFilePath, err := getLogFilePath(base.RepoRoot)
-			if err != nil {
-				return err
-			}
-			if err := logFilePath.EnsureDir(); err != nil {
-				return err
-			}
-			logFile, err := logFilePath.OpenFile(_logFileFlags, 0644)
-			if err != nil {
-				return err
-			}
-			defer func() { _ = logFile.Close() }()
-			logger := hclog.New(&hclog.LoggerOptions{
-				Output: io.MultiWriter(logFile, os.Stdout),
-				Level:  hclog.Info,
-				Color:  hclog.ColorOff,
-				Name:   "turbod",
-			})
-			ctx := cmd.Context()
-			d := &daemon{
-				logger:     logger,
-				repoRoot:   base.RepoRoot,
-				timeout:    idleTimeout,
-				reqCh:      make(chan struct{}),
-				timedOutCh: make(chan struct{}),
-			}
-			serverName := getRepoHash(base.RepoRoot)
-			turboServer, err := server.New(serverName, d.logger.Named("rpc server"), base.RepoRoot, base.TurboVersion, logFilePath)
-			if err != nil {
-				d.logError(err)
-				return err
-			}
-			defer func() { _ = turboServer.Close() }()
-			err = d.runTurboServer(ctx, turboServer, signalWatcher)
-			if err != nil {
-				d.logError(err)
-				return err
-			}
-			return nil
-		},
->>>>>>> 658dcadc
 	}
 
 	logFilePath, err := getLogFilePath(base.RepoRoot)

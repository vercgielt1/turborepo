--- conflicted
+++ resolved
@@ -7,7 +7,6 @@
 	"time"
 
 	"github.com/pkg/errors"
-	"github.com/segmentio/ksuid"
 	"github.com/spf13/cobra"
 	"github.com/vercel/turbo/cli/internal/cmdutil"
 	"github.com/vercel/turbo/cli/internal/daemon/connector"
@@ -22,22 +21,12 @@
 		SilenceUsage:  true,
 		SilenceErrors: true,
 		RunE: func(cmd *cobra.Command, args []string) error {
-<<<<<<< HEAD
-			sessionID := ksuid.New()
-			l := &lifecycle{
-				sessionID:    sessionID,
-				repoRoot:     config.Cwd,
-				logger:       config.Logger,
-				output:       output,
-				turboVersion: config.TurboVersion,
-=======
 			base, err := helper.GetCmdBase(cmd.Flags())
 			if err != nil {
 				return err
 			}
 			l := &lifecycle{
 				base,
->>>>>>> 70e02ec3
 			}
 			if err := l.status(cmd.Context(), outputJSON); err != nil {
 				l.logError(err)
@@ -50,14 +39,8 @@
 	root.AddCommand(cmd)
 }
 
-<<<<<<< HEAD
-func (l *lifecycle) status(outputJSON bool) error {
-	ctx := context.Background()
-	client, err := GetClient(ctx, l.repoRoot, l.logger, l.turboVersion, l.sessionID, ClientOpts{
-=======
 func (l *lifecycle) status(ctx context.Context, outputJSON bool) error {
-	client, err := GetClient(ctx, l.base.RepoRoot, l.base.Logger, l.base.TurboVersion, ClientOpts{
->>>>>>> 70e02ec3
+	client, err := GetClient(ctx, l.base.RepoRoot, l.base.Logger, l.base.TurboVersion, l.base.SessionID, ClientOpts{
 		// If the daemon is not running, the status is that it's not running.
 		// We don't want to start it just to check the status.
 		DontStart: true,

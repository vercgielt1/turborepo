// Package cache abstracts storing and fetching previously run tasks
package cache

import (
	"fmt"
<<<<<<< HEAD
	"turbo/internal/config"
	"turbo/internal/ui"

	"golang.org/x/sync/errgroup"
=======
	"sync"
	"github.com/vercel/turborepo/cli/internal/config"
	"github.com/vercel/turborepo/cli/internal/ui"
>>>>>>> 0c24f5a6
)

// Cache is abstracted way to cache/fetch previously run tasks
type Cache interface {
	// Fetch returns true if there is a cache it. It is expected to move files
	// into their correct position as a side effect
	Fetch(target string, hash string, files []string) (bool, []string, error)
	// Put caches files for a given hash
	Put(target string, hash string, duration int, files []string) error
	Clean(target string)
	CleanAll()
	Shutdown()
}

// New creates a new cache
func New(config *config.Config) Cache {
	c := newSyncCache(config, false)
	if config.Cache.Workers > 0 {
		return newAsyncCache(c, config)
	}
	return c
}

func newSyncCache(config *config.Config, remoteOnly bool) Cache {
	mplex := &cacheMultiplexer{}
	if config.Cache.Dir != "" && !remoteOnly {
		mplex.caches = append(mplex.caches, newFsCache(config))
	}
	if (config.Token != "" && config.TeamId != "") || (config.Token != "" && config.TeamSlug != "") {
		fmt.Println(ui.Dim("• Remote computation caching enabled (experimental)"))
		mplex.caches = append(mplex.caches, newHTTPCache(config))
	}
	if len(mplex.caches) == 0 {
		return nil
	} else if len(mplex.caches) == 1 {
		return mplex.caches[0] // Skip the extra layer of indirection
	}
	return mplex
}

// A cacheMultiplexer multiplexes several caches into one.
// Used when we have several active (eg. http, dir).
type cacheMultiplexer struct {
	caches []Cache
}

func (mplex cacheMultiplexer) Put(target string, key string, duration int, files []string) error {
	return mplex.storeUntil(target, key, duration, files, len(mplex.caches))
}

// storeUntil stores artifacts into higher priority caches than the given one.
// Used after artifact retrieval to ensure we have them in eg. the directory cache after
// downloading from the RPC cache.
// This is a little inefficient since we could write the file to plz-out then copy it to the dir cache,
// but it's hard to fix that without breaking the cache abstraction.
func (mplex cacheMultiplexer) storeUntil(target string, key string, duration int, outputGlobs []string, stopAt int) error {
	// Attempt to store on all caches simultaneously.
	g := new(errgroup.Group)
	for i, cache := range mplex.caches {
		if i == stopAt {
			break
		}
		c := cache
		g.Go(func() error {
			return c.Put(target, key, duration, outputGlobs)
		})
	}

	if err := g.Wait(); err != nil {
		return err
	}

	return nil
}

func (mplex cacheMultiplexer) Fetch(target string, key string, files []string) (bool, []string, error) {
	// Retrieve from caches sequentially; if we did them simultaneously we could
	// easily write the same file from two goroutines at once.
	for i, cache := range mplex.caches {
		if ok, actualFiles, err := cache.Fetch(target, key, files); ok {
			// Store this into other caches
			mplex.storeUntil(target, key, 0, actualFiles, i)
			return ok, actualFiles, err
		}
	}
	return false, files, nil
}

func (mplex cacheMultiplexer) Clean(target string) {
	for _, cache := range mplex.caches {
		cache.Clean(target)
	}
}

func (mplex cacheMultiplexer) CleanAll() {
	for _, cache := range mplex.caches {
		cache.CleanAll()
	}
}

func (mplex cacheMultiplexer) Shutdown() {
	for _, cache := range mplex.caches {
		cache.Shutdown()
	}
}<|MERGE_RESOLUTION|>--- conflicted
+++ resolved
@@ -3,16 +3,11 @@
 
 import (
 	"fmt"
-<<<<<<< HEAD
-	"turbo/internal/config"
-	"turbo/internal/ui"
-
-	"golang.org/x/sync/errgroup"
-=======
 	"sync"
+  "golang.org/x/sync/errgroup"
 	"github.com/vercel/turborepo/cli/internal/config"
 	"github.com/vercel/turborepo/cli/internal/ui"
->>>>>>> 0c24f5a6
+
 )
 
 // Cache is abstracted way to cache/fetch previously run tasks

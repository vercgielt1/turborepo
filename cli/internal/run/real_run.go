--- conflicted
+++ resolved
@@ -251,8 +251,6 @@
 		return nil, nil
 	}
 
-<<<<<<< HEAD
-=======
 	var prefix string
 	var prettyPrefix string
 	if ec.rs.Opts.runOpts.logPrefix == "none" {
@@ -263,7 +261,6 @@
 
 	prettyPrefix = ec.colorCache.PrefixWithColor(packageTask.PackageName, prefix)
 
->>>>>>> cd126780
 	// Cache ---------------------------------------------
 	taskCache := ec.runCache.TaskCache(packageTask, hash)
 	// Create a logger for replaying

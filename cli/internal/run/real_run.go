package run

import (
	"bytes"
	gocontext "context"
	"fmt"
	"io"
	"log"
	"os/exec"
	"strings"
	"sync"
	"time"

	"github.com/fatih/color"
	"github.com/hashicorp/go-hclog"
	"github.com/mitchellh/cli"
	"github.com/pkg/errors"
	"github.com/vercel/turbo/cli/internal/cache"
	"github.com/vercel/turbo/cli/internal/cmdutil"
	"github.com/vercel/turbo/cli/internal/colorcache"
	"github.com/vercel/turbo/cli/internal/core"
	"github.com/vercel/turbo/cli/internal/env"
	"github.com/vercel/turbo/cli/internal/fs"
	"github.com/vercel/turbo/cli/internal/graph"
	"github.com/vercel/turbo/cli/internal/logstreamer"
	"github.com/vercel/turbo/cli/internal/nodes"
	"github.com/vercel/turbo/cli/internal/packagemanager"
	"github.com/vercel/turbo/cli/internal/process"
	"github.com/vercel/turbo/cli/internal/runcache"
	"github.com/vercel/turbo/cli/internal/runsummary"
	"github.com/vercel/turbo/cli/internal/spinner"
	"github.com/vercel/turbo/cli/internal/taskhash"
	"github.com/vercel/turbo/cli/internal/turbopath"
	"github.com/vercel/turbo/cli/internal/ui"
	"github.com/vercel/turbo/cli/internal/util"
)

// RealRun executes a set of tasks
func RealRun(
	ctx gocontext.Context,
	g *graph.CompleteGraph,
	rs *runSpec,
	engine *core.Engine,
	taskHashTracker *taskhash.Tracker,
	turboCache cache.Cache,
	turboJSON *fs.TurboJSON,
	packagesInScope []string,
	base *cmdutil.CmdBase,
	runSummary runsummary.Meta,
	packageManager *packagemanager.PackageManager,
	processes *process.Manager,
) error {
	singlePackage := rs.Opts.runOpts.SinglePackage

	if singlePackage {
		base.UI.Output(fmt.Sprintf("%s %s", ui.Dim("• Running"), ui.Dim(ui.Bold(strings.Join(rs.Targets, ", ")))))
	} else {
		base.UI.Output(fmt.Sprintf(ui.Dim("• Packages in scope: %v"), strings.Join(packagesInScope, ", ")))
		base.UI.Output(fmt.Sprintf("%s %s %s", ui.Dim("• Running"), ui.Dim(ui.Bold(strings.Join(rs.Targets, ", "))), ui.Dim(fmt.Sprintf("in %v packages", rs.FilteredPkgs.Len()))))
	}

	// Log whether remote cache is enabled
	useHTTPCache := !rs.Opts.cacheOpts.SkipRemote
	if useHTTPCache {
		base.UI.Info(ui.Dim("• Remote caching enabled"))
	} else {
		base.UI.Info(ui.Dim("• Remote caching disabled"))
	}

	defer func() {
		_ = spinner.WaitFor(ctx, turboCache.Shutdown, base.UI, "...writing to cache...", 1500*time.Millisecond)
	}()
	colorCache := colorcache.New()

	runCache := runcache.New(turboCache, base.RepoRoot, rs.Opts.runcacheOpts, colorCache)

	concurrentUIFactory := ui.ConcurrentUIFactory{
		Base: base.UIFactory,
	}

	ec := &execContext{
		colorCache:      colorCache,
		runSummary:      runSummary,
		rs:              rs,
		ui:              concurrentUIFactory.Build(os.Stdin, os.Stdout, os.Stderr),
		runCache:        runCache,
		env:             turboJSON.GlobalEnv,
		passthroughEnv:  turboJSON.GlobalPassthroughEnv,
		logger:          base.Logger,
		packageManager:  packageManager,
		processes:       processes,
		taskHashTracker: taskHashTracker,
		repoRoot:        base.RepoRoot,
		isSinglePackage: singlePackage,
	}

	// run the thing
	execOpts := core.EngineExecutionOptions{
		Parallel:    rs.Opts.runOpts.Parallel,
		Concurrency: rs.Opts.runOpts.Concurrency,
	}

	taskCount := len(engine.TaskGraph.Vertices())
	logChan := make(chan taskLogContext, taskCount)
	logWaitGroup := sync.WaitGroup{}
	grouped := rs.Opts.runOpts.LogOrder == "grouped"

	outputLogs := func() {
		for i := 1; i < taskCount; i++ {
			logContext := <-logChan

			outBytes := logContext.outBuf.Bytes()
			errBytes := logContext.errBuf.Bytes()

			_, errOut := os.Stdout.Write(outBytes)
			_, errErr := os.Stderr.Write(errBytes)

			if errOut != nil || errErr != nil {
				ec.ui.Error("Failed to output some of the logs.")
			}

			logWaitGroup.Done()
		}
	}

	if grouped {
		go outputLogs()
	}

	taskSummaryMutex := sync.Mutex{}
	taskSummaries := []*runsummary.TaskSummary{}
	execFunc := func(ctx gocontext.Context, packageTask *nodes.PackageTask, taskSummary *runsummary.TaskSummary) error {
<<<<<<< HEAD
		logWaitGroup.Add(1)
		outBuf := &bytes.Buffer{}
		errBuf := &bytes.Buffer{}

		var outWriter io.Writer
		var errWriter io.Writer

		if grouped {
			outWriter = outBuf
			errWriter = errBuf
		} else {
			outWriter = os.Stdout
			errWriter = os.Stderr
		}
=======
		taskExecutionSummary, err := ec.exec(ctx, packageTask)
>>>>>>> f09057da

		ui := concurrentUIFactory.Build(os.Stdin, outWriter, errWriter)

		taskExecutionSummary, err := ec.exec(ctx, packageTask, ui, outWriter, errWriter)

		// taskExecutionSummary will be nil if the task never executed
		// (i.e. if the workspace didn't implement the script corresponding to the task)
		// We don't need to collect any of the outputs or execution if the task didn't execute.
		if err == nil && taskExecutionSummary != nil {
			taskSummary.ExpandedOutputs = taskHashTracker.GetExpandedOutputs(taskSummary.TaskID)
			taskSummary.Execution = taskExecutionSummary
			taskSummary.CacheSummary = taskHashTracker.GetCacheStatus(taskSummary.TaskID)

			// lock since multiple things to be appending to this array at the same time
			taskSummaryMutex.Lock()
			taskSummaries = append(taskSummaries, taskSummary)
			// not using defer, just release the lock
			taskSummaryMutex.Unlock()
		}
		if grouped {
			logChan <- taskLogContext{
				outBuf: outBuf,
				errBuf: errBuf,
			}
		}

<<<<<<< HEAD
		return err
=======
		// Return the error when there is one
		if err != nil {
			return err
		}

		return nil
>>>>>>> f09057da
	}

	getArgs := func(taskID string) []string {
		return rs.ArgsForTask(taskID)
	}

	visitorFn := g.GetPackageTaskVisitor(ctx, engine.TaskGraph, getArgs, base.Logger, execFunc)
	errs := engine.Execute(visitorFn, execOpts)

	// Track if we saw any child with a non-zero exit code
	exitCode := 0
	exitCodeErr := &process.ChildExit{}

	// Assign tasks after execution
	runSummary.RunSummary.Tasks = taskSummaries

	for _, err := range errs {
		if errors.As(err, &exitCodeErr) {
			// If a process gets killed via a signal, Go reports it's exit code as -1.
			// We take the absolute value of the exit code so we don't select '0' as
			// the greatest exit code.
			childExit := exitCodeErr.ExitCode
			if childExit < 0 {
				childExit = -childExit
			}
			if childExit > exitCode {
				exitCode = childExit
			}
		} else if exitCode == 0 {
			// We hit some error, it shouldn't be exit code 0
			exitCode = 1
		}
		base.UI.Error(err.Error())
	}

	// When continue on error is enabled don't register failed tasks as errors
	// and instead must inspect the task summaries.
	if ec.rs.Opts.runOpts.ContinueOnError {
		for _, summary := range runSummary.RunSummary.Tasks {
			if childExit := summary.Execution.ExitCode(); childExit != nil {
				childExit := *childExit
				if childExit < 0 {
					childExit = -childExit
				}
				if childExit > exitCode {
					exitCode = childExit
				}
			}
		}
	}

	if grouped {
		logWaitGroup.Wait()
	}

	if err := runSummary.Close(exitCode, g.WorkspaceInfos); err != nil {
		// We don't need to throw an error, but we can warn on this.
		// Note: this method doesn't actually return an error for Real Runs at the time of writing.
		base.UI.Info(fmt.Sprintf("Failed to close Run Summary %v", err))
	}

	if exitCode != 0 {
		return &process.ChildExit{
			ExitCode: exitCode,
		}
	}
	return nil
}

type taskLogContext struct {
	outBuf *bytes.Buffer
	errBuf *bytes.Buffer
}

type execContext struct {
	colorCache      *colorcache.ColorCache
	runSummary      runsummary.Meta
	rs              *runSpec
	ui              cli.Ui
	runCache        *runcache.RunCache
	env             []string
	passthroughEnv  []string
	logger          hclog.Logger
	packageManager  *packagemanager.PackageManager
	processes       *process.Manager
	taskHashTracker *taskhash.Tracker
	repoRoot        turbopath.AbsoluteSystemPath
	isSinglePackage bool
}

func (ec *execContext) logError(prefix string, err error) {
	ec.logger.Error(prefix, "error", err)

	if prefix != "" {
		prefix += ": "
	}

	ec.ui.Error(fmt.Sprintf("%s%s%s", ui.ERROR_PREFIX, prefix, color.RedString(" %v", err)))
}

func (ec *execContext) exec(ctx gocontext.Context, packageTask *nodes.PackageTask, ui cli.Ui, outWriter io.Writer, errWriter io.Writer) (*runsummary.TaskExecutionSummary, error) {
	// Setup tracer. Every time tracer() is called the taskExecutionSummary's duration is updated
	// So make sure to call it before returning.
	tracer, taskExecutionSummary := ec.runSummary.RunSummary.TrackTask(packageTask.TaskID)

	progressLogger := ec.logger.Named("")
	progressLogger.Debug("start")

	strictEnv := false
	switch ec.rs.Opts.runOpts.EnvMode {
	case util.Infer:
		globalStrict := ec.passthroughEnv != nil
		taskStrict := packageTask.TaskDefinition.PassthroughEnv != nil
		inferredStrict := taskStrict || globalStrict

		strictEnv = inferredStrict
	case util.Loose:
		strictEnv = false
	case util.Strict:
		strictEnv = true
	}

	passThroughArgs := ec.rs.ArgsForTask(packageTask.Task)
	hash := packageTask.Hash
	ec.logger.Debug("task hash", "value", hash)
	// TODO(gsoltis): if/when we fix https://github.com/vercel/turbo/issues/937
	// the following block should never get hit. In the meantime, keep it after hashing
	// so that downstream tasks can count on the hash existing
	//
	// bail if the script doesn't exist
	if packageTask.Command == "" {
		progressLogger.Debug("no task in package, skipping")
		progressLogger.Debug("done", "status", "skipped", "duration", taskExecutionSummary.Duration)
		// Return nil here because there was no execution, so there is no task execution summary
		return nil, nil
	}

	// Set building status now that we know it's going to run.
	tracer(runsummary.TargetBuilding, nil, &successCode)

	var prefix string
	var prettyPrefix string
	if ec.rs.Opts.runOpts.LogPrefix == "none" {
		prefix = ""
	} else {
		prefix = packageTask.OutputPrefix(ec.isSinglePackage)
	}

	prettyPrefix = ec.colorCache.PrefixWithColor(packageTask.PackageName, prefix)

	// Cache ---------------------------------------------
	taskCache := ec.runCache.TaskCache(packageTask, hash)
	// Create a logger for replaying
	prefixedUI := &cli.PrefixedUi{
		Ui:           ui,
		OutputPrefix: prettyPrefix,
		InfoPrefix:   prettyPrefix,
		ErrorPrefix:  prettyPrefix,
		WarnPrefix:   prettyPrefix,
	}

	cacheStatus, timeSaved, err := taskCache.RestoreOutputs(ctx, prefixedUI, progressLogger)

	// It's safe to set the CacheStatus even if there's an error, because if there's
	// an error, the 0 values are actually what we want. We save cacheStatus and timeSaved
	// for the task, so that even if there's an error, we have those values for the taskSummary.
	ec.taskHashTracker.SetCacheStatus(
		packageTask.TaskID,
		runsummary.NewTaskCacheSummary(cacheStatus, &timeSaved),
	)

	if err != nil {
		prefixedUI.Error(fmt.Sprintf("error fetching from cache: %s", err))
	} else if cacheStatus.Local || cacheStatus.Remote { // If there was a cache hit
		ec.taskHashTracker.SetExpandedOutputs(packageTask.TaskID, taskCache.ExpandedOutputs)
		// We only cache successful executions, so we can assume this is a successCode exit.
		tracer(runsummary.TargetCached, nil, &successCode)
		return taskExecutionSummary, nil
	}

	// Setup command execution
	argsactual := append([]string{"run"}, packageTask.Task)
	if len(passThroughArgs) > 0 {
		// This will be either '--' or a typed nil
		argsactual = append(argsactual, ec.packageManager.ArgSeparator...)
		argsactual = append(argsactual, passThroughArgs...)
	}

	cmd := exec.Command(ec.packageManager.Command, argsactual...)
	cmd.Dir = packageTask.Pkg.Dir.ToSystemPath().RestoreAnchor(ec.repoRoot).ToString()

	currentState := env.GetEnvMap()
	passthroughEnv := env.EnvironmentVariableMap{}

	if strictEnv {
		defaultPassthrough := []string{
			"PATH",
			"SHELL",
			"SYSTEMROOT", // Go will always include this on Windows, but we're being explicit here
		}

		passthroughEnv.Merge(env.FromKeys(currentState, defaultPassthrough))
		passthroughEnv.Merge(env.FromKeys(currentState, ec.env))
		passthroughEnv.Merge(env.FromKeys(currentState, ec.passthroughEnv))
		passthroughEnv.Merge(env.FromKeys(currentState, packageTask.TaskDefinition.EnvVarDependencies))
		passthroughEnv.Merge(env.FromKeys(currentState, packageTask.TaskDefinition.PassthroughEnv))
	} else {
		passthroughEnv.Merge(currentState)
	}

	// Always last to make sure it clobbers.
	passthroughEnv.Add("TURBO_HASH", hash)

	cmd.Env = passthroughEnv.ToHashable()

	// Setup stdout/stderr
	// If we are not caching anything, then we don't need to write logs to disk
	// be careful about this conditional given the default of cache = true
	writer, err := taskCache.OutputWriter(prettyPrefix, outWriter)
	if err != nil {
		tracer(runsummary.TargetBuildFailed, err, nil)

		ec.logError(prettyPrefix, err)
		if !ec.rs.Opts.runOpts.ContinueOnError {
			return nil, errors.Wrapf(err, "failed to capture outputs for \"%v\"", packageTask.TaskID)
		}
	}

	// Create a logger
	logger := log.New(writer, "", 0)
	// Setup a streamer that we'll pipe cmd.Stdout to
	logStreamerOut := logstreamer.NewLogstreamer(logger, prettyPrefix, false)
	// Setup a streamer that we'll pipe cmd.Stderr to.
	logStreamerErr := logstreamer.NewLogstreamer(logger, prettyPrefix, false)
	cmd.Stderr = logStreamerErr
	cmd.Stdout = logStreamerOut
	// Flush/Reset any error we recorded
	logStreamerErr.FlushRecord()
	logStreamerOut.FlushRecord()

	closeOutputs := func() error {
		var closeErrors []error

		if err := logStreamerOut.Close(); err != nil {
			closeErrors = append(closeErrors, errors.Wrap(err, "log stdout"))
		}
		if err := logStreamerErr.Close(); err != nil {
			closeErrors = append(closeErrors, errors.Wrap(err, "log stderr"))
		}

		if err := writer.Close(); err != nil {
			closeErrors = append(closeErrors, errors.Wrap(err, "log file"))
		}
		if len(closeErrors) > 0 {
			msgs := make([]string, len(closeErrors))
			for i, err := range closeErrors {
				msgs[i] = err.Error()
			}
			return fmt.Errorf("could not flush log output: %v", strings.Join(msgs, ", "))
		}
		return nil
	}

	// Run the command
	if err := ec.processes.Exec(cmd); err != nil {
		// close off our outputs. We errored, so we mostly don't care if we fail to close
		_ = closeOutputs()
		// if we already know we're in the process of exiting,
		// we don't need to record an error to that effect.
		if errors.Is(err, process.ErrClosing) {
			return taskExecutionSummary, nil
		}

		// If the error we got is a ChildExit, it will have an ExitCode field
		// Pass that along into the tracer.
		var e *process.ChildExit
		if errors.As(err, &e) {
			tracer(runsummary.TargetBuildFailed, err, &e.ExitCode)
		} else {
			// If it wasn't a ChildExit, and something else went wrong, we don't have an exitCode
			tracer(runsummary.TargetBuildFailed, err, nil)
		}

		progressLogger.Error(fmt.Sprintf("Error: command finished with error: %v", err))
		if !ec.rs.Opts.runOpts.ContinueOnError {
			prefixedUI.Error(fmt.Sprintf("ERROR: command finished with error: %s", err))
			ec.processes.Close()
		} else {
			prefixedUI.Warn("command finished with error, but continuing...")
			// Set to nil so we don't short-circuit any other execution
			err = nil
		}

		// If there was an error, flush the buffered output
		taskCache.OnError(prefixedUI, progressLogger)

		return taskExecutionSummary, err
	}

	// Add another timestamp into the tracer, so we have an accurate timestamp for how long the task took.
	tracer(runsummary.TargetExecuted, nil, nil)

	// Close off our outputs and cache them
	if err := closeOutputs(); err != nil {
		ec.logError("", err)
	} else {
		if err = taskCache.SaveOutputs(ctx, progressLogger, prefixedUI, int(taskExecutionSummary.Duration.Milliseconds())); err != nil {
			ec.logError("", fmt.Errorf("error caching output: %w", err))
		} else {
			ec.taskHashTracker.SetExpandedOutputs(packageTask.TaskID, taskCache.ExpandedOutputs)
		}
	}

	// Clean up tracing
	tracer(runsummary.TargetBuilt, nil, &successCode)
	progressLogger.Debug("done", "status", "complete", "duration", taskExecutionSummary.Duration)
	return taskExecutionSummary, nil
}

var successCode = 0<|MERGE_RESOLUTION|>--- conflicted
+++ resolved
@@ -6,6 +6,7 @@
 	"fmt"
 	"io"
 	"log"
+	"os"
 	"os/exec"
 	"strings"
 	"sync"
@@ -130,7 +131,6 @@
 	taskSummaryMutex := sync.Mutex{}
 	taskSummaries := []*runsummary.TaskSummary{}
 	execFunc := func(ctx gocontext.Context, packageTask *nodes.PackageTask, taskSummary *runsummary.TaskSummary) error {
-<<<<<<< HEAD
 		logWaitGroup.Add(1)
 		outBuf := &bytes.Buffer{}
 		errBuf := &bytes.Buffer{}
@@ -145,9 +145,6 @@
 			outWriter = os.Stdout
 			errWriter = os.Stderr
 		}
-=======
-		taskExecutionSummary, err := ec.exec(ctx, packageTask)
->>>>>>> f09057da
 
 		ui := concurrentUIFactory.Build(os.Stdin, outWriter, errWriter)
 
@@ -174,16 +171,17 @@
 			}
 		}
 
-<<<<<<< HEAD
-		return err
-=======
 		// Return the error when there is one
 		if err != nil {
 			return err
 		}
 
-		return nil
->>>>>>> f09057da
+		// Return the error when there is one
+		if err != nil {
+			return err
+		}
+
+		return err
 	}
 
 	getArgs := func(taskID string) []string {

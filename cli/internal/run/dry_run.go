// Package run implements `turbo run`
// This file implements the logic for `turbo run --dry`
package run

import (
	gocontext "context"
	"encoding/json"
	"fmt"
	"os"
	"path/filepath"
	"regexp"
	"strconv"
	"strings"
	"text/tabwriter"

	"github.com/mitchellh/cli"
	"github.com/pkg/errors"
	"github.com/vercel/turbo/cli/internal/cache"
	"github.com/vercel/turbo/cli/internal/cmdutil"
	"github.com/vercel/turbo/cli/internal/core"
	"github.com/vercel/turbo/cli/internal/fs"
	"github.com/vercel/turbo/cli/internal/graph"
	"github.com/vercel/turbo/cli/internal/nodes"
	"github.com/vercel/turbo/cli/internal/packagemanager"
	"github.com/vercel/turbo/cli/internal/runcache"
	"github.com/vercel/turbo/cli/internal/taskhash"
	"github.com/vercel/turbo/cli/internal/turbopath"
	"github.com/vercel/turbo/cli/internal/util"
	"github.com/vercel/turbo/cli/internal/workspace"
)

// missingTaskLabel is printed when a package is missing a definition for a task that is supposed to run
// E.g. if `turbo run build --dry` is run, and package-a doesn't define a `build` script in package.json,
// the DryRunSummary will print this, instead of the script (e.g. `next build`).
const missingTaskLabel = "<NONEXISTENT>"
const missingFrameworkLabel = "<NO FRAMEWORK DETECTED>"

// DryRunSummary contains a summary of the packages and tasks that would run
// if the --dry flag had not been passed
type dryRunSummary struct {
	TurboVersion      string                         `json:"turboVersion"`
	GlobalHashSummary *globalHashSummary             `json:"globalHashSummary"`
	PackageManager    *packagemanager.PackageManager `json:"packageManager"`
	Packages          []string                       `json:"packages"`
	ExitCode          int                            `json:"exitCode"`
	Tasks             []taskSummary                  `json:"tasks"`
}

type globalHashSummary struct {
	GlobalFileHashMap    map[turbopath.AnchoredUnixPath]string `json:"globalFileHashMap"`
	RootExternalDepsHash string                                `json:"rootExternalDepsHash"`
	GlobalCacheKey       string                                `json:"globalCacheKey"`
	Pipeline             fs.PristinePipeline                   `json:"pipeline"`
}

func newGlobalHashSummary(ghInputs struct {
	globalFileHashMap    map[turbopath.AnchoredUnixPath]string
	rootExternalDepsHash string
	hashedSortedEnvPairs []string
	globalCacheKey       string
	pipeline             fs.PristinePipeline
}) *globalHashSummary {
	// TODO(mehulkar): Add ghInputs.hashedSortedEnvPairs in here, but redact the values
	return &globalHashSummary{
		GlobalFileHashMap:    ghInputs.globalFileHashMap,
		RootExternalDepsHash: ghInputs.rootExternalDepsHash,
		GlobalCacheKey:       ghInputs.globalCacheKey,
		Pipeline:             ghInputs.pipeline,
	}
}

// DryRunSummarySinglePackage is the same as DryRunSummary with some adjustments
// to the internal struct for a single package. It's likely that we can use the
// same struct for Single Package repos in the future.
type singlePackageDryRunSummary struct {
	Tasks []singlePackageTaskSummary `json:"tasks"`
}

// DryRun gets all the info needed from tasks and prints out a summary, but doesn't actually
// execute the task.
func DryRun(
	ctx gocontext.Context,
	g *graph.CompleteGraph,
	rs *runSpec,
	engine *core.Engine,
	taskHashTracker *taskhash.Tracker,
	turboCache cache.Cache,
	base *cmdutil.CmdBase,
	summary *dryRunSummary,
) error {
	defer turboCache.Shutdown()

	dryRunJSON := rs.Opts.runOpts.dryRunJSON
	singlePackage := rs.Opts.runOpts.singlePackage

	taskSummaries, err := executeDryRun(
		ctx,
		engine,
		g,
		taskHashTracker,
		rs,
		base,
		turboCache,
	)

	if err != nil {
		return err
	}

	// Assign the Task Summaries to the main summary
	summary.Tasks = taskSummaries

	// Render the dry run as json
	if dryRunJSON {
		rendered, err := renderDryRunFullJSON(summary, singlePackage)
		if err != nil {
			return err
		}
		base.UI.Output(rendered)
		return nil
	}

	// Render the dry run as text
	if err := displayDryTextRun(base.UI, summary, g.WorkspaceInfos, singlePackage); err != nil {
		return err
	}

	return nil
}

func executeDryRun(ctx gocontext.Context, engine *core.Engine, g *graph.CompleteGraph, taskHashTracker *taskhash.Tracker, rs *runSpec, base *cmdutil.CmdBase, turboCache cache.Cache) ([]taskSummary, error) {
	taskIDs := []taskSummary{}

	dryRunExecFunc := func(ctx gocontext.Context, packageTask *nodes.PackageTask) error {
		hash := packageTask.Hash
		envVars := taskEnvVarSummary{
			Configured: packageTask.HashedEnvVars.BySource.Explicit.ToSecretHashable(),
			Inferred:   packageTask.HashedEnvVars.BySource.Prefixed.ToSecretHashable(),
		}

		command := missingTaskLabel
		if packageTask.Command != "" {
			command = packageTask.Command
		}

		framework := missingFrameworkLabel
		if taskHashTracker.PackageTaskFramework[packageTask.TaskID] != "" {
			framework = taskHashTracker.PackageTaskFramework[packageTask.TaskID]
		}

		isRootTask := packageTask.PackageName == util.RootPkgName
		if isRootTask && commandLooksLikeTurbo(command) {
			return fmt.Errorf("root task %v (%v) looks like it invokes turbo and might cause a loop", packageTask.Task, command)
		}

		ancestors, err := engine.GetTaskGraphAncestors(packageTask.TaskID)
		if err != nil {
			return err
		}

		descendents, err := engine.GetTaskGraphDescendants(packageTask.TaskID)
		if err != nil {
			return err
		}

		itemStatus, err := turboCache.Exists(hash)
		if err != nil {
			return err
		}

		taskIDs = append(taskIDs, taskSummary{
			TaskID:                 packageTask.TaskID,
			Task:                   packageTask.Task,
			Package:                packageTask.PackageName,
			Dir:                    packageTask.Dir,
			Outputs:                packageTask.Outputs,
			ExcludedOutputs:        packageTask.ExcludedOutputs,
			LogFile:                packageTask.LogFile,
			ResolvedTaskDefinition: packageTask.TaskDefinition,
			Command:                command,
			Framework:              framework,
			ExpandedInputs:         packageTask.ExpandedInputs,
			EnvVars:                envVars,

			Hash:         hash,        // TODO(mehulkar): Move this to PackageTask
			CacheState:   itemStatus,  // TODO(mehulkar): Move this to PackageTask
			Dependencies: ancestors,   // TODO(mehulkar): Move this to PackageTask
			Dependents:   descendents, // TODO(mehulkar): Move this to PackageTask
		})

		return nil
	}

	// This setup mirrors a real run. We call engine.execute() with
	// a visitor function and some hardcoded execOpts.
	// Note: we do not currently attempt to parallelize the graph walking
	// (as we do in real execution)
	getArgs := func(taskID string) []string {
		return rs.ArgsForTask(taskID)
	}
	visitorFn := g.GetPackageTaskVisitor(ctx, engine.TaskGraph, getArgs, base.Logger, dryRunExecFunc)
	execOpts := core.EngineExecutionOptions{
		Concurrency: 1,
		Parallel:    false,
	}
	errs := engine.Execute(visitorFn, execOpts)

	if len(errs) > 0 {
		for _, err := range errs {
			base.UI.Error(err.Error())
		}
		return nil, errors.New("errors occurred during dry-run graph traversal")
	}

	return taskIDs, nil
}

func renderDryRunSinglePackageJSON(summary *dryRunSummary) (string, error) {
	singlePackageTasks := make([]singlePackageTaskSummary, len(summary.Tasks))

	for i, ht := range summary.Tasks {
		singlePackageTasks[i] = ht.toSinglePackageTask()
	}

	dryRun := &singlePackageDryRunSummary{singlePackageTasks}

	bytes, err := json.MarshalIndent(dryRun, "", "  ")
	if err != nil {
		return "", errors.Wrap(err, "failed to render JSON")
	}
	return string(bytes), nil
}

func renderDryRunFullJSON(summary *dryRunSummary, singlePackage bool) (string, error) {
	if singlePackage {
		return renderDryRunSinglePackageJSON(summary)
	}

	bytes, err := json.MarshalIndent(summary, "", "  ")
	if err != nil {
		return "", errors.Wrap(err, "failed to render JSON")
	}
	return string(bytes), nil
}

func displayDryTextRun(ui cli.Ui, summary *dryRunSummary, workspaceInfos workspace.Catalog, isSinglePackage bool) error {
	if !isSinglePackage {
		ui.Output("")
		ui.Info(util.Sprintf("${CYAN}${BOLD}Packages in Scope${RESET}"))
		p := tabwriter.NewWriter(os.Stdout, 0, 0, 1, ' ', 0)
		fmt.Fprintln(p, "Name\tPath\t")
		for _, pkg := range summary.Packages {
			fmt.Fprintf(p, "%s\t%s\t\n", pkg, workspaceInfos.PackageJSONs[pkg].Dir)
		}
		if err := p.Flush(); err != nil {
			return err
		}
	}

	fileCount := 0
	for range summary.GlobalHashSummary.GlobalFileHashMap {
		fileCount = fileCount + 1
	}
	w1 := tabwriter.NewWriter(os.Stdout, 0, 0, 1, ' ', 0)
	ui.Output("")
	ui.Info(util.Sprintf("${CYAN}${BOLD}Global Hash Inputs${RESET}"))
	fmt.Fprintln(w1, util.Sprintf("  ${GREY}Global Files\t=\t%d${RESET}", fileCount))
	fmt.Fprintln(w1, util.Sprintf("  ${GREY}External Dependencies Hash\t=\t%s${RESET}", summary.GlobalHashSummary.RootExternalDepsHash))
	fmt.Fprintln(w1, util.Sprintf("  ${GREY}Global Cache Key\t=\t%s${RESET}", summary.GlobalHashSummary.GlobalCacheKey))
	if bytes, err := json.Marshal(summary.GlobalHashSummary.Pipeline); err == nil {
		fmt.Fprintln(w1, util.Sprintf("  ${GREY}Root pipeline\t=\t%s${RESET}", bytes))
	}
	if err := w1.Flush(); err != nil {
		return err
	}

	ui.Output("")
	ui.Info(util.Sprintf("${CYAN}${BOLD}Tasks to Run${RESET}"))

	for _, task := range summary.Tasks {
		taskName := task.TaskID

		if isSinglePackage {
			taskName = util.RootTaskTaskName(taskName)
		}

		ui.Info(util.Sprintf("${BOLD}%s${RESET}", taskName))
		w := tabwriter.NewWriter(os.Stdout, 0, 0, 1, ' ', 0)
		fmt.Fprintln(w, util.Sprintf("  ${GREY}Task\t=\t%s\t${RESET}", task.Task))

		var dependencies []string
		var dependents []string

		if !isSinglePackage {
			fmt.Fprintln(w, util.Sprintf("  ${GREY}Package\t=\t%s\t${RESET}", task.Package))
			dependencies = task.Dependencies
			dependents = task.Dependents
		} else {
			dependencies = make([]string, len(task.Dependencies))
			for i, dependency := range task.Dependencies {
				dependencies[i] = util.StripPackageName(dependency)
			}
			dependents = make([]string, len(task.Dependents))
			for i, dependent := range task.Dependents {
				dependents[i] = util.StripPackageName(dependent)
			}
		}

		fmt.Fprintln(w, util.Sprintf("  ${GREY}Hash\t=\t%s\t${RESET}", task.Hash))
		fmt.Fprintln(w, util.Sprintf("  ${GREY}Cached (Local)\t=\t%s\t${RESET}", strconv.FormatBool(task.CacheState.Local)))
		fmt.Fprintln(w, util.Sprintf("  ${GREY}Cached (Remote)\t=\t%s\t${RESET}", strconv.FormatBool(task.CacheState.Remote)))

		if !isSinglePackage {
			fmt.Fprintln(w, util.Sprintf("  ${GREY}Directory\t=\t%s\t${RESET}", task.Dir))
		}

		fmt.Fprintln(w, util.Sprintf("  ${GREY}Command\t=\t%s\t${RESET}", task.Command))
		fmt.Fprintln(w, util.Sprintf("  ${GREY}Outputs\t=\t%s\t${RESET}", strings.Join(task.Outputs, ", ")))
		fmt.Fprintln(w, util.Sprintf("  ${GREY}Log File\t=\t%s\t${RESET}", task.LogFile))
		fmt.Fprintln(w, util.Sprintf("  ${GREY}Dependencies\t=\t%s\t${RESET}", strings.Join(dependencies, ", ")))
		fmt.Fprintln(w, util.Sprintf("  ${GREY}Dependendents\t=\t%s\t${RESET}", strings.Join(dependents, ", ")))
		fmt.Fprintln(w, util.Sprintf("  ${GREY}Inputs Files Considered\t=\t%d\t${RESET}", len(task.ExpandedInputs)))

		fmt.Fprintln(w, util.Sprintf("  ${GREY}Configured Environment Variables\t=\t%s\t${RESET}", strings.Join(task.EnvVars.Configured, ", ")))
		fmt.Fprintln(w, util.Sprintf("  ${GREY}Inferred Environment Variables\t=\t%s\t${RESET}", strings.Join(task.EnvVars.Inferred, ", ")))

		bytes, err := json.Marshal(task.ResolvedTaskDefinition)
		// If there's an error, we can silently ignore it, we don't need to block the entire print.
		if err == nil {
			fmt.Fprintln(w, util.Sprintf("  ${GREY}ResolvedTaskDefinition\t=\t%s\t${RESET}", string(bytes)))
		}

		fmt.Fprintln(w, util.Sprintf("  ${GREY}Framework\t=\t%s\t${RESET}", task.Framework))
		if err := w.Flush(); err != nil {
			return err
		}
	}
	return nil
}

var _isTurbo = regexp.MustCompile(fmt.Sprintf("(?:^|%v|\\s)turbo(?:$|\\s)", regexp.QuoteMeta(string(filepath.Separator))))

func commandLooksLikeTurbo(command string) bool {
	return _isTurbo.MatchString(command)
}

// TODO: put this somewhere else
// TODO(mehulkar): `Outputs` and `ExcludedOutputs` are slightly redundant
// as the information is also available in ResolvedTaskDefinition. We could remove them
// and favor a version of Outputs that is the fully expanded list of files.
type taskSummary struct {
	TaskID                 string                                `json:"taskId"`
	Task                   string                                `json:"task"`
	Package                string                                `json:"package"`
	Hash                   string                                `json:"hash"`
	CacheState             cache.ItemStatus                      `json:"cacheState"`
	Command                string                                `json:"command"`
	Outputs                []string                              `json:"outputs"`
	ExcludedOutputs        []string                              `json:"excludedOutputs"`
	LogFile                string                                `json:"logFile"`
	Dir                    string                                `json:"directory"`
	Dependencies           []string                              `json:"dependencies"`
	Dependents             []string                              `json:"dependents"`
	ResolvedTaskDefinition *fs.TaskDefinition                    `json:"resolvedTaskDefinition"`
	RunSummary             *BuildTargetState                     `json:"taskSummary"`
	ExpandedInputs         map[turbopath.AnchoredUnixPath]string `json:"expandedInputs"`
	ExpandedOutputs        *runcache.ExpandedOutputs             `json:"expandedOutputs"`
	Environment            []string                              `json:"environmentVariables"`
	Framework              string                                `json:"framework"`
	EnvVars                taskEnvVarSummary                     `json:"environmentVariables"`
}

type singlePackageTaskSummary struct {
	Task                   string                                `json:"task"`
	Hash                   string                                `json:"hash"`
	CacheState             cache.ItemStatus                      `json:"cacheState"`
	Command                string                                `json:"command"`
	Outputs                []string                              `json:"outputs"`
	ExcludedOutputs        []string                              `json:"excludedOutputs"`
	LogFile                string                                `json:"logFile"`
	Dependencies           []string                              `json:"dependencies"`
	Dependents             []string                              `json:"dependents"`
	ResolvedTaskDefinition *fs.TaskDefinition                    `json:"resolvedTaskDefinition"`
	RunSummary             *BuildTargetState                     `json:"taskSummary"`
	ExpandedInputs         map[turbopath.AnchoredUnixPath]string `json:"expandedInputs"`
	ExpandedOutputs        *runcache.ExpandedOutputs             `json:"expandedOutputs"`
	Framework              string                                `json:"framework"`
	EnvVars                taskEnvVarSummary                     `json:"environmentVariables"`
}

func (ht *taskSummary) toSinglePackageTask() singlePackageTaskSummary {
	dependencies := make([]string, len(ht.Dependencies))
	for i, depencency := range ht.Dependencies {
		dependencies[i] = util.StripPackageName(depencency)
	}
	dependents := make([]string, len(ht.Dependents))
	for i, dependent := range ht.Dependents {
		dependents[i] = util.StripPackageName(dependent)
	}

	return singlePackageTaskSummary{
		Task:                   util.RootTaskTaskName(ht.TaskID),
		Hash:                   ht.Hash,
		CacheState:             ht.CacheState,
		Command:                ht.Command,
		Outputs:                ht.Outputs,
		LogFile:                ht.LogFile,
		Dependencies:           dependencies,
		Dependents:             dependents,
		ResolvedTaskDefinition: ht.ResolvedTaskDefinition,
		RunSummary:             ht.RunSummary,
		Framework:              ht.Framework,
		ExpandedInputs:         ht.ExpandedInputs,
<<<<<<< HEAD
		ExpandedOutputs:        ht.ExpandedOutputs,
=======
		EnvVars:                ht.EnvVars,
>>>>>>> c74cf18c
	}
}

type taskEnvVarSummary struct {
	Configured []string `json:"configured"`
	Inferred   []string `json:"inferred"`
}<|MERGE_RESOLUTION|>--- conflicted
+++ resolved
@@ -411,11 +411,7 @@
 		RunSummary:             ht.RunSummary,
 		Framework:              ht.Framework,
 		ExpandedInputs:         ht.ExpandedInputs,
-<<<<<<< HEAD
-		ExpandedOutputs:        ht.ExpandedOutputs,
-=======
 		EnvVars:                ht.EnvVars,
->>>>>>> c74cf18c
 	}
 }
 

--- conflicted
+++ resolved
@@ -296,18 +296,7 @@
 	Dependents      []string         `json:"dependents"`
 }
 
-<<<<<<< HEAD
 type singlePackageTaskSummary struct {
-	Task            string   `json:"task"`
-	Hash            string   `json:"hash"`
-	Command         string   `json:"command"`
-	Outputs         []string `json:"outputs"`
-	ExcludedOutputs []string `json:"excludedOutputs"`
-	LogFile         string   `json:"logFile"`
-	Dependencies    []string `json:"dependencies"`
-	Dependents      []string `json:"dependents"`
-=======
-type hashedSinglePackageTask struct {
 	Task            string           `json:"task"`
 	Hash            string           `json:"hash"`
 	CacheState      cache.ItemStatus `json:"cacheState"`
@@ -317,7 +306,6 @@
 	LogFile         string           `json:"logFile"`
 	Dependencies    []string         `json:"dependencies"`
 	Dependents      []string         `json:"dependents"`
->>>>>>> ccf7727a
 }
 
 func (ht *taskSummary) toSinglePackageTask() singlePackageTaskSummary {
@@ -329,26 +317,14 @@
 	for i, dependent := range ht.Dependents {
 		dependents[i] = util.StripPackageName(dependent)
 	}
-<<<<<<< HEAD
 	return singlePackageTaskSummary{
 		Task:         util.RootTaskTaskName(ht.TaskID),
 		Hash:         ht.Hash,
+		CacheState:   ht.CacheState,
 		Command:      ht.Command,
 		Outputs:      ht.Outputs,
 		LogFile:      ht.LogFile,
 		Dependencies: dependencies,
 		Dependents:   dependents,
-=======
-	return hashedSinglePackageTask{
-		Task:            util.RootTaskTaskName(ht.TaskID),
-		Hash:            ht.Hash,
-		CacheState:      ht.CacheState,
-		Command:         ht.Command,
-		Outputs:         ht.Outputs,
-		ExcludedOutputs: ht.ExcludedOutputs,
-		LogFile:         ht.LogFile,
-		Dependencies:    dependencies,
-		Dependents:      dependents,
->>>>>>> ccf7727a
 	}
 }
// Package run implements `turbo run`
// This file implements the logic for `turbo run --dry`
package run

import (
	gocontext "context"
	"encoding/json"
	"fmt"
	"os"
	"path/filepath"
	"regexp"
	"strconv"
	"strings"
	"text/tabwriter"

	"github.com/mitchellh/cli"
	"github.com/pkg/errors"
	"github.com/vercel/turbo/cli/internal/cache"
	"github.com/vercel/turbo/cli/internal/cmdutil"
	"github.com/vercel/turbo/cli/internal/core"
	"github.com/vercel/turbo/cli/internal/fs"
	"github.com/vercel/turbo/cli/internal/graph"
	"github.com/vercel/turbo/cli/internal/inference"
	"github.com/vercel/turbo/cli/internal/nodes"
	"github.com/vercel/turbo/cli/internal/packagemanager"
	"github.com/vercel/turbo/cli/internal/runcache"
	"github.com/vercel/turbo/cli/internal/taskhash"
	"github.com/vercel/turbo/cli/internal/turbopath"
	"github.com/vercel/turbo/cli/internal/util"
	"github.com/vercel/turbo/cli/internal/workspace"
)

// missingTaskLabel is printed when a package is missing a definition for a task that is supposed to run
// E.g. if `turbo run build --dry` is run, and package-a doesn't define a `build` script in package.json,
// the DryRunSummary will print this, instead of the script (e.g. `next build`).
const missingTaskLabel = "<NONEXISTENT>"
const missingFrameworkLabel = "<NO FRAMEWORK DETECTED>"

// DryRunSummary contains a summary of the packages and tasks that would run
// if the --dry flag had not been passed
type dryRunSummary struct {
	TurboVersion      string                         `json:"turboVersion"`
	GlobalHashSummary *globalHashSummary             `json:"globalHashSummary"`
	PackageManager    *packagemanager.PackageManager `json:"packageManager"`
	Packages          []string                       `json:"packages"`
	ExitCode          int                            `json:"exitCode"`
	Tasks             []taskSummary                  `json:"tasks"`
}

type globalHashSummary struct {
	GlobalFileHashMap    map[turbopath.AnchoredUnixPath]string `json:"globalFileHashMap"`
	RootExternalDepsHash string                                `json:"rootExternalDepsHash"`
	GlobalCacheKey       string                                `json:"globalCacheKey"`
	Pipeline             fs.PristinePipeline                   `json:"pipeline"`
}

func newGlobalHashSummary(ghInputs struct {
	globalFileHashMap    map[turbopath.AnchoredUnixPath]string
	rootExternalDepsHash string
	hashedSortedEnvPairs []string
	globalCacheKey       string
	pipeline             fs.PristinePipeline
}) *globalHashSummary {
	// TODO(mehulkar): Add ghInputs.hashedSortedEnvPairs in here, but redact the values
	return &globalHashSummary{
		GlobalFileHashMap:    ghInputs.globalFileHashMap,
		RootExternalDepsHash: ghInputs.rootExternalDepsHash,
		GlobalCacheKey:       ghInputs.globalCacheKey,
		Pipeline:             ghInputs.pipeline,
	}
}

// DryRunSummarySinglePackage is the same as DryRunSummary with some adjustments
// to the internal struct for a single package. It's likely that we can use the
// same struct for Single Package repos in the future.
type singlePackageDryRunSummary struct {
	Tasks []singlePackageTaskSummary `json:"tasks"`
}

// DryRun gets all the info needed from tasks and prints out a summary, but doesn't actually
// execute the task.
func DryRun(
	ctx gocontext.Context,
	g *graph.CompleteGraph,
	rs *runSpec,
	engine *core.Engine,
	taskHashTracker *taskhash.Tracker,
	turboCache cache.Cache,
	base *cmdutil.CmdBase,
	summary *dryRunSummary,
) error {
	defer turboCache.Shutdown()

	dryRunJSON := rs.Opts.runOpts.dryRunJSON
	singlePackage := rs.Opts.runOpts.singlePackage

	taskSummaries, err := executeDryRun(
		ctx,
		engine,
		g,
		taskHashTracker,
		rs,
		base,
		turboCache,
	)

	if err != nil {
		return err
	}

	// Assign the Task Summaries to the main summary
	summary.Tasks = taskSummaries

	// Render the dry run as json
	if dryRunJSON {
		rendered, err := renderDryRunFullJSON(summary, singlePackage)
		if err != nil {
			return err
		}
		base.UI.Output(rendered)
		return nil
	}

	// Render the dry run as text
	if err := displayDryTextRun(base.UI, summary, g.WorkspaceInfos, singlePackage); err != nil {
		return err
	}

	return nil
}

func executeDryRun(ctx gocontext.Context, engine *core.Engine, g *graph.CompleteGraph, taskHashTracker *taskhash.Tracker, rs *runSpec, base *cmdutil.CmdBase, turboCache cache.Cache) ([]taskSummary, error) {
	taskIDs := []taskSummary{}

	dryRunExecFunc := func(ctx gocontext.Context, packageTask *nodes.PackageTask) error {
		hash := packageTask.Hash

		command := missingTaskLabel
		if packageTask.Command != "" {
			command = packageTask.Command
		}

		framework := missingFrameworkLabel
		if taskHashTracker.PackageTaskFramework[packageTask.TaskID] != "" {
			framework = taskHashTracker.PackageTaskFramework[packageTask.TaskID]
		}

		isRootTask := packageTask.PackageName == util.RootPkgName
		if isRootTask && commandLooksLikeTurbo(command) {
			return fmt.Errorf("root task %v (%v) looks like it invokes turbo and might cause a loop", packageTask.Task, command)
		}

		ancestors, err := engine.GetTaskGraphAncestors(packageTask.TaskID)
		if err != nil {
			return err
		}
		descendents, err := engine.GetTaskGraphDescendants(packageTask.TaskID)
		if err != nil {
			return err
		}

		itemStatus, err := turboCache.Exists(hash)
		if err != nil {
			return err
		}

		taskIDs = append(taskIDs, taskSummary{
			TaskID:                 packageTask.TaskID,
			Task:                   packageTask.Task,
			Package:                packageTask.PackageName,
			Dir:                    packageTask.Dir,
			Outputs:                packageTask.Outputs,
			ExcludedOutputs:        packageTask.ExcludedOutputs,
			LogFile:                packageTask.LogFile,
			ResolvedTaskDefinition: packageTask.TaskDefinition,
			Command:                command,
			Framework:              framework,
			ExpandedInputs:         packageTask.ExpandedInputs,

			Hash:         hash,        // TODO(mehulkar): Move this to PackageTask
			CacheState:   itemStatus,  // TODO(mehulkar): Move this to PackageTask
			Dependencies: ancestors,   // TODO(mehulkar): Move this to PackageTask
			Dependents:   descendents, // TODO(mehulkar): Move this to PackageTask
		})

		return nil
	}

	// This setup mirrors a real run. We call engine.execute() with
	// a visitor function and some hardcoded execOpts.
	// Note: we do not currently attempt to parallelize the graph walking
	// (as we do in real execution)
	getArgs := func(taskID string) []string {
		return rs.ArgsForTask(taskID)
	}
	visitorFn := g.GetPackageTaskVisitor(ctx, engine.TaskGraph, getArgs, base.Logger, dryRunExecFunc)
	execOpts := core.EngineExecutionOptions{
		Concurrency: 1,
		Parallel:    false,
	}
	errs := engine.Execute(visitorFn, execOpts)

	if len(errs) > 0 {
		for _, err := range errs {
			base.UI.Error(err.Error())
		}
		return nil, errors.New("errors occurred during dry-run graph traversal")
	}

	return taskIDs, nil
}

func renderDryRunSinglePackageJSON(summary *dryRunSummary) (string, error) {
	singlePackageTasks := make([]singlePackageTaskSummary, len(summary.Tasks))

	for i, ht := range summary.Tasks {
		singlePackageTasks[i] = ht.toSinglePackageTask()
	}

	dryRun := &singlePackageDryRunSummary{singlePackageTasks}

	bytes, err := json.MarshalIndent(dryRun, "", "  ")
	if err != nil {
		return "", errors.Wrap(err, "failed to render JSON")
	}
	return string(bytes), nil
}

func renderDryRunFullJSON(summary *dryRunSummary, singlePackage bool) (string, error) {
	if singlePackage {
		return renderDryRunSinglePackageJSON(summary)
	}

	bytes, err := json.MarshalIndent(summary, "", "  ")
	if err != nil {
		return "", errors.Wrap(err, "failed to render JSON")
	}
	return string(bytes), nil
}

func displayDryTextRun(ui cli.Ui, summary *dryRunSummary, workspaceInfos workspace.Catalog, isSinglePackage bool) error {
	if !isSinglePackage {
		ui.Output("")
		ui.Info(util.Sprintf("${CYAN}${BOLD}Packages in Scope${RESET}"))
		p := tabwriter.NewWriter(os.Stdout, 0, 0, 1, ' ', 0)
		fmt.Fprintln(p, "Name\tPath\t")
		for _, pkg := range summary.Packages {
			fmt.Fprintf(p, "%s\t%s\t\n", pkg, workspaceInfos.PackageJSONs[pkg].Dir)
		}
		if err := p.Flush(); err != nil {
			return err
		}
	}

	fileCount := 0
	for range summary.GlobalHashSummary.GlobalFileHashMap {
		fileCount = fileCount + 1
	}
	w1 := tabwriter.NewWriter(os.Stdout, 0, 0, 1, ' ', 0)
	ui.Output("")
	ui.Info(util.Sprintf("${CYAN}${BOLD}Global Hash Inputs${RESET}"))
	fmt.Fprintln(w1, util.Sprintf("  ${GREY}Global Files\t=\t%d${RESET}", fileCount))
	fmt.Fprintln(w1, util.Sprintf("  ${GREY}External Dependencies Hash\t=\t%s${RESET}", summary.GlobalHashSummary.RootExternalDepsHash))
	fmt.Fprintln(w1, util.Sprintf("  ${GREY}Global Cache Key\t=\t%s${RESET}", summary.GlobalHashSummary.GlobalCacheKey))
	if bytes, err := json.Marshal(summary.GlobalHashSummary.Pipeline); err == nil {
		fmt.Fprintln(w1, util.Sprintf("  ${GREY}Root pipeline\t=\t%s${RESET}", bytes))
	}
	if err := w1.Flush(); err != nil {
		return err
	}

	ui.Output("")
	ui.Info(util.Sprintf("${CYAN}${BOLD}Tasks to Run${RESET}"))

	for _, task := range summary.Tasks {
		taskName := task.TaskID

		if isSinglePackage {
			taskName = util.RootTaskTaskName(taskName)
		}

		ui.Info(util.Sprintf("${BOLD}%s${RESET}", taskName))
		w := tabwriter.NewWriter(os.Stdout, 0, 0, 1, ' ', 0)
		fmt.Fprintln(w, util.Sprintf("  ${GREY}Task\t=\t%s\t${RESET}", task.Task))

		var dependencies []string
		var dependents []string

		if !isSinglePackage {
			fmt.Fprintln(w, util.Sprintf("  ${GREY}Package\t=\t%s\t${RESET}", task.Package))
			dependencies = task.Dependencies
			dependents = task.Dependents
		} else {
			dependencies = make([]string, len(task.Dependencies))
			for i, dependency := range task.Dependencies {
				dependencies[i] = util.StripPackageName(dependency)
			}
			dependents = make([]string, len(task.Dependents))
			for i, dependent := range task.Dependents {
				dependents[i] = util.StripPackageName(dependent)
			}
		}

		fmt.Fprintln(w, util.Sprintf("  ${GREY}Hash\t=\t%s\t${RESET}", task.Hash))
		fmt.Fprintln(w, util.Sprintf("  ${GREY}Cached (Local)\t=\t%s\t${RESET}", strconv.FormatBool(task.CacheState.Local)))
		fmt.Fprintln(w, util.Sprintf("  ${GREY}Cached (Remote)\t=\t%s\t${RESET}", strconv.FormatBool(task.CacheState.Remote)))

		if !isSinglePackage {
			fmt.Fprintln(w, util.Sprintf("  ${GREY}Directory\t=\t%s\t${RESET}", task.Dir))
		}

		fmt.Fprintln(w, util.Sprintf("  ${GREY}Command\t=\t%s\t${RESET}", task.Command))
		fmt.Fprintln(w, util.Sprintf("  ${GREY}Outputs\t=\t%s\t${RESET}", strings.Join(task.Outputs, ", ")))
		fmt.Fprintln(w, util.Sprintf("  ${GREY}Log File\t=\t%s\t${RESET}", task.LogFile))
		fmt.Fprintln(w, util.Sprintf("  ${GREY}Dependencies\t=\t%s\t${RESET}", strings.Join(dependencies, ", ")))
		fmt.Fprintln(w, util.Sprintf("  ${GREY}Dependendents\t=\t%s\t${RESET}", strings.Join(dependents, ", ")))
		fmt.Fprintln(w, util.Sprintf("  ${GREY}Inputs Files Considered\t=\t%d\t${RESET}", len(task.ExpandedInputs)))
		bytes, err := json.Marshal(task.ResolvedTaskDefinition)
		// If there's an error, we can silently ignore it, we don't need to block the entire print.
		if err == nil {
			fmt.Fprintln(w, util.Sprintf("  ${GREY}ResolvedTaskDefinition\t=\t%s\t${RESET}", string(bytes)))
		}

		fmt.Fprintln(w, util.Sprintf("  ${GREY}Framework\t=\t%s\t${RESET}", task.Framework))
		if err := w.Flush(); err != nil {
			return err
		}
	}
	return nil
}

var _isTurbo = regexp.MustCompile(fmt.Sprintf("(?:^|%v|\\s)turbo(?:$|\\s)", regexp.QuoteMeta(string(filepath.Separator))))

func commandLooksLikeTurbo(command string) bool {
	return _isTurbo.MatchString(command)
}

// TODO: put this somewhere else
// TODO(mehulkar): `Outputs` and `ExcludedOutputs` are slightly redundant
// as the information is also available in ResolvedTaskDefinition. We could remove them
// and favor a version of Outputs that is the fully expanded list of files.
type taskSummary struct {
	TaskID                 string                                `json:"taskId"`
	Task                   string                                `json:"task"`
	Package                string                                `json:"package"`
	Hash                   string                                `json:"hash"`
	CacheState             cache.ItemStatus                      `json:"cacheState"`
	Command                string                                `json:"command"`
	Outputs                []string                              `json:"outputs"`
	ExcludedOutputs        []string                              `json:"excludedOutputs"`
	LogFile                string                                `json:"logFile"`
	Dir                    string                                `json:"directory"`
	Dependencies           []string                              `json:"dependencies"`
	Dependents             []string                              `json:"dependents"`
	ResolvedTaskDefinition *fs.TaskDefinition                    `json:"resolvedTaskDefinition"`
	RunSummary             *BuildTargetState                     `json:"taskSummary"`
	ExpandedInputs         map[turbopath.AnchoredUnixPath]string `json:"expandedInputs"`
<<<<<<< HEAD
	ExpandedOutputs        *runcache.ExpandedOutputs             `json:"expandedOutputs"`
	Environment            []string                              `json:"environmentVariables"`
	Framework              *inference.Framework                  `json:"framework"`
=======
	Framework              string                                `json:"framework"`
>>>>>>> 5f2e6bb5
}

type singlePackageTaskSummary struct {
	Task                   string                                `json:"task"`
	Hash                   string                                `json:"hash"`
	CacheState             cache.ItemStatus                      `json:"cacheState"`
	Command                string                                `json:"command"`
	Outputs                []string                              `json:"outputs"`
	ExcludedOutputs        []string                              `json:"excludedOutputs"`
	LogFile                string                                `json:"logFile"`
	Dependencies           []string                              `json:"dependencies"`
	Dependents             []string                              `json:"dependents"`
	ResolvedTaskDefinition *fs.TaskDefinition                    `json:"resolvedTaskDefinition"`
	RunSummary             *BuildTargetState                     `json:"taskSummary"`
	ExpandedInputs         map[turbopath.AnchoredUnixPath]string `json:"expandedInputs"`
<<<<<<< HEAD
	ExpandedOutputs        *runcache.ExpandedOutputs             `json:"expandedOutputs"`
=======
	Framework              string                                `json:"framework"`
>>>>>>> 5f2e6bb5
}

func (ht *taskSummary) toSinglePackageTask() singlePackageTaskSummary {
	dependencies := make([]string, len(ht.Dependencies))
	for i, depencency := range ht.Dependencies {
		dependencies[i] = util.StripPackageName(depencency)
	}
	dependents := make([]string, len(ht.Dependents))
	for i, dependent := range ht.Dependents {
		dependents[i] = util.StripPackageName(dependent)
	}

	return singlePackageTaskSummary{
		Task:                   util.RootTaskTaskName(ht.TaskID),
		Hash:                   ht.Hash,
		CacheState:             ht.CacheState,
		Command:                ht.Command,
		Outputs:                ht.Outputs,
		LogFile:                ht.LogFile,
		Dependencies:           dependencies,
		Dependents:             dependents,
		ResolvedTaskDefinition: ht.ResolvedTaskDefinition,
<<<<<<< HEAD
		RunSummary:             ht.RunSummary,
=======
		Framework:              ht.Framework,
>>>>>>> 5f2e6bb5
		ExpandedInputs:         ht.ExpandedInputs,
		ExpandedOutputs:        ht.ExpandedOutputs,
	}
}<|MERGE_RESOLUTION|>--- conflicted
+++ resolved
@@ -20,7 +20,6 @@
 	"github.com/vercel/turbo/cli/internal/core"
 	"github.com/vercel/turbo/cli/internal/fs"
 	"github.com/vercel/turbo/cli/internal/graph"
-	"github.com/vercel/turbo/cli/internal/inference"
 	"github.com/vercel/turbo/cli/internal/nodes"
 	"github.com/vercel/turbo/cli/internal/packagemanager"
 	"github.com/vercel/turbo/cli/internal/runcache"
@@ -355,13 +354,9 @@
 	ResolvedTaskDefinition *fs.TaskDefinition                    `json:"resolvedTaskDefinition"`
 	RunSummary             *BuildTargetState                     `json:"taskSummary"`
 	ExpandedInputs         map[turbopath.AnchoredUnixPath]string `json:"expandedInputs"`
-<<<<<<< HEAD
 	ExpandedOutputs        *runcache.ExpandedOutputs             `json:"expandedOutputs"`
 	Environment            []string                              `json:"environmentVariables"`
-	Framework              *inference.Framework                  `json:"framework"`
-=======
 	Framework              string                                `json:"framework"`
->>>>>>> 5f2e6bb5
 }
 
 type singlePackageTaskSummary struct {
@@ -377,11 +372,8 @@
 	ResolvedTaskDefinition *fs.TaskDefinition                    `json:"resolvedTaskDefinition"`
 	RunSummary             *BuildTargetState                     `json:"taskSummary"`
 	ExpandedInputs         map[turbopath.AnchoredUnixPath]string `json:"expandedInputs"`
-<<<<<<< HEAD
 	ExpandedOutputs        *runcache.ExpandedOutputs             `json:"expandedOutputs"`
-=======
 	Framework              string                                `json:"framework"`
->>>>>>> 5f2e6bb5
 }
 
 func (ht *taskSummary) toSinglePackageTask() singlePackageTaskSummary {
@@ -404,11 +396,8 @@
 		Dependencies:           dependencies,
 		Dependents:             dependents,
 		ResolvedTaskDefinition: ht.ResolvedTaskDefinition,
-<<<<<<< HEAD
 		RunSummary:             ht.RunSummary,
-=======
 		Framework:              ht.Framework,
->>>>>>> 5f2e6bb5
 		ExpandedInputs:         ht.ExpandedInputs,
 		ExpandedOutputs:        ht.ExpandedOutputs,
 	}

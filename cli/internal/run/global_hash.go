package run

import (
	"fmt"
	"os"
	"path/filepath"
	"sort"
	"strings"

	"github.com/hashicorp/go-hclog"
	"github.com/vercel/turbo/cli/internal/fs"
	"github.com/vercel/turbo/cli/internal/globby"
	"github.com/vercel/turbo/cli/internal/hashing"
	"github.com/vercel/turbo/cli/internal/lockfile"
	"github.com/vercel/turbo/cli/internal/packagemanager"
	"github.com/vercel/turbo/cli/internal/turbopath"
	"github.com/vercel/turbo/cli/internal/util"
)

const _globalCacheKey = "Buffalo buffalo Buffalo buffalo buffalo buffalo Buffalo buffalo"

// Variables that we always include
var _defaultEnvVars = []string{
	"VERCEL_ANALYTICS_ID",
}

type GlobalTracker struct {
	GlobalFileHashMap    map[turbopath.AnchoredUnixPath]string `json:"globalFileHashMap"`
	RootExternalDepsHash string                                `json:"rootExternalDepsHash"`
	HashedSortedEnvPairs []string                              `json:"hashedSortedEnvPairs"`
	GlobalCacheKey       string                                `json:"globalCacheKey"`
	Pipeline             fs.Pipeline                           `json:"pipeline"`
}

type GlobalHashInputs struct {
	globalFileHashMap    map[turbopath.AnchoredUnixPath]string
	rootExternalDepsHash string
	hashedSortedEnvPairs []string
	globalCacheKey       string
	pipeline             fs.Pipeline
}

func (th *GlobalTracker) CalculateGlobalHash() (string, error) {
	globalHash, err := fs.HashObject(&GlobalHashInputs{
		globalFileHashMap:    th.GlobalFileHashMap,
		rootExternalDepsHash: th.RootExternalDepsHash,
		hashedSortedEnvPairs: th.HashedSortedEnvPairs,
		globalCacheKey:       th.GlobalCacheKey,
		pipeline:             th.Pipeline,
	})
	if err != nil {
		return "", fmt.Errorf("error hashing global dependencies %w", err)
	}
	return globalHash, nil
}

func NewGlobalTracker(rootpath turbopath.AbsoluteSystemPath, rootPackageJSON *fs.PackageJSON, pipeline fs.Pipeline, envVarDependencies []string, globalFileDependencies []string, packageManager *packagemanager.PackageManager, lockFile lockfile.Lockfile, logger hclog.Logger, env []string) (*GlobalTracker, error) {
	// Calculate env var dependencies
	globalHashableEnvNames := []string{}
	globalHashableEnvPairs := []string{}
	for _, builtinEnvVar := range _defaultEnvVars {
		globalHashableEnvNames = append(globalHashableEnvNames, builtinEnvVar)
		globalHashableEnvPairs = append(globalHashableEnvPairs, fmt.Sprintf("%v=%v", builtinEnvVar, os.Getenv(builtinEnvVar)))
	}

	// Calculate global env var dependencies
	for _, v := range envVarDependencies {
		globalHashableEnvNames = append(globalHashableEnvNames, v)
		globalHashableEnvPairs = append(globalHashableEnvPairs, fmt.Sprintf("%v=%v", v, os.Getenv(v)))
	}

	// Calculate global file dependencies
	globalDeps := make(util.Set)
	if len(globalFileDependencies) > 0 {
		ignores, err := packageManager.GetWorkspaceIgnores(rootpath)
		if err != nil {
			return &GlobalTracker{}, err
		}

		f, err := globby.GlobFiles(rootpath.ToStringDuringMigration(), globalFileDependencies, ignores)
		if err != nil {
			return &GlobalTracker{}, err
		}

		for _, val := range f {
			globalDeps.Add(val)
		}
	}

	// get system env vars for hashing purposes, these include any variable that includes "TURBO"
	// that is NOT TURBO_TOKEN or TURBO_TEAM or TURBO_BINARY_PATH.
	names, pairs := getHashableTurboEnvVarsFromOs(env)
	globalHashableEnvNames = append(globalHashableEnvNames, names...)
	globalHashableEnvPairs = append(globalHashableEnvPairs, pairs...)
	// sort them for consistent hashing
	sort.Strings(globalHashableEnvNames)
	sort.Strings(globalHashableEnvPairs)
	logger.Debug("global hash env vars", "vars", globalHashableEnvNames)

	if lockFile == nil {
		// If we don't have lockfile information available, add the specfile and lockfile to global deps
		globalDeps.Add(filepath.Join(rootpath.ToStringDuringMigration(), packageManager.Specfile))
		globalDeps.Add(filepath.Join(rootpath.ToStringDuringMigration(), packageManager.Lockfile))
	}

	// No prefix, global deps already have full paths
	globalDepsArray := globalDeps.UnsafeListOfStrings()
	globalDepsPaths := make([]turbopath.AbsoluteSystemPath, len(globalDepsArray))
	for i, path := range globalDepsArray {
		globalDepsPaths[i] = turbopath.AbsoluteSystemPathFromUpstream(path)
	}

	globalFileHashMap, err := hashing.GetHashableDeps(rootpath, globalDepsPaths)
	if err != nil {
		return &GlobalTracker{}, fmt.Errorf("error hashing files: %w", err)
	}
<<<<<<< HEAD
	return &GlobalTracker{
		GlobalFileHashMap:    globalFileHashMap,
		RootExternalDepsHash: rootPackageJSON.ExternalDepsHash,
		HashedSortedEnvPairs: globalHashableEnvPairs,
		GlobalCacheKey:       _globalCacheKey,
		Pipeline:             pipeline,
	}, nil
=======

	globalHashable := struct {
		globalFileHashMap    map[turbopath.AnchoredUnixPath]string
		rootExternalDepsHash string
		hashedSortedEnvPairs []string
		globalCacheKey       string
		pipeline             fs.PristinePipeline
	}{
		globalFileHashMap:    globalFileHashMap,
		rootExternalDepsHash: rootPackageJSON.ExternalDepsHash,
		hashedSortedEnvPairs: globalHashableEnvPairs,
		globalCacheKey:       _globalCacheKey,
		pipeline:             pipeline.Pristine(),
	}

	globalHash, err := fs.HashObject(globalHashable)
	if err != nil {
		return "", fmt.Errorf("error hashing global dependencies %w", err)
	}
	return globalHash, nil
>>>>>>> 5b44c928
}

// getHashableTurboEnvVarsFromOs returns a list of environment variables names and
// that are safe to include in the global hash
func getHashableTurboEnvVarsFromOs(env []string) ([]string, []string) {
	var justNames []string
	var pairs []string
	for _, e := range env {
		kv := strings.SplitN(e, "=", 2)
		if strings.Contains(kv[0], "THASH") {
			justNames = append(justNames, kv[0])
			pairs = append(pairs, e)
		}
	}
	return justNames, pairs
}<|MERGE_RESOLUTION|>--- conflicted
+++ resolved
@@ -29,7 +29,7 @@
 	RootExternalDepsHash string                                `json:"rootExternalDepsHash"`
 	HashedSortedEnvPairs []string                              `json:"hashedSortedEnvPairs"`
 	GlobalCacheKey       string                                `json:"globalCacheKey"`
-	Pipeline             fs.Pipeline                           `json:"pipeline"`
+	Pipeline             fs.PristinePipeline                   `json:"pipeline"`
 }
 
 type GlobalHashInputs struct {
@@ -37,7 +37,7 @@
 	rootExternalDepsHash string
 	hashedSortedEnvPairs []string
 	globalCacheKey       string
-	pipeline             fs.Pipeline
+	pipeline             fs.PristinePipeline
 }
 
 func (th *GlobalTracker) CalculateGlobalHash() (string, error) {
@@ -114,36 +114,13 @@
 	if err != nil {
 		return &GlobalTracker{}, fmt.Errorf("error hashing files: %w", err)
 	}
-<<<<<<< HEAD
 	return &GlobalTracker{
 		GlobalFileHashMap:    globalFileHashMap,
 		RootExternalDepsHash: rootPackageJSON.ExternalDepsHash,
 		HashedSortedEnvPairs: globalHashableEnvPairs,
 		GlobalCacheKey:       _globalCacheKey,
-		Pipeline:             pipeline,
+		Pipeline:             pipeline.Pristine(),
 	}, nil
-=======
-
-	globalHashable := struct {
-		globalFileHashMap    map[turbopath.AnchoredUnixPath]string
-		rootExternalDepsHash string
-		hashedSortedEnvPairs []string
-		globalCacheKey       string
-		pipeline             fs.PristinePipeline
-	}{
-		globalFileHashMap:    globalFileHashMap,
-		rootExternalDepsHash: rootPackageJSON.ExternalDepsHash,
-		hashedSortedEnvPairs: globalHashableEnvPairs,
-		globalCacheKey:       _globalCacheKey,
-		pipeline:             pipeline.Pristine(),
-	}
-
-	globalHash, err := fs.HashObject(globalHashable)
-	if err != nil {
-		return "", fmt.Errorf("error hashing global dependencies %w", err)
-	}
-	return globalHash, nil
->>>>>>> 5b44c928
 }
 
 // getHashableTurboEnvVarsFromOs returns a list of environment variables names and

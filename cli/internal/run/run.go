package run

import (
	gocontext "context"
	"encoding/json"
	"fmt"
	"log"
	"os"
	"os/exec"
	"path/filepath"
	"regexp"
	"sort"
	"strings"
	"sync"
	"text/tabwriter"
	"time"

	"github.com/spf13/cobra"
	"github.com/spf13/pflag"
	"github.com/vercel/turborepo/cli/internal/analytics"
	"github.com/vercel/turborepo/cli/internal/cache"
	"github.com/vercel/turborepo/cli/internal/colorcache"
	"github.com/vercel/turborepo/cli/internal/config"
	"github.com/vercel/turborepo/cli/internal/context"
	"github.com/vercel/turborepo/cli/internal/core"
	"github.com/vercel/turborepo/cli/internal/daemon"
	"github.com/vercel/turborepo/cli/internal/daemonclient"
	"github.com/vercel/turborepo/cli/internal/fs"
	"github.com/vercel/turborepo/cli/internal/graphvisualizer"
	"github.com/vercel/turborepo/cli/internal/logstreamer"
	"github.com/vercel/turborepo/cli/internal/nodes"
	"github.com/vercel/turborepo/cli/internal/packagemanager"
	"github.com/vercel/turborepo/cli/internal/process"
	"github.com/vercel/turborepo/cli/internal/runcache"
	"github.com/vercel/turborepo/cli/internal/scm"
	"github.com/vercel/turborepo/cli/internal/scope"
	"github.com/vercel/turborepo/cli/internal/signals"
	"github.com/vercel/turborepo/cli/internal/taskhash"
	"github.com/vercel/turborepo/cli/internal/ui"
	"github.com/vercel/turborepo/cli/internal/util"

	"github.com/pyr-sh/dag"

	"github.com/fatih/color"
	"github.com/hashicorp/go-hclog"
	"github.com/mitchellh/cli"
	"github.com/pkg/errors"
)

// RunCommand is a Command implementation that tells Turbo to run a task
type RunCommand struct {
	Config        *config.Config
	UI            *cli.ColoredUi
	SignalWatcher *signals.Watcher
}

// completeGraph represents the common state inferred from the filesystem and pipeline.
// It is not intended to include information specific to a particular run.
type completeGraph struct {
	TopologicalGraph dag.AcyclicGraph
	Pipeline         fs.Pipeline
	PackageInfos     map[interface{}]*fs.PackageJSON
	GlobalHash       string
	RootNode         string
}

// runSpec contains the run-specific configuration elements that come from a particular
// invocation of turbo.
type runSpec struct {
	Targets      []string
	FilteredPkgs util.Set
	Opts         *Opts
}

func (rs *runSpec) ArgsForTask(task string) []string {
	passThroughArgs := make([]string, 0, len(rs.Opts.runOpts.passThroughArgs))
	for _, target := range rs.Targets {
		if target == task {
			passThroughArgs = append(passThroughArgs, rs.Opts.runOpts.passThroughArgs...)
		}
	}
	return passThroughArgs
}

var _cmdLong = `
Run tasks across projects in your monorepo.

By default, turbo executes tasks in topological order (i.e.
dependencies first) and then caches the results. Re-running commands for
tasks already in the cache will skip re-execution and immediately move
artifacts from the cache into the correct output folders (as if the task
occurred again).

Arguments passed after '--' will be passed through to the named tasks.
`

func getCmd(config *config.Config, ui cli.Ui, signalWatcher *signals.Watcher) *cobra.Command {
	var opts *Opts
	var flags *pflag.FlagSet
	cmd := &cobra.Command{
		Use:                   "turbo run <task> [...<task>] [<flags>] -- <args passed to tasks>",
		Short:                 "Run tasks across projects in your monorepo",
		Long:                  _cmdLong,
		SilenceUsage:          true,
		SilenceErrors:         true,
		DisableFlagsInUseLine: true,
		RunE: func(cmd *cobra.Command, args []string) error {
			tasks, passThroughArgs := parseTasksAndPassthroughArgs(args, flags)
			if len(tasks) == 0 {
				return errors.New("at least one task must be specified")
			}
			opts.runOpts.passThroughArgs = passThroughArgs
			run := configureRun(config, ui, opts, signalWatcher)
			ctx := cmd.Context()
			return run.run(ctx, tasks)
		},
	}
	flags = cmd.Flags()
	opts = optsFromFlags(flags, config)
	return cmd
}

func parseTasksAndPassthroughArgs(remainingArgs []string, flags *pflag.FlagSet) ([]string, []string) {
	if argSplit := flags.ArgsLenAtDash(); argSplit != -1 {
		return remainingArgs[:argSplit], remainingArgs[argSplit:]
	}
	return remainingArgs, nil
}

func optsFromFlags(flags *pflag.FlagSet, config *config.Config) *Opts {
	opts := getDefaultOptions(config)
	aliases := make(map[string]string)
	scope.AddFlags(&opts.scopeOpts, flags)
	addRunOpts(&opts.runOpts, flags, aliases)
	noopPersistentOptsDuringMigration(flags)
	// TODO: this will probably have to change when we are all-cobra and might not
	// have Cwd yet.
	cache.AddFlags(&opts.cacheOpts, flags, config.Cwd)
	runcache.AddFlags(&opts.runcacheOpts, flags)
	flags.SetNormalizeFunc(func(f *pflag.FlagSet, name string) pflag.NormalizedName {
		if alias, ok := aliases[name]; ok {
			return pflag.NormalizedName(alias)
		}
		return pflag.NormalizedName(name)
	})
	return opts
}

func configureRun(config *config.Config, output cli.Ui, opts *Opts, signalWatcher *signals.Watcher) *run {
	if os.Getenv("TURBO_FORCE") == "true" {
		opts.runcacheOpts.SkipReads = true
	}

	if os.Getenv("TURBO_REMOTE_ONLY") == "true" {
		opts.cacheOpts.SkipFilesystem = true
	}

	if !config.IsLoggedIn() {
		opts.cacheOpts.SkipRemote = true
	}
	processes := process.NewManager(config.Logger.Named("processes"))
	signalWatcher.AddOnClose(processes.Close)
	return &run{
		opts:      opts,
		config:    config,
		ui:        output,
		processes: processes,
	}
}

// Synopsis of run command
func (c *RunCommand) Synopsis() string {
	cmd := getCmd(c.Config, c.UI, c.SignalWatcher)
	return cmd.Short
}

// Help returns information about the `run` command
func (c *RunCommand) Help() string {
	cmd := getCmd(c.Config, c.UI, c.SignalWatcher)
	return util.HelpForCobraCmd(cmd)
}

// Run executes tasks in the monorepo
func (c *RunCommand) Run(args []string) int {
	cmd := getCmd(c.Config, c.UI, c.SignalWatcher)
	cmd.SetArgs(args)
	err := cmd.Execute()
	if err != nil {
		exitErr := &process.ChildExit{}
		if errors.As(err, &exitErr) {
			return exitErr.ExitCode
		}
		c.logError(c.Config.Logger, "", err)
		return 1
	}
	return 0
}

type run struct {
	opts      *Opts
	config    *config.Config
	ui        cli.Ui
	processes *process.Manager
}

func (r *run) run(ctx gocontext.Context, targets []string) error {
	startAt := time.Now()
	pkgDepGraph, err := context.New(context.WithGraph(r.config, r.opts.cacheOpts.Dir))
	if err != nil {
		return err
	}
	// This technically could be one flag, but we plan on removing
	// the daemon opt-in flag at some point once it stabilizes
	if r.opts.runOpts.daemonOptIn && !r.opts.runOpts.noDaemon {
		turbodClient, err := daemon.GetClient(ctx, r.config.Cwd, r.config.Logger, r.config.TurboVersion, daemon.ClientOpts{})
		if err != nil {
			r.logWarning("", errors.Wrap(err, "failed to contact turbod. Continuing in standalone mode"))
		} else {
			defer func() { _ = turbodClient.Close() }()
			r.config.Logger.Debug("running in daemon mode")
			daemonClient := daemonclient.New(turbodClient)
			r.opts.runcacheOpts.OutputWatcher = daemonClient
		}
	}

	if err := util.ValidateGraph(&pkgDepGraph.TopologicalGraph); err != nil {
		return errors.Wrap(err, "Invalid package dependency graph")
	}

	pipeline := r.config.TurboJSON.Pipeline
	if err := validateTasks(pipeline, targets); err != nil {
		return err
	}

	scmInstance, err := scm.FromInRepo(r.config.Cwd.ToStringDuringMigration())
	if err != nil {
		if errors.Is(err, scm.ErrFallback) {
			r.logWarning("", err)
		} else {
			return errors.Wrap(err, "failed to create SCM")
		}
	}
	filteredPkgs, isAllPackages, err := scope.ResolvePackages(&r.opts.scopeOpts, r.config.Cwd.ToStringDuringMigration(), scmInstance, pkgDepGraph, r.ui, r.config.Logger)
	if err != nil {
		return errors.Wrap(err, "failed to resolve packages to run")
	}
	if isAllPackages {
		// if there is a root task for any of our targets, we need to add it
		for _, target := range targets {
			key := util.RootTaskID(target)
			if _, ok := pipeline[key]; ok {
				filteredPkgs.Add(util.RootPkgName)
				// we only need to know we're running a root task once to add it for consideration
				break
			}
		}
	}
	r.config.Logger.Debug("global hash", "value", pkgDepGraph.GlobalHash)
	r.config.Logger.Debug("local cache folder", "path", r.opts.cacheOpts.Dir)

	// TODO: consolidate some of these arguments
	g := &completeGraph{
		TopologicalGraph: pkgDepGraph.TopologicalGraph,
		Pipeline:         pipeline,
		PackageInfos:     pkgDepGraph.PackageInfos,
		GlobalHash:       pkgDepGraph.GlobalHash,
		RootNode:         pkgDepGraph.RootNode,
	}
	rs := &runSpec{
		Targets:      targets,
		FilteredPkgs: filteredPkgs,
		Opts:         r.opts,
	}
	packageManager := pkgDepGraph.PackageManager
	return r.runOperation(ctx, g, rs, packageManager, startAt)
}

func (r *run) runOperation(ctx gocontext.Context, g *completeGraph, rs *runSpec, packageManager *packagemanager.PackageManager, startAt time.Time) error {
	vertexSet := make(util.Set)
	for _, v := range g.TopologicalGraph.Vertices() {
		vertexSet.Add(v)
	}

	engine, err := buildTaskGraph(&g.TopologicalGraph, g.Pipeline, rs)
	if err != nil {
		return errors.Wrap(err, "error preparing engine")
	}
	hashTracker := taskhash.NewTracker(g.RootNode, g.GlobalHash, g.Pipeline, g.PackageInfos)
	err = hashTracker.CalculateFileHashes(engine.TaskGraph.Vertices(), rs.Opts.runOpts.concurrency, r.config.Cwd)
	if err != nil {
		return errors.Wrap(err, "error hashing package files")
	}

	// If we are running in parallel, then we remove all the edges in the graph
	// except for the root. Rebuild the task graph for backwards compatibility.
	// We still use dependencies specified by the pipeline configuration.
	if rs.Opts.runOpts.parallel {
		for _, edge := range g.TopologicalGraph.Edges() {
			if edge.Target() != g.RootNode {
				g.TopologicalGraph.RemoveEdge(edge)
			}
		}
		engine, err = buildTaskGraph(&g.TopologicalGraph, g.Pipeline, rs)
		if err != nil {
			return errors.Wrap(err, "error preparing engine")
		}
	}

	if rs.Opts.runOpts.graphFile != "" || rs.Opts.runOpts.graphDot {
		visualizer := graphvisualizer.New(r.config, r.ui, engine.TaskGraph)

		if rs.Opts.runOpts.graphDot {
			visualizer.RenderDotGraph()
		} else {
			err := visualizer.GenerateGraphFile(rs.Opts.runOpts.graphFile)
			if err != nil {
				return err
			}
		}
	} else if rs.Opts.runOpts.dryRun {
		tasksRun, err := r.executeDryRun(ctx, engine, g, hashTracker, rs)
		if err != nil {
			return err
		}
		packagesInScope := rs.FilteredPkgs.UnsafeListOfStrings()
		sort.Strings(packagesInScope)
		if rs.Opts.runOpts.dryRunJSON {
			dryRun := &struct {
				Packages []string     `json:"packages"`
				Tasks    []hashedTask `json:"tasks"`
			}{
				Packages: packagesInScope,
				Tasks:    tasksRun,
			}
			bytes, err := json.MarshalIndent(dryRun, "", "  ")
			if err != nil {
				return errors.Wrap(err, "failed to render JSON")
			}
			r.ui.Output(string(bytes))
		} else {
			r.ui.Output("")
			r.ui.Info(util.Sprintf("${CYAN}${BOLD}Packages in Scope${RESET}"))
			p := tabwriter.NewWriter(os.Stdout, 0, 0, 1, ' ', 0)
			fmt.Fprintln(p, "Name\tPath\t")
			for _, pkg := range packagesInScope {
				fmt.Fprintf(p, "%s\t%s\t\n", pkg, g.PackageInfos[pkg].Dir)
			}
			p.Flush()

			r.ui.Output("")
			r.ui.Info(util.Sprintf("${CYAN}${BOLD}Tasks to Run${RESET}"))

			for _, task := range tasksRun {
				r.ui.Info(util.Sprintf("${BOLD}%s${RESET}", task.TaskID))
				w := tabwriter.NewWriter(os.Stdout, 0, 0, 1, ' ', 0)
				fmt.Fprintln(w, util.Sprintf("  ${GREY}Task\t=\t%s\t${RESET}", task.Task))
				fmt.Fprintln(w, util.Sprintf("  ${GREY}Package\t=\t%s\t${RESET}", task.Package))
				fmt.Fprintln(w, util.Sprintf("  ${GREY}Hash\t=\t%s\t${RESET}", task.Hash))
				fmt.Fprintln(w, util.Sprintf("  ${GREY}Directory\t=\t%s\t${RESET}", task.Dir))
				fmt.Fprintln(w, util.Sprintf("  ${GREY}Command\t=\t%s\t${RESET}", task.Command))
				fmt.Fprintln(w, util.Sprintf("  ${GREY}Outputs\t=\t%s\t${RESET}", strings.Join(task.Outputs, ", ")))
				fmt.Fprintln(w, util.Sprintf("  ${GREY}Log File\t=\t%s\t${RESET}", task.LogFile))
				fmt.Fprintln(w, util.Sprintf("  ${GREY}Dependencies\t=\t%s\t${RESET}", strings.Join(task.Dependencies, ", ")))
				fmt.Fprintln(w, util.Sprintf("  ${GREY}Dependendents\t=\t%s\t${RESET}", strings.Join(task.Dependents, ", ")))
				w.Flush()
			}
		}
	} else {
		packagesInScope := rs.FilteredPkgs.UnsafeListOfStrings()
		sort.Strings(packagesInScope)
		r.ui.Output(fmt.Sprintf(ui.Dim("• Packages in scope: %v"), strings.Join(packagesInScope, ", ")))
		r.ui.Output(fmt.Sprintf("%s %s %s", ui.Dim("• Running"), ui.Dim(ui.Bold(strings.Join(rs.Targets, ", "))), ui.Dim(fmt.Sprintf("in %v packages", rs.FilteredPkgs.Len()))))
		return r.executeTasks(ctx, g, rs, engine, packageManager, hashTracker, startAt)
	}
	return nil
}

func buildTaskGraph(topoGraph *dag.AcyclicGraph, pipeline fs.Pipeline, rs *runSpec) (*core.Scheduler, error) {
	engine := core.NewScheduler(topoGraph)
	for taskName, taskDefinition := range pipeline {
		topoDeps := make(util.Set)
		deps := make(util.Set)
		isPackageTask := util.IsPackageTask(taskName)
		for _, dependency := range taskDefinition.TaskDependencies {
			if isPackageTask && util.IsPackageTask(dependency) {
				err := engine.AddDep(dependency, taskName)
				if err != nil {
					return nil, err
				}
			} else {
				deps.Add(dependency)
			}
		}
		for _, dependency := range taskDefinition.TopologicalDependencies {
			topoDeps.Add(dependency)
		}
		engine.AddTask(&core.Task{
			Name:     taskName,
			TopoDeps: topoDeps,
			Deps:     deps,
		})
	}

	if err := engine.Prepare(&core.SchedulerExecutionOptions{
		Packages:  rs.FilteredPkgs.UnsafeListOfStrings(),
		TaskNames: rs.Targets,
		TasksOnly: rs.Opts.runOpts.only,
	}); err != nil {
		return nil, err
	}

	if err := util.ValidateGraph(engine.TaskGraph); err != nil {
		return nil, fmt.Errorf("Invalid task dependency graph:\n%v", err)
	}

	return engine, nil
}

// Opts holds the current run operations configuration
type Opts struct {
	runOpts      runOpts
	cacheOpts    cache.Opts
	runcacheOpts runcache.Opts
	scopeOpts    scope.Opts
}

// runOpts holds the options that control the execution of a turbo run
type runOpts struct {
	// Show a dot graph
	dotGraph string
	// Force execution to be serially one-at-a-time
	concurrency int
	// Whether to execute in parallel (defaults to false)
	parallel bool
	// Whether to emit a perf profile
	profile string
	// If true, continue task executions even if a task fails.
	continueOnError bool
	passThroughArgs []string
	// Restrict execution to only the listed task names. Default false
<<<<<<< HEAD
	only        bool
	dryRun      bool
	dryRunJSON  bool
	noDaemon    bool
	daemonOptIn bool
=======
	only bool
	// Dry run flags
	dryRun     bool
	dryRunJSON bool
	// Graph flags
	graphDot  bool
	graphFile string
>>>>>>> 793dca02
}

var (
	_profileHelp = `File to write turbo's performance profile output into.
You can load the file up in chrome://tracing to see
which parts of your build were slow.`
	_continueHelp = `Continue execution even if a task exits with an error
or non-zero exit code. The default behavior is to bail`
	_dryRunHelp = `List the packages in scope and the tasks that would be run,
but don't actually run them. Passing --dry=json or
--dry-run=json will render the output in JSON format.`
	_graphHelp = `Generate a graph of the task execution and output to a file when a filename is specified (.svg, .png, .jpg, .pdf, .json, .html).
Outputs dot graph to stdout when if no filename is provided`
	_concurrencyHelp = `Limit the concurrency of task execution. Use 1 for serial (i.e. one-at-a-time) execution.`
	_parallelHelp    = `Execute all tasks in parallel.`
	_onlyHelp        = `Run only the specified tasks, not their dependencies.`
)

func addRunOpts(opts *runOpts, flags *pflag.FlagSet, aliases map[string]string) {
	flags.AddFlag(&pflag.Flag{
		Name:     "concurrency",
		Usage:    _concurrencyHelp,
		DefValue: "10",
		Value: &util.ConcurrencyValue{
			Value: &opts.concurrency,
		},
	})
	flags.BoolVar(&opts.parallel, "parallel", false, _parallelHelp)
	flags.StringVar(&opts.profile, "profile", "", _profileHelp)
	flags.BoolVar(&opts.continueOnError, "continue", false, _continueHelp)
<<<<<<< HEAD
	flags.BoolVar(&opts.only, "only", false, "Run only the specified tasks, not their dependencies")
	flags.BoolVar(&opts.noDaemon, "no-daemon", false, "Run without using turbo's daemon process")
	flags.BoolVar(&opts.daemonOptIn, "experimental-use-daemon", false, "Use the experimental turbo daemon")
	// Daemon-related flags hidden for now, we can unhide when daemon is ready.
	if err := flags.MarkHidden("experimental-use-daemon"); err != nil {
		panic(err)
	}
	if err := flags.MarkHidden("no-daemon"); err != nil {
		panic(err)
	}
=======
	flags.BoolVar(&opts.only, "only", false, _onlyHelp)
>>>>>>> 793dca02
	if err := flags.MarkHidden("only"); err != nil {
		// fail fast if we've messed up our flag configuration
		panic(err)
	}
	aliases["dry"] = "dry-run"
	flags.AddFlag(&pflag.Flag{
		Name:        "dry-run",
		Usage:       _dryRunHelp,
		DefValue:    "",
		NoOptDefVal: _dryRunNoValue,
		Value:       &dryRunValue{opts: opts},
	})
	flags.AddFlag(&pflag.Flag{
		Name:        "graph",
		Usage:       _graphHelp,
		DefValue:    "",
		NoOptDefVal: _graphNoValue,
		Value:       &graphValue{opts: opts},
	})
}

var _persistentFlags = []string{
	"team",
	"token",
	"preflight",
	"api",
	"url",
	"trace",
	"cpuprofile",
	"heap",
	"no-gc",
	"cwd",
}

func noopPersistentOptsDuringMigration(flags *pflag.FlagSet) {
	_ = flags.CountP("verbosity", "v", "verbosity")
	if err := flags.MarkHidden("verbosity"); err != nil {
		// fail fast if we've misconfigured our flags
		panic(err)
	}
	for _, flag := range _persistentFlags {
		_ = flags.String(flag, "", "")
		if err := flags.MarkHidden(flag); err != nil {
			// fail fast if we've misconfigured our flags
			panic(err)
		}
	}
}

const (
	_graphText      = "graph"
	_graphNoValue   = "<output filename>"
	_graphTextValue = "true"
)

// graphValue implements a flag that can be treated as a boolean (--graph)
// or a string (--graph=output.svg).
type graphValue struct {
	opts *runOpts
}

var _ pflag.Value = &graphValue{}

func (d *graphValue) String() string {
	if d.opts.graphDot {
		return _graphText
	}
	return d.opts.graphFile
}

func (d *graphValue) Set(value string) error {
	if value == _graphNoValue {
		// this case matches the NoOptDefValue, which is used when the flag
		// is passed, but does not have a value (i.e. boolean flag)
		d.opts.graphDot = true
	} else if value == _graphTextValue {
		// "true" is equivalent to just setting the boolean flag
		d.opts.graphDot = true
	} else {
		d.opts.graphDot = false
		d.opts.graphFile = value
	}
	return nil
}

// Type implements Value.Type, and in this case is used to
// show the alias in the usage test.
func (d *graphValue) Type() string {
	return ""
}

// dry run custom flag
const (
	_dryRunText      = "dry run"
	_dryRunJSONText  = "json"
	_dryRunJSONValue = "json"
	_dryRunNoValue   = "text|json"
	_dryRunTextValue = "text"
)

// dryRunValue implements a flag that can be treated as a boolean (--dry-run)
// or a string (--dry-run=json).
type dryRunValue struct {
	opts *runOpts
}

var _ pflag.Value = &dryRunValue{}

func (d *dryRunValue) String() string {
	if d.opts.dryRunJSON {
		return _dryRunJSONText
	} else if d.opts.dryRun {
		return _dryRunText
	}
	return ""
}

func (d *dryRunValue) Set(value string) error {
	if value == _dryRunJSONValue {
		d.opts.dryRun = true
		d.opts.dryRunJSON = true
	} else if value == _dryRunNoValue {
		// this case matches the NoOptDefValue, which is used when the flag
		// is passed, but does not have a value (i.e. boolean flag)
		d.opts.dryRun = true
	} else if value == _dryRunTextValue {
		// "text" is equivalent to just setting the boolean flag
		d.opts.dryRun = true
	} else {
		return fmt.Errorf("invalid dry-run mode: %v", value)
	}
	return nil
}

// Type implements Value.Type, and in this case is used to
// show the alias in the usage test.
func (d *dryRunValue) Type() string {
	return "/ dry "
}

func getDefaultOptions(config *config.Config) *Opts {
	return &Opts{
		runOpts: runOpts{
			concurrency: 10,
		},
		cacheOpts: cache.Opts{
			Dir:     cache.DefaultLocation(config.Cwd),
			Workers: config.Cache.Workers,
		},
		scopeOpts: scope.Opts{},
	}
}

// logError logs an error and outputs it to the UI.
func (c *RunCommand) logError(log hclog.Logger, prefix string, err error) {
	log.Error(prefix, "error", err)

	if prefix != "" {
		prefix += ": "
	}

	c.UI.Error(fmt.Sprintf("%s%s%s", ui.ERROR_PREFIX, prefix, color.RedString(" %v", err)))
}

// logError logs an error and outputs it to the UI.
func (r *run) logWarning(prefix string, err error) {
	r.config.Logger.Warn(prefix, "warning", err)

	if prefix != "" {
		prefix = " " + prefix + ": "
	}

	r.ui.Error(fmt.Sprintf("%s%s%s", ui.WARNING_PREFIX, prefix, color.YellowString(" %v", err)))
}

<<<<<<< HEAD
func hasGraphViz() bool {
	err := exec.Command("dot", "-v").Run()
	return err == nil
}

func (r *run) executeTasks(ctx gocontext.Context, g *completeGraph, rs *runSpec, engine *core.Scheduler, packageManager *packagemanager.PackageManager, hashes *taskhash.Tracker, startAt time.Time) error {
=======
func (r *run) executeTasks(g *completeGraph, rs *runSpec, engine *core.Scheduler, packageManager *packagemanager.PackageManager, hashes *taskhash.Tracker, startAt time.Time) error {
	goctx := gocontext.Background()
>>>>>>> 793dca02
	var analyticsSink analytics.Sink
	if r.config.IsLoggedIn() {
		analyticsSink = r.config.ApiClient
	} else {
		analyticsSink = analytics.NullSink
	}
	analyticsClient := analytics.NewClient(ctx, analyticsSink, r.config.Logger.Named("analytics"))
	defer analyticsClient.CloseWithTimeout(50 * time.Millisecond)
	// Theoretically this is overkill, but bias towards not spamming the console
	once := &sync.Once{}
	turboCache, err := cache.New(rs.Opts.cacheOpts, r.config, analyticsClient, func(_cache cache.Cache, err error) {
		// Currently the HTTP Cache is the only one that can be disabled.
		// With a cache system refactor, we might consider giving names to the caches so
		// we can accurately report them here.
		once.Do(func() {
			r.logWarning("Remote Caching is unavailable", err)
		})
	})
	if err != nil {
		if errors.Is(err, cache.ErrNoCachesEnabled) {
			r.logWarning("No caches are enabled. You can try \"turbo login\", \"turbo link\", or ensuring you are not passing --remote-only to enable caching", nil)
		} else {
			return errors.Wrap(err, "failed to set up caching")
		}
	}
	defer turboCache.Shutdown()
	colorCache := colorcache.New()
	runState := NewRunState(startAt, rs.Opts.runOpts.profile)
	runCache := runcache.New(turboCache, r.config.Cwd, rs.Opts.runcacheOpts, colorCache)
	ec := &execContext{
		colorCache:     colorCache,
		runState:       runState,
		rs:             rs,
		ui:             &cli.ConcurrentUi{Ui: r.ui},
		turboCache:     turboCache,
		runCache:       runCache,
		logger:         r.config.Logger,
		packageManager: packageManager,
		processes:      r.processes,
		taskHashes:     hashes,
	}

	// run the thing
	errs := engine.Execute(g.getPackageTaskVisitor(ctx, func(ctx gocontext.Context, pt *nodes.PackageTask) error {
		deps := engine.TaskGraph.DownEdges(pt.TaskID)
		return ec.exec(ctx, pt, deps)
	}), core.ExecOpts{
		Parallel:    rs.Opts.runOpts.parallel,
		Concurrency: rs.Opts.runOpts.concurrency,
	})

	// Track if we saw any child with a non-zero exit code
	exitCode := 0
	exitCodeErr := &process.ChildExit{}
	for _, err := range errs {
		if errors.As(err, &exitCodeErr) {
			if exitCodeErr.ExitCode > exitCode {
				exitCode = exitCodeErr.ExitCode
			}
		} else if exitCode == 0 {
			// We hit some error, it shouldn't be exit code 0
			exitCode = 1
		}
		r.ui.Error(err.Error())
	}

	if err := runState.Close(r.ui, rs.Opts.runOpts.profile); err != nil {
		return errors.Wrap(err, "error with profiler")
	}
	if exitCode != 0 {
		return &process.ChildExit{
			ExitCode: exitCode,
		}
	}
	return nil
}

type hashedTask struct {
	TaskID       string   `json:"taskId"`
	Task         string   `json:"task"`
	Package      string   `json:"package"`
	Hash         string   `json:"hash"`
	Command      string   `json:"command"`
	Outputs      []string `json:"outputs"`
	LogFile      string   `json:"logFile"`
	Dir          string   `json:"directory"`
	Dependencies []string `json:"dependencies"`
	Dependents   []string `json:"dependents"`
}

func (r *run) executeDryRun(ctx gocontext.Context, engine *core.Scheduler, g *completeGraph, taskHashes *taskhash.Tracker, rs *runSpec) ([]hashedTask, error) {
	taskIDs := []hashedTask{}
	errs := engine.Execute(g.getPackageTaskVisitor(ctx, func(ctx gocontext.Context, pt *nodes.PackageTask) error {
		passThroughArgs := rs.ArgsForTask(pt.Task)
		deps := engine.TaskGraph.DownEdges(pt.TaskID)
		hash, err := taskHashes.CalculateTaskHash(pt, deps, passThroughArgs)
		if err != nil {
			return err
		}
		command, ok := pt.Command()
		if !ok {
			command = "<NONEXISTENT>"
		}
		isRootTask := pt.PackageName == util.RootPkgName
		if isRootTask && commandLooksLikeTurbo(command) {
			return fmt.Errorf("root task %v (%v) looks like it invokes turbo and might cause a loop", pt.Task, command)
		}
		ancestors, err := engine.TaskGraph.Ancestors(pt.TaskID)
		if err != nil {
			return err
		}
		stringAncestors := []string{}
		for _, dep := range ancestors {
			// Don't leak out internal ROOT_NODE_NAME nodes, which are just placeholders
			if !strings.Contains(dep.(string), core.ROOT_NODE_NAME) {
				stringAncestors = append(stringAncestors, dep.(string))
			}
		}
		descendents, err := engine.TaskGraph.Descendents(pt.TaskID)
		if err != nil {
			return err
		}
		stringDescendents := []string{}
		for _, dep := range descendents {
			// Don't leak out internal ROOT_NODE_NAME nodes, which are just placeholders
			if !strings.Contains(dep.(string), core.ROOT_NODE_NAME) {
				stringDescendents = append(stringDescendents, dep.(string))
			}
		}
		sort.Strings(stringDescendents)

		taskIDs = append(taskIDs, hashedTask{
			TaskID:       pt.TaskID,
			Task:         pt.Task,
			Package:      pt.PackageName,
			Hash:         hash,
			Command:      command,
			Dir:          pt.Pkg.Dir,
			Outputs:      pt.TaskDefinition.Outputs,
			LogFile:      pt.RepoRelativeLogFile(),
			Dependencies: stringAncestors,
			Dependents:   stringDescendents,
		})
		return nil
	}), core.ExecOpts{
		Concurrency: 1,
		Parallel:    false,
	})
	if len(errs) > 0 {
		for _, err := range errs {
			r.ui.Error(err.Error())
		}
		return nil, errors.New("errors occurred during dry-run graph traversal")
	}
	return taskIDs, nil
}

var _isTurbo = regexp.MustCompile(fmt.Sprintf("(?:^|%v|\\s)turbo(?:$|\\s)", regexp.QuoteMeta(string(filepath.Separator))))

func commandLooksLikeTurbo(command string) bool {
	return _isTurbo.MatchString(command)
}

func validateTasks(pipeline fs.Pipeline, tasks []string) error {
	for _, task := range tasks {
		if !pipeline.HasTask(task) {
			return fmt.Errorf("task `%v` not found in turbo `pipeline` in \"turbo.json\". Are you sure you added it?", task)
		}
	}
	return nil
}

type execContext struct {
	colorCache     *colorcache.ColorCache
	runState       *RunState
	rs             *runSpec
	ui             cli.Ui
	runCache       *runcache.RunCache
	turboCache     cache.Cache
	logger         hclog.Logger
	packageManager *packagemanager.PackageManager
	processes      *process.Manager
	taskHashes     *taskhash.Tracker
}

func (e *execContext) logError(log hclog.Logger, prefix string, err error) {
	e.logger.Error(prefix, "error", err)

	if prefix != "" {
		prefix += ": "
	}

	e.ui.Error(fmt.Sprintf("%s%s%s", ui.ERROR_PREFIX, prefix, color.RedString(" %v", err)))
}

func (e *execContext) exec(ctx gocontext.Context, pt *nodes.PackageTask, deps dag.Set) error {
	cmdTime := time.Now()

	targetLogger := e.logger.Named(pt.OutputPrefix())
	targetLogger.Debug("start")

	// Setup tracer
	tracer := e.runState.Run(pt.TaskID)

	// Create a logger
	colorPrefixer := e.colorCache.PrefixColor(pt.PackageName)
	prettyTaskPrefix := colorPrefixer("%s: ", pt.OutputPrefix())
	targetUi := &cli.PrefixedUi{
		Ui:           e.ui,
		OutputPrefix: prettyTaskPrefix,
		InfoPrefix:   prettyTaskPrefix,
		ErrorPrefix:  prettyTaskPrefix,
		WarnPrefix:   prettyTaskPrefix,
	}

	passThroughArgs := e.rs.ArgsForTask(pt.Task)
	hash, err := e.taskHashes.CalculateTaskHash(pt, deps, passThroughArgs)
	e.logger.Debug("task hash", "value", hash)
	if err != nil {
		e.ui.Error(fmt.Sprintf("Hashing error: %v", err))
		// @TODO probably should abort fatally???
	}
	// TODO(gsoltis): if/when we fix https://github.com/vercel/turborepo/issues/937
	// the following block should never get hit. In the meantime, keep it after hashing
	// so that downstream tasks can count on the hash existing
	//
	// bail if the script doesn't exist
	if _, ok := pt.Command(); !ok {
		targetLogger.Debug("no task in package, skipping")
		targetLogger.Debug("done", "status", "skipped", "duration", time.Since(cmdTime))
		return nil
	}
	// Cache ---------------------------------------------
	taskCache := e.runCache.TaskCache(pt, hash)
	hit, err := taskCache.RestoreOutputs(ctx, targetUi, targetLogger)
	if err != nil {
		targetUi.Error(fmt.Sprintf("error fetching from cache: %s", err))
	} else if hit {
		tracer(TargetCached, nil)
		return nil
	}
	// Setup command execution
	argsactual := append([]string{"run"}, pt.Task)
	if len(passThroughArgs) > 0 {
		argsactual = append(argsactual, "--")
		argsactual = append(argsactual, passThroughArgs...)
	}

	cmd := exec.Command(e.packageManager.Command, argsactual...)
	cmd.Dir = pt.Pkg.Dir
	envs := fmt.Sprintf("TURBO_HASH=%v", hash)
	cmd.Env = append(os.Environ(), envs)

	// Setup stdout/stderr
	// If we are not caching anything, then we don't need to write logs to disk
	// be careful about this conditional given the default of cache = true
	writer, err := taskCache.OutputWriter()
	if err != nil {
		tracer(TargetBuildFailed, err)
		e.logError(targetLogger, prettyTaskPrefix, err)
		if !e.rs.Opts.runOpts.continueOnError {
			os.Exit(1)
		}
	}
	logger := log.New(writer, "", 0)
	// Setup a streamer that we'll pipe cmd.Stdout to
	logStreamerOut := logstreamer.NewLogstreamer(logger, prettyTaskPrefix, false)
	// Setup a streamer that we'll pipe cmd.Stderr to.
	logStreamerErr := logstreamer.NewLogstreamer(logger, prettyTaskPrefix, false)
	cmd.Stderr = logStreamerErr
	cmd.Stdout = logStreamerOut
	// Flush/Reset any error we recorded
	logStreamerErr.FlushRecord()
	logStreamerOut.FlushRecord()
	closeOutputs := func() error {
		var closeErrors []error
		if err := logStreamerOut.Close(); err != nil {
			closeErrors = append(closeErrors, errors.Wrap(err, "log stdout"))
		}
		if err := logStreamerErr.Close(); err != nil {
			closeErrors = append(closeErrors, errors.Wrap(err, "log stderr"))
		}
		if err := writer.Close(); err != nil {
			closeErrors = append(closeErrors, errors.Wrap(err, "log file"))
		}
		if len(closeErrors) > 0 {
			msgs := make([]string, len(closeErrors))
			for i, err := range closeErrors {
				msgs[i] = err.Error()
			}
			return fmt.Errorf("could not flush log output: %v", strings.Join(msgs, ", "))
		}
		return nil
	}

	// Run the command
	if err := e.processes.Exec(cmd); err != nil {
		// close off our outputs. We errored, so we mostly don't care if we fail to close
		_ = closeOutputs()
		// if we already know we're in the process of exiting,
		// we don't need to record an error to that effect.
		if errors.Is(err, process.ErrClosing) {
			return nil
		}
		tracer(TargetBuildFailed, err)
		targetLogger.Error("Error: command finished with error: %w", err)
		if !e.rs.Opts.runOpts.continueOnError {
			targetUi.Error(fmt.Sprintf("ERROR: command finished with error: %s", err))
			e.processes.Close()
		} else {
			targetUi.Warn("command finished with error, but continuing...")
		}
		return err
	}

	duration := time.Since(cmdTime)
	// Close off our outputs and cache them
	if err := closeOutputs(); err != nil {
		e.logError(targetLogger, "", err)
	} else {
		if err = taskCache.SaveOutputs(ctx, targetLogger, targetUi, int(duration.Milliseconds())); err != nil {
			e.logError(targetLogger, "", fmt.Errorf("error caching output: %w", err))
		}
	}

	// Clean up tracing
	tracer(TargetBuilt, nil)
	targetLogger.Debug("done", "status", "complete", "duration", duration)
	return nil
}

<<<<<<< HEAD
func (r *run) generateDotGraph(taskGraph *dag.AcyclicGraph, outputFilename fs.AbsolutePath) error {
	graphString := string(taskGraph.Dot(&dag.DotOpts{
		Verbose:    true,
		DrawCycles: true,
	}))
	ext := outputFilename.Ext()
	if ext == ".html" {
		f, err := outputFilename.Create()
		if err != nil {
			return fmt.Errorf("error writing graph: %w", err)
		}
		defer f.Close()
		f.WriteString(`<!DOCTYPE html>
    <html>
    <head>
      <meta charset="utf-8">
      <title>Graph</title>
    </head>
    <body>
      <script src="https://cdn.jsdelivr.net/npm/viz.js@2.1.2-pre.1/viz.js"></script>
      <script src="https://cdn.jsdelivr.net/npm/viz.js@2.1.2-pre.1/full.render.js"></script>
      <script>`)
		f.WriteString("const s = `" + graphString + "`.replace(/\\_\\_\\_ROOT\\_\\_\\_/g, \"Root\").replace(/\\[root\\]/g, \"\");new Viz().renderSVGElement(s).then(el => document.body.appendChild(el)).catch(e => console.error(e));")
		f.WriteString(`
    </script>
  </body>
  </html>`)
		r.ui.Output("")
		r.ui.Output(fmt.Sprintf("✔ Generated task graph in %s", ui.Bold(outputFilename.ToString())))
		if ui.IsTTY {
			if err := browser.OpenBrowser(outputFilename.ToString()); err != nil {
				r.ui.Warn(color.New(color.FgYellow, color.Bold, color.ReverseVideo).Sprintf("failed to open browser. Please navigate to file://%v", filepath.ToSlash(outputFilename.ToString())))
			}
		}
		return nil
	}
	hasDot := hasGraphViz()
	if hasDot {
		dotArgs := []string{"-T" + ext[1:], "-o", outputFilename.ToString()}
		cmd := exec.Command("dot", dotArgs...)
		cmd.Stdin = strings.NewReader(graphString)
		if err := cmd.Run(); err != nil {
			return fmt.Errorf("could not generate task graphfile %v:  %w", outputFilename, err)
		} else {
			r.ui.Output("")
			r.ui.Output(fmt.Sprintf("✔ Generated task graph in %s", ui.Bold(outputFilename.ToString())))
		}
	} else {
		r.ui.Output("")
		r.ui.Warn(color.New(color.FgYellow, color.Bold, color.ReverseVideo).Sprint(" WARNING ") + color.YellowString(" `turbo` uses Graphviz to generate an image of your\ngraph, but Graphviz isn't installed on this machine.\n\nYou can download Graphviz from https://graphviz.org/download.\n\nIn the meantime, you can use this string output with an\nonline Dot graph viewer."))
		r.ui.Output("")
		r.ui.Output(graphString)
	}
	return nil
}

func (g *completeGraph) getPackageTaskVisitor(ctx gocontext.Context, visitor func(ctx gocontext.Context, pt *nodes.PackageTask) error) func(taskID string) error {
=======
func (g *completeGraph) getPackageTaskVisitor(visitor func(pt *nodes.PackageTask) error) func(taskID string) error {
>>>>>>> 793dca02
	return func(taskID string) error {

		name, task := util.GetPackageTaskFromId(taskID)
		pkg, ok := g.PackageInfos[name]
		if !ok {
			return fmt.Errorf("cannot find package %v for task %v", name, taskID)
		}
		// first check for package-tasks
		pipeline, ok := g.Pipeline[fmt.Sprintf("%v", taskID)]
		if !ok {
			// then check for regular tasks
			altpipe, notcool := g.Pipeline[task]
			// if neither, then bail
			if !notcool && !ok {
				return nil
			}
			// override if we need to...
			pipeline = altpipe
		}
		return visitor(ctx, &nodes.PackageTask{
			TaskID:         taskID,
			Task:           task,
			PackageName:    name,
			Pkg:            pkg,
			TaskDefinition: &pipeline,
		})
	}
}<|MERGE_RESOLUTION|>--- conflicted
+++ resolved
@@ -438,21 +438,15 @@
 	continueOnError bool
 	passThroughArgs []string
 	// Restrict execution to only the listed task names. Default false
-<<<<<<< HEAD
-	only        bool
-	dryRun      bool
-	dryRunJSON  bool
-	noDaemon    bool
-	daemonOptIn bool
-=======
 	only bool
 	// Dry run flags
 	dryRun     bool
 	dryRunJSON bool
 	// Graph flags
-	graphDot  bool
-	graphFile string
->>>>>>> 793dca02
+	graphDot    bool
+	graphFile   string
+	noDaemon    bool
+	daemonOptIn bool
 }
 
 var (
@@ -483,8 +477,7 @@
 	flags.BoolVar(&opts.parallel, "parallel", false, _parallelHelp)
 	flags.StringVar(&opts.profile, "profile", "", _profileHelp)
 	flags.BoolVar(&opts.continueOnError, "continue", false, _continueHelp)
-<<<<<<< HEAD
-	flags.BoolVar(&opts.only, "only", false, "Run only the specified tasks, not their dependencies")
+	flags.BoolVar(&opts.only, "only", false, _onlyHelp)
 	flags.BoolVar(&opts.noDaemon, "no-daemon", false, "Run without using turbo's daemon process")
 	flags.BoolVar(&opts.daemonOptIn, "experimental-use-daemon", false, "Use the experimental turbo daemon")
 	// Daemon-related flags hidden for now, we can unhide when daemon is ready.
@@ -494,9 +487,6 @@
 	if err := flags.MarkHidden("no-daemon"); err != nil {
 		panic(err)
 	}
-=======
-	flags.BoolVar(&opts.only, "only", false, _onlyHelp)
->>>>>>> 793dca02
 	if err := flags.MarkHidden("only"); err != nil {
 		// fail fast if we've messed up our flag configuration
 		panic(err)
@@ -672,17 +662,7 @@
 	r.ui.Error(fmt.Sprintf("%s%s%s", ui.WARNING_PREFIX, prefix, color.YellowString(" %v", err)))
 }
 
-<<<<<<< HEAD
-func hasGraphViz() bool {
-	err := exec.Command("dot", "-v").Run()
-	return err == nil
-}
-
 func (r *run) executeTasks(ctx gocontext.Context, g *completeGraph, rs *runSpec, engine *core.Scheduler, packageManager *packagemanager.PackageManager, hashes *taskhash.Tracker, startAt time.Time) error {
-=======
-func (r *run) executeTasks(g *completeGraph, rs *runSpec, engine *core.Scheduler, packageManager *packagemanager.PackageManager, hashes *taskhash.Tracker, startAt time.Time) error {
-	goctx := gocontext.Background()
->>>>>>> 793dca02
 	var analyticsSink analytics.Sink
 	if r.config.IsLoggedIn() {
 		analyticsSink = r.config.ApiClient
@@ -1014,67 +994,7 @@
 	return nil
 }
 
-<<<<<<< HEAD
-func (r *run) generateDotGraph(taskGraph *dag.AcyclicGraph, outputFilename fs.AbsolutePath) error {
-	graphString := string(taskGraph.Dot(&dag.DotOpts{
-		Verbose:    true,
-		DrawCycles: true,
-	}))
-	ext := outputFilename.Ext()
-	if ext == ".html" {
-		f, err := outputFilename.Create()
-		if err != nil {
-			return fmt.Errorf("error writing graph: %w", err)
-		}
-		defer f.Close()
-		f.WriteString(`<!DOCTYPE html>
-    <html>
-    <head>
-      <meta charset="utf-8">
-      <title>Graph</title>
-    </head>
-    <body>
-      <script src="https://cdn.jsdelivr.net/npm/viz.js@2.1.2-pre.1/viz.js"></script>
-      <script src="https://cdn.jsdelivr.net/npm/viz.js@2.1.2-pre.1/full.render.js"></script>
-      <script>`)
-		f.WriteString("const s = `" + graphString + "`.replace(/\\_\\_\\_ROOT\\_\\_\\_/g, \"Root\").replace(/\\[root\\]/g, \"\");new Viz().renderSVGElement(s).then(el => document.body.appendChild(el)).catch(e => console.error(e));")
-		f.WriteString(`
-    </script>
-  </body>
-  </html>`)
-		r.ui.Output("")
-		r.ui.Output(fmt.Sprintf("✔ Generated task graph in %s", ui.Bold(outputFilename.ToString())))
-		if ui.IsTTY {
-			if err := browser.OpenBrowser(outputFilename.ToString()); err != nil {
-				r.ui.Warn(color.New(color.FgYellow, color.Bold, color.ReverseVideo).Sprintf("failed to open browser. Please navigate to file://%v", filepath.ToSlash(outputFilename.ToString())))
-			}
-		}
-		return nil
-	}
-	hasDot := hasGraphViz()
-	if hasDot {
-		dotArgs := []string{"-T" + ext[1:], "-o", outputFilename.ToString()}
-		cmd := exec.Command("dot", dotArgs...)
-		cmd.Stdin = strings.NewReader(graphString)
-		if err := cmd.Run(); err != nil {
-			return fmt.Errorf("could not generate task graphfile %v:  %w", outputFilename, err)
-		} else {
-			r.ui.Output("")
-			r.ui.Output(fmt.Sprintf("✔ Generated task graph in %s", ui.Bold(outputFilename.ToString())))
-		}
-	} else {
-		r.ui.Output("")
-		r.ui.Warn(color.New(color.FgYellow, color.Bold, color.ReverseVideo).Sprint(" WARNING ") + color.YellowString(" `turbo` uses Graphviz to generate an image of your\ngraph, but Graphviz isn't installed on this machine.\n\nYou can download Graphviz from https://graphviz.org/download.\n\nIn the meantime, you can use this string output with an\nonline Dot graph viewer."))
-		r.ui.Output("")
-		r.ui.Output(graphString)
-	}
-	return nil
-}
-
 func (g *completeGraph) getPackageTaskVisitor(ctx gocontext.Context, visitor func(ctx gocontext.Context, pt *nodes.PackageTask) error) func(taskID string) error {
-=======
-func (g *completeGraph) getPackageTaskVisitor(visitor func(pt *nodes.PackageTask) error) func(taskID string) error {
->>>>>>> 793dca02
 	return func(taskID string) error {
 
 		name, task := util.GetPackageTaskFromId(taskID)

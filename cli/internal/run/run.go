package run

import (
	"bufio"
	gocontext "context"
	"encoding/json"
	"flag"
	"fmt"
	"io"
	"log"
	"os"
	"os/exec"
	"path/filepath"
	"sort"
	"strings"
	"text/tabwriter"
	"time"

	"github.com/vercel/turborepo/cli/internal/analytics"
	"github.com/vercel/turborepo/cli/internal/cache"
	"github.com/vercel/turborepo/cli/internal/config"
	"github.com/vercel/turborepo/cli/internal/context"
	"github.com/vercel/turborepo/cli/internal/core"
	"github.com/vercel/turborepo/cli/internal/fs"
	"github.com/vercel/turborepo/cli/internal/globby"
	"github.com/vercel/turborepo/cli/internal/logstreamer"
	"github.com/vercel/turborepo/cli/internal/packagemanager"
	"github.com/vercel/turborepo/cli/internal/process"
	"github.com/vercel/turborepo/cli/internal/scm"
	"github.com/vercel/turborepo/cli/internal/scope"
	"github.com/vercel/turborepo/cli/internal/ui"
	"github.com/vercel/turborepo/cli/internal/util"
	"github.com/vercel/turborepo/cli/internal/util/browser"

	"github.com/pyr-sh/dag"

	"github.com/fatih/color"
	"github.com/hashicorp/go-hclog"
	"github.com/mitchellh/cli"
	"github.com/pkg/errors"
)

// RunCommand is a Command implementation that tells Turbo to run a task
type RunCommand struct {
	Config    *config.Config
	Ui        *cli.ColoredUi
	Processes *process.Manager
}

// completeGraph represents the common state inferred from the filesystem and pipeline.
// It is not intended to include information specific to a particular run.
type completeGraph struct {
	TopologicalGraph dag.AcyclicGraph
	Pipeline         fs.Pipeline
	PackageInfos     map[interface{}]*fs.PackageJSON
	GlobalHash       string
	RootNode         string
}

// runSpec contains the run-specific configuration elements that come from a particular
// invocation of turbo.
type runSpec struct {
	Targets      []string
	FilteredPkgs util.Set
	Opts         *RunOptions
}

type LogsMode string

const (
	FullLogs LogsMode = "full"
	HashLogs LogsMode = "hash"
	NoLogs   LogsMode = "none"
)

func (rs *runSpec) ArgsForTask(task string) []string {
	passThroughArgs := make([]string, 0, len(rs.Opts.passThroughArgs))
	for _, target := range rs.Targets {
		if target == task {
			passThroughArgs = append(passThroughArgs, rs.Opts.passThroughArgs...)
		}
	}
	return passThroughArgs
}

// Synopsis of run command
func (c *RunCommand) Synopsis() string {
	return "Run a task"
}

// Help returns information about the `run` command
func (c *RunCommand) Help() string {
	helpText := strings.TrimSpace(`
Usage: turbo run <task> [options] [-- <args passed to tasks>]

    Run tasks across projects in your monorepo.

    By default, turbo executes tasks in topological order (i.e.
    dependencies first) and then caches the results. Re-running commands for
    tasks already in the cache will skip re-execution and immediately move
    artifacts from the cache into the correct output folders (as if the task
    occurred again).

    Arguments passed after '--' will be passed through to the named tasks.

Options:
  --help                 Show this message.
  --scope                Specify package(s) to act as entry points for task
                         execution. Supports globs.
  --cache-dir            Specify local filesystem cache directory.
                         (default "./node_modules/.cache/turbo")
  --concurrency          Limit the concurrency of task execution. Use 1 for
                         serial (i.e. one-at-a-time) execution. (default 10)
  --continue             Continue execution even if a task exits with an error
                         or non-zero exit code. The default behavior is to bail
                         immediately. (default false)
  --filter="<selector>"  Use the given selector to specify package(s) to act as
                         entry points. The syntax mirror's pnpm's syntax, and
                         additional documentation and examples can be found in
                         turbo's documentation https://turborepo.org/docs/reference/command-line-reference#--filter
                         --filter can be specified multiple times. Packages that
                         match any filter will be included.
  --force                Ignore the existing cache (to force execution).
                         (default false)
  --graph                Generate a Dot graph of the task execution.
  --global-deps          Specify glob of global filesystem dependencies to
                         be hashed. Useful for .env and files in the root
                         directory. Can be specified multiple times.
  --since                Limit/Set scope to changed packages since a
                         mergebase. This uses the git diff ${target_branch}...
                         mechanism to identify which packages have changed.
  --team                 The slug or team ID of the remote cache team.
  --token                A bearer token for remote caching. You can also set
                         the value of the current token by setting an
                         environment variable named TURBO_TOKEN.
  --ignore               Files to ignore when calculating changed files
                         (i.e. --since). Supports globs.
  --profile              File to write turbo's performance profile output into.
                         You can load the file up in chrome://tracing to see
                         which parts of your build were slow.
  --parallel             Execute all tasks in parallel. (default false)
  --include-dependencies Include the dependencies of tasks in execution.
                         (default false)
  --no-deps              Exclude dependent task consumers from execution.
                         (default false)
  --no-cache             Avoid saving task results to the cache. Useful for
                         development/watch tasks. (default false)
  --output-logs          Set type of process output logging. Use full to show
                         all output. Use hash-only to show only turbo-computed
                         task hashes. Use new-only to show only new output with
                         only hashes for cached tasks. Use none to hide process
                         output. (default full)
  --dry/--dry-run[=json] List the packages in scope and the tasks that would be run,
                         but don't actually run them. Passing --dry=json or
                         --dry-run=json will render the output in JSON format.
  --remote-only		     Ignore the local filesystem cache for all tasks. Only
                         allow reading and caching artifacts using the remote cache.
`)
	return strings.TrimSpace(helpText)
}

// Run executes tasks in the monorepo
func (c *RunCommand) Run(args []string) int {
	startAt := time.Now()
	log.SetFlags(0)
	flags := flag.NewFlagSet("run", flag.ContinueOnError)
	flags.Usage = func() { c.Config.Logger.Info(c.Help()) }
	if err := flags.Parse(args); err != nil {
		return 1
	}

	runOptions, err := parseRunArgs(args, c.Config.Cwd, c.Ui)
	if err != nil {
		c.logError(c.Config.Logger, "", err)
		return 1
	}

	c.Config.Cache.Dir = runOptions.cacheFolder

	ctx, err := context.New(context.WithGraph(runOptions.cwd, c.Config))
	if err != nil {
		c.logError(c.Config.Logger, "", err)
		return 1
	}
	// We use Cycles instead of Validate because
	// our DAG has multiple roots (entrypoints).
	// Validate mandates that there is only a single root node.
	cycles := ctx.TopologicalGraph.Cycles()
	if len(cycles) > 0 {
		cycleLines := make([]string, len(cycles))
		for i, cycle := range cycles {
			vertices := make([]string, len(cycle))
			for j, vertex := range cycle {
				vertices[j] = vertex.(string)
			}
			cycleLines[i] = "\t" + strings.Join(vertices, ",")
		}
		c.logError(c.Config.Logger, "", fmt.Errorf("Found cycles in package dependency graph:\n%v", strings.Join(cycleLines, "\n")))
		return 1
	}
	targets, err := getTargetsFromArguments(args, c.Config.TurboConfigJSON)
	if err != nil {
		c.logError(c.Config.Logger, "", fmt.Errorf("failed to resolve targets: %w", err))
		return 1
	}

	scmInstance, err := scm.FromInRepo(runOptions.cwd)
	if err != nil {
		if errors.Is(err, scm.ErrFallback) {
			c.logWarning(c.Config.Logger, "", err)
		} else {
			c.logError(c.Config.Logger, "", fmt.Errorf("failed to create SCM: %w", err))
			return 1
		}
	}
	filteredPkgs, err := scope.ResolvePackages(runOptions.scopeOpts(), scmInstance, ctx, c.Ui, c.Config.Logger)
	if err != nil {
		c.logError(c.Config.Logger, "", fmt.Errorf("failed resolve packages to run %v", err))
	}
	c.Config.Logger.Debug("global hash", "value", ctx.GlobalHash)
	c.Config.Logger.Debug("local cache folder", "path", runOptions.cacheFolder)
	fs.EnsureDir(runOptions.cacheFolder)

	// TODO: consolidate some of these arguments
	g := &completeGraph{
		TopologicalGraph: ctx.TopologicalGraph,
		Pipeline:         c.Config.TurboConfigJSON.Pipeline,
		PackageInfos:     ctx.PackageInfos,
		GlobalHash:       ctx.GlobalHash,
		RootNode:         ctx.RootNode,
	}
	rs := &runSpec{
		Targets:      targets,
		FilteredPkgs: filteredPkgs,
		Opts:         runOptions,
	}
	packageManager := ctx.PackageManager
	return c.runOperation(g, rs, packageManager, startAt)
}

func (c *RunCommand) runOperation(g *completeGraph, rs *runSpec, packageManager *packagemanager.PackageManager, startAt time.Time) int {
	vertexSet := make(util.Set)
	for _, v := range g.TopologicalGraph.Vertices() {
		vertexSet.Add(v)
	}

	engine, err := buildTaskGraph(&g.TopologicalGraph, g.Pipeline, rs)
	if err != nil {
		c.Ui.Error(fmt.Sprintf("Error preparing engine: %s", err))
		return 1
	}
	hashTracker := NewTracker(g.RootNode, g.GlobalHash, g.Pipeline, g.PackageInfos)
	err = hashTracker.CalculateFileHashes(engine.TaskGraph.Vertices(), rs.Opts.concurrency, rs.Opts.cwd)
	if err != nil {
		c.Ui.Error(fmt.Sprintf("Error hashing package files: %s", err))
		return 1
	}

	// If we are running in parallel, then we remove all the edges in the graph
	// except for the root. Rebuild the task graph for backwards compatibility.
	// We still use dependencies specified by the pipeline configuration.
	if rs.Opts.parallel {
		for _, edge := range g.TopologicalGraph.Edges() {
			if edge.Target() != g.RootNode {
				g.TopologicalGraph.RemoveEdge(edge)
			}
		}
		engine, err = buildTaskGraph(&g.TopologicalGraph, g.Pipeline, rs)
		if err != nil {
			c.Ui.Error(fmt.Sprintf("Error preparing engine: %s", err))
			return 1
		}
	}

	exitCode := 0
	if rs.Opts.dotGraph != "" {
		err := c.generateDotGraph(engine.TaskGraph, filepath.Join(rs.Opts.cwd, rs.Opts.dotGraph))
		if err != nil {
			c.logError(c.Config.Logger, "", err)
			return 1
		}
	} else if rs.Opts.dryRun {
		tasksRun, err := c.executeDryRun(engine, g, hashTracker, rs)
		if err != nil {
			c.logError(c.Config.Logger, "", err)
			return 1
		}
		packagesInScope := rs.FilteredPkgs.UnsafeListOfStrings()
		sort.Strings(packagesInScope)
		if rs.Opts.dryRunJson {
			dryRun := &struct {
				Packages []string     `json:"packages"`
				Tasks    []hashedTask `json:"tasks"`
			}{
				Packages: packagesInScope,
				Tasks:    tasksRun,
			}
			bytes, err := json.MarshalIndent(dryRun, "", "  ")
			if err != nil {
				c.logError(c.Config.Logger, "", errors.Wrap(err, "failed to render to JSON"))
				return 1
			}
			c.Ui.Output(string(bytes))
		} else {
			c.Ui.Output("")
			c.Ui.Info(util.Sprintf("${CYAN}${BOLD}Packages in Scope${RESET}"))
			p := tabwriter.NewWriter(os.Stdout, 0, 0, 1, ' ', 0)
			fmt.Fprintln(p, "Name\tPath\t")
			for _, pkg := range packagesInScope {
				fmt.Fprintln(p, fmt.Sprintf("%s\t%s\t", pkg, g.PackageInfos[pkg].Dir))
			}
			p.Flush()

			c.Ui.Output("")
			c.Ui.Info(util.Sprintf("${CYAN}${BOLD}Tasks to Run${RESET}"))

			for _, task := range tasksRun {
				c.Ui.Info(util.Sprintf("${BOLD}%s${RESET}", task.TaskID))
				w := tabwriter.NewWriter(os.Stdout, 0, 0, 1, ' ', 0)
				fmt.Fprintln(w, util.Sprintf("  ${GREY}Task\t=\t%s\t${RESET}", task.Task))
				fmt.Fprintln(w, util.Sprintf("  ${GREY}Package\t=\t%s\t${RESET}", task.Package))
				fmt.Fprintln(w, util.Sprintf("  ${GREY}Hash\t=\t%s\t${RESET}", task.Hash))
				fmt.Fprintln(w, util.Sprintf("  ${GREY}Directory\t=\t%s\t${RESET}", task.Dir))
				fmt.Fprintln(w, util.Sprintf("  ${GREY}Command\t=\t%s\t${RESET}", task.Command))
				fmt.Fprintln(w, util.Sprintf("  ${GREY}Outputs\t=\t%s\t${RESET}", strings.Join(task.Outputs, ", ")))
				fmt.Fprintln(w, util.Sprintf("  ${GREY}Log File\t=\t%s\t${RESET}", task.LogFile))
				fmt.Fprintln(w, util.Sprintf("  ${GREY}Dependencies\t=\t%s\t${RESET}", strings.Join(task.Dependencies, ", ")))
				fmt.Fprintln(w, util.Sprintf("  ${GREY}Dependendents\t=\t%s\t${RESET}", strings.Join(task.Dependents, ", ")))
				w.Flush()
			}

		}
	} else {
		packagesInScope := rs.FilteredPkgs.UnsafeListOfStrings()
		sort.Strings(packagesInScope)
		c.Ui.Output(fmt.Sprintf(ui.Dim("• Packages in scope: %v"), strings.Join(packagesInScope, ", ")))
		if rs.Opts.stream {
			c.Ui.Output(fmt.Sprintf("%s %s %s", ui.Dim("• Running"), ui.Dim(ui.Bold(strings.Join(rs.Targets, ", "))), ui.Dim(fmt.Sprintf("in %v packages", rs.FilteredPkgs.Len()))))
		}
		exitCode = c.executeTasks(g, rs, engine, packageManager, hashTracker, startAt)
	}

	return exitCode
}

func buildTaskGraph(topoGraph *dag.AcyclicGraph, pipeline fs.Pipeline, rs *runSpec) (*core.Scheduler, error) {
	engine := core.NewScheduler(topoGraph)
	for taskName, taskDefinition := range pipeline {
		topoDeps := make(util.Set)
		deps := make(util.Set)
		isPackageTask := util.IsPackageTask(taskName)
		for _, dependency := range taskDefinition.TaskDependencies {
			if isPackageTask && util.IsPackageTask(dependency) {
				err := engine.AddDep(dependency, taskName)
				if err != nil {
					return nil, err
				}
			} else {
				deps.Add(dependency)
			}
		}
		for _, dependency := range taskDefinition.TopologicalDependencies {
			topoDeps.Add(dependency)
		}
		engine.AddTask(&core.Task{
			Name:     taskName,
			TopoDeps: topoDeps,
			Deps:     deps,
		})
	}

	if err := engine.Prepare(&core.SchedulerExecutionOptions{
		Packages:  rs.FilteredPkgs.UnsafeListOfStrings(),
		TaskNames: rs.Targets,
		TasksOnly: rs.Opts.only,
	}); err != nil {
		return nil, err
	}
	return engine, nil
}

// RunOptions holds the current run operations configuration

type RunOptions struct {
	// patterns supplied to --filter on the commandline
	filterPatterns []string
	// Whether to include dependent impacted consumers in execution (defaults to true)
	includeDependents bool
	// Whether to include includeDependencies (pkg.dependencies) in execution (defaults to false)
	includeDependencies bool
	// List of globs of file paths to ignore from execution scope calculation
	ignore []string
	// Whether to stream log outputs
	stream bool
	// Show a dot graph
	dotGraph string
	// List of globs to global files whose contents will be included in the global hash calculation
	globalDeps []string
	// Filtered list of package entrypoints
	scope []string
	// Force execution to be serially one-at-a-time
	concurrency int
	// Whether to execute in parallel (defaults to false)
	parallel bool
	// Git diff used to calculate changed packages
	since string
	// Current working directory
	cwd string
	// Whether to emit a perf profile
	profile string
	// Force task execution
	forceExecution bool
	// Cache results, false only if --no-cache is set, there is no flag to force caching
	cache bool
	// Cache folder
	cacheFolder string
	// Immediately exit on task failure
	bail            bool
	passThroughArgs []string
	// Restrict execution to only the listed task names. Default false
	only bool
	// Task logs output modes (cached and not cached tasks):
	// full - show all,
	// hash - only show task hash,
	// none - show nothing
	cacheHitLogsMode  LogsMode
	cacheMissLogsMode LogsMode
	dryRun            bool
	dryRunJson        bool
	// Only use the Remote Cache and ignore the local cache
	remoteOnly bool
}

func (ro *RunOptions) scopeOpts() *scope.Opts {
	return &scope.Opts{
		IncludeDependencies: ro.includeDependencies,
		IncludeDependents:   ro.includeDependents,
		Patterns:            ro.scope,
		Since:               ro.since,
		Cwd:                 ro.cwd,
		IgnorePatterns:      ro.ignore,
		GlobalDepPatterns:   ro.globalDeps,
		FilterPatterns:      ro.filterPatterns,
	}
}

func getDefaultRunOptions() *RunOptions {
	return &RunOptions{
		bail:                true,
		includeDependents:   true,
		parallel:            false,
		concurrency:         10,
		dotGraph:            "",
		includeDependencies: false,
		cache:               true,
		profile:             "", // empty string does no tracing
		forceExecution:      false,
		stream:              true,
		only:                false,
		cacheHitLogsMode:    FullLogs,
		cacheMissLogsMode:   FullLogs,
		remoteOnly:          false,
	}
}

func parseRunArgs(args []string, cwd fs.AbsolutePath, output cli.Ui) (*RunOptions, error) {
	var runOptions = getDefaultRunOptions()

	if len(args) == 0 {
		return nil, errors.Errorf("At least one task must be specified.")
	}

	runOptions.cwd = cwd.ToStringDuringMigration()
	unresolvedCacheFolder := filepath.FromSlash("./node_modules/.cache/turbo")

	if os.Getenv("TURBO_FORCE") == "true" {
		runOptions.forceExecution = true
	}

	if os.Getenv("TURBO_REMOTE_ONLY") == "true" {
		runOptions.remoteOnly = true
	}

	for argIndex, arg := range args {
		if arg == "--" {
			runOptions.passThroughArgs = args[argIndex+1:]
			break
		} else if strings.HasPrefix(arg, "--") {
			switch {
			case strings.HasPrefix(arg, "--filter="):
				filterPattern := arg[len("--filter="):]
				if filterPattern != "" {
					runOptions.filterPatterns = append(runOptions.filterPatterns, filterPattern)
				}
			case strings.HasPrefix(arg, "--since="):
				if len(arg[len("--since="):]) > 0 {
					runOptions.since = arg[len("--since="):]
				}
			case strings.HasPrefix(arg, "--scope="):
				if len(arg[len("--scope="):]) > 0 {
					runOptions.scope = append(runOptions.scope, arg[len("--scope="):])
				}
			case strings.HasPrefix(arg, "--ignore="):
				if len(arg[len("--ignore="):]) > 0 {
					runOptions.ignore = append(runOptions.ignore, arg[len("--ignore="):])
				}
			case strings.HasPrefix(arg, "--global-deps="):
				if len(arg[len("--global-deps="):]) > 0 {
					runOptions.globalDeps = append(runOptions.globalDeps, arg[len("--global-deps="):])
				}
			case strings.HasPrefix(arg, "--parallel"):
				runOptions.parallel = true
			case strings.HasPrefix(arg, "--profile="): // this one must com before the next
				if len(arg[len("--profile="):]) > 0 {
					runOptions.profile = arg[len("--profile="):]
				}
			case strings.HasPrefix(arg, "--profile"):
				runOptions.profile = fmt.Sprintf("%v-profile.json", time.Now().UnixNano())

			case strings.HasPrefix(arg, "--no-deps"):
				runOptions.includeDependents = false
			case strings.HasPrefix(arg, "--no-cache"):
				runOptions.cache = false
			case strings.HasPrefix(arg, "--cacheFolder"):
				output.Warn("[WARNING] The --cacheFolder flag has been deprecated and will be removed in future versions of turbo. Please use `--cache-dir` instead")
				unresolvedCacheFolder = arg[len("--cacheFolder="):]
			case strings.HasPrefix(arg, "--cache-dir"):
				unresolvedCacheFolder = arg[len("--cache-dir="):]
			case strings.HasPrefix(arg, "--continue"):
				runOptions.bail = false
			case strings.HasPrefix(arg, "--force"):
				runOptions.forceExecution = true
			case strings.HasPrefix(arg, "--stream"):
				runOptions.stream = true

			case strings.HasPrefix(arg, "--graph="): // this one must com before the next
				if len(arg[len("--graph="):]) > 0 {
					runOptions.dotGraph = arg[len("--graph="):]
				}
			case strings.HasPrefix(arg, "--graph"):
				runOptions.dotGraph = fmt.Sprintf("graph-%v.jpg", time.Now().UnixNano())
			case strings.HasPrefix(arg, "--serial"):
				output.Warn("[WARNING] The --serial flag has been deprecated and will be removed in future versions of turbo. Please use `--concurrency=1` instead")
				runOptions.concurrency = 1
			case strings.HasPrefix(arg, "--concurrency"):
				concurrencyRaw := arg[len("--concurrency="):]
				if concurrency, err := util.ParseConcurrency(concurrencyRaw); err != nil {
					return nil, err
				} else {
					runOptions.concurrency = concurrency
				}
			case strings.HasPrefix(arg, "--includeDependencies"):
				output.Warn("[WARNING] The --includeDependencies flag has renamed to --include-dependencies for consistency. Please use `--include-dependencies` instead")
				runOptions.includeDependencies = true
			case strings.HasPrefix(arg, "--include-dependencies"):
				runOptions.includeDependencies = true
			case strings.HasPrefix(arg, "--only"):
				runOptions.only = true
			case strings.HasPrefix(arg, "--output-logs="):
				outputLogsMode := arg[len("--output-logs="):]
				switch outputLogsMode {
				case "full":
					runOptions.cacheMissLogsMode = FullLogs
					runOptions.cacheHitLogsMode = FullLogs
				case "none":
					runOptions.cacheMissLogsMode = NoLogs
					runOptions.cacheHitLogsMode = NoLogs
				case "hash-only":
					runOptions.cacheMissLogsMode = HashLogs
					runOptions.cacheHitLogsMode = HashLogs
				case "new-only":
					runOptions.cacheMissLogsMode = FullLogs
					runOptions.cacheHitLogsMode = HashLogs
				default:
					output.Warn(fmt.Sprintf("[WARNING] unknown value %v for --output-logs CLI flag. Falling back to full", outputLogsMode))
				}
			case strings.HasPrefix(arg, "--dry-run"):
				runOptions.dryRun = true
				if strings.HasPrefix(arg, "--dry-run=json") {
					runOptions.dryRunJson = true
				}
			case strings.HasPrefix(arg, "--dry"):
				runOptions.dryRun = true
				if strings.HasPrefix(arg, "--dry=json") {
					runOptions.dryRunJson = true
				}
			case strings.HasPrefix(arg, "--remote-only"):
				runOptions.remoteOnly = true
			case strings.HasPrefix(arg, "--team"):
			case strings.HasPrefix(arg, "--token"):
			case strings.HasPrefix(arg, "--preflight"):
			case strings.HasPrefix(arg, "--api"):
			case strings.HasPrefix(arg, "--url"):
			case strings.HasPrefix(arg, "--trace"):
			case strings.HasPrefix(arg, "--cpuprofile"):
			case strings.HasPrefix(arg, "--heap"):
			case strings.HasPrefix(arg, "--no-gc"):
			case strings.HasPrefix(arg, "--cwd="):
			default:
				return nil, errors.New(fmt.Sprintf("unknown flag: %v", arg))
			}
		}
	}

	// Force streaming output in CI/CD non-interactive mode
	if !ui.IsTTY || ui.IsCI {
		runOptions.stream = true
	}

	// We can only set this cache folder after we know actual cwd
	runOptions.cacheFolder = filepath.Join(runOptions.cwd, unresolvedCacheFolder)

	return runOptions, nil
}

// logError logs an error and outputs it to the UI.
func (c *RunCommand) logError(log hclog.Logger, prefix string, err error) {
	log.Error(prefix, "error", err)

	if prefix != "" {
		prefix += ": "
	}

	c.Ui.Error(fmt.Sprintf("%s%s%s", ui.ERROR_PREFIX, prefix, color.RedString(" %v", err)))
}

// logError logs an error and outputs it to the UI.
func (c *RunCommand) logWarning(log hclog.Logger, prefix string, err error) {
	log.Warn(prefix, "warning", err)

	if prefix != "" {
		prefix = " " + prefix + ": "
	}

	c.Ui.Error(fmt.Sprintf("%s%s%s", ui.WARNING_PREFIX, prefix, color.YellowString(" %v", err)))
}

func hasGraphViz() bool {
	err := exec.Command("dot", "-v").Run()
	return err == nil
}

func (c *RunCommand) executeTasks(g *completeGraph, rs *runSpec, engine *core.Scheduler, packageManager *packagemanager.PackageManager, hashes *Tracker, startAt time.Time) int {
	goctx := gocontext.Background()
	var analyticsSink analytics.Sink
	if c.Config.IsLoggedIn() {
		analyticsSink = c.Config.ApiClient
	} else {
		analyticsSink = analytics.NullSink
	}
	analyticsClient := analytics.NewClient(goctx, analyticsSink, c.Config.Logger.Named("analytics"))
	defer analyticsClient.CloseWithTimeout(50 * time.Millisecond)
	if err := os.Remove(filepath.Join(rs.Opts.cacheFolder, "last-run.log")); err != nil {
		c.Ui.Warn(fmt.Sprintf("Failed to clear last run log: %v", err))
	}
	turboCache := cache.New(c.Config, rs.Opts.remoteOnly, analyticsClient)
	defer turboCache.Shutdown()
	runState := NewRunState(rs.Opts, startAt)
	runState.Listen(c.Ui, time.Now())
	ec := &execContext{
		colorCache:     NewColorCache(),
		runState:       runState,
		rs:             rs,
		ui:             &cli.ConcurrentUi{Ui: c.Ui},
		turboCache:     turboCache,
		logger:         c.Config.Logger,
		packageManager: packageManager,
		processes:      c.Processes,
		taskHashes:     hashes,
	}

	// run the thing
	errs := engine.Execute(g.getPackageTaskVisitor(func(pt *packageTask) error {
		deps := engine.TaskGraph.DownEdges(pt.taskID)
		return ec.exec(pt, deps)
	}), core.ExecOpts{
		Parallel:    rs.Opts.parallel,
		Concurrency: rs.Opts.concurrency,
	})

	// Track if we saw any child with a non-zero exit code
	exitCode := 0
	exitCodeErr := &process.ChildExit{}
	for _, err := range errs {
		if errors.As(err, &exitCodeErr) {
			if exitCodeErr.ExitCode > exitCode {
				exitCode = exitCodeErr.ExitCode
			}
		} else if exitCode == 0 {
			// We hit some error, it shouldn't be exit code 0
			exitCode = 1
		}
		c.Ui.Error(err.Error())
	}

	if err := runState.Close(c.Ui, rs.Opts.profile); err != nil {
		c.Ui.Error(fmt.Sprintf("Error with profiler: %s", err.Error()))
		return 1
	}
	return exitCode
}

type hashedTask struct {
	TaskID       string   `json:"taskId"`
	Task         string   `json:"task"`
	Package      string   `json:"package"`
	Hash         string   `json:"hash"`
	Command      string   `json:"command"`
	Outputs      []string `json:"outputs"`
	LogFile      string   `json:"logFile"`
	Dir          string   `json:"directory"`
	Dependencies []string `json:"dependencies"`
	Dependents   []string `json:"dependents"`
}

func (c *RunCommand) executeDryRun(engine *core.Scheduler, g *completeGraph, taskHashes *Tracker, rs *runSpec) ([]hashedTask, error) {
	taskIDs := []hashedTask{}
	errs := engine.Execute(g.getPackageTaskVisitor(func(pt *packageTask) error {
		passThroughArgs := rs.ArgsForTask(pt.task)
		deps := engine.TaskGraph.DownEdges(pt.taskID)
		hash, err := taskHashes.CalculateTaskHash(pt, deps, passThroughArgs)
		if err != nil {
			return err
		}
		command, ok := pt.pkg.Scripts[pt.task]
		if !ok {
			c.Config.Logger.Debug("no task in package, skipping")
			c.Config.Logger.Debug("done", "status", "skipped")
			return nil
		}
		ancestors, err := engine.TaskGraph.Ancestors(pt.taskID)
		if err != nil {
			return err
		}
		stringAncestors := []string{}
		for _, dep := range ancestors {
			// Don't leak out internal ROOT_NODE_NAME nodes, which are just placeholders
			if !strings.Contains(dep.(string), core.ROOT_NODE_NAME) {
				stringAncestors = append(stringAncestors, dep.(string))
			}
		}
		descendents, err := engine.TaskGraph.Descendents(pt.taskID)
		if err != nil {
			return err
		}
		stringDescendents := []string{}
		for _, dep := range descendents {
			// Don't leak out internal ROOT_NODE_NAME nodes, which are just placeholders
			if !strings.Contains(dep.(string), core.ROOT_NODE_NAME) {
				stringDescendents = append(stringDescendents, dep.(string))
			}
		}
		sort.Strings(stringDescendents)

		taskIDs = append(taskIDs, hashedTask{
			TaskID:       pt.taskID,
			Task:         pt.task,
			Package:      pt.packageName,
			Hash:         hash,
			Command:      command,
			Dir:          pt.pkg.Dir,
			Outputs:      pt.taskDefinition.Outputs,
			LogFile:      pt.RepoRelativeLogFile(),
			Dependencies: stringAncestors,
			Dependents:   stringDescendents,
		})
		return nil
	}), core.ExecOpts{
		Concurrency: 1,
		Parallel:    false,
	})
	if len(errs) > 0 {
		for _, err := range errs {
			c.Ui.Error(err.Error())
		}
		return nil, errors.New("errors occurred during dry-run graph traversal")
	}
	return taskIDs, nil
}

// Replay logs will try to replay logs back to the stdout
func replayLogs(logger hclog.Logger, output cli.Ui, runOptions *RunOptions, logFileName, hash string) {
	logger.Debug("start replaying logs")
	f, err := os.Open(filepath.Join(runOptions.cwd, logFileName))
	if err != nil {
		output.Warn(fmt.Sprintf("error reading logs: %v", err))
		logger.Error(fmt.Sprintf("error reading logs: %v", err.Error()))
	}
	defer f.Close()
	scan := bufio.NewScanner(f)
	for scan.Scan() {
		output.Output(string(scan.Bytes())) //Writing to Stdout
	}
	logger.Debug("finish replaying logs")
}

// GetTargetsFromArguments returns a list of targets from the arguments and Turbo config.
// Return targets are always unique sorted alphabetically.
func getTargetsFromArguments(arguments []string, configJson *fs.TurboConfigJSON) ([]string, error) {
	targets := make(util.Set)
	for _, arg := range arguments {
		if arg == "--" {
			break
		}
		if !strings.HasPrefix(arg, "-") {
			targets.Add(arg)
			found := false
			for task := range configJson.Pipeline {
				if task == arg {
					found = true
				}
			}
			if !found {
				return nil, fmt.Errorf("task `%v` not found in turbo pipeline in package.json. Are you sure you added it?", arg)
			}
		}
	}
	stringTargets := targets.UnsafeListOfStrings()
	sort.Strings(stringTargets)
	return stringTargets, nil
}

type execContext struct {
	colorCache     *ColorCache
	runState       *RunState
	rs             *runSpec
	ui             cli.Ui
	turboCache     cache.Cache
	logger         hclog.Logger
	packageManager *packagemanager.PackageManager
	processes      *process.Manager
	taskHashes     *Tracker
}

func (e *execContext) logError(log hclog.Logger, prefix string, err error) {
	e.logger.Error(prefix, "error", err)

	if prefix != "" {
		prefix += ": "
	}

	e.ui.Error(fmt.Sprintf("%s%s%s", ui.ERROR_PREFIX, prefix, color.RedString(" %v", err)))
}

func (e *execContext) exec(pt *packageTask, deps dag.Set) error {
	cmdTime := time.Now()

	targetLogger := e.logger.Named(fmt.Sprintf("%v:%v", pt.pkg.Name, pt.task))
	targetLogger.Debug("start")

	// Setup tracer
	tracer := e.runState.Run(util.GetTaskId(pt.pkg.Name, pt.task))

	// Create a logger
	pref := e.colorCache.PrefixColor(pt.pkg.Name)
	actualPrefix := pref("%s:%s: ", pt.pkg.Name, pt.task)
	targetUi := &cli.PrefixedUi{
		Ui:           e.ui,
		OutputPrefix: actualPrefix,
		InfoPrefix:   actualPrefix,
		ErrorPrefix:  actualPrefix,
		WarnPrefix:   actualPrefix,
	}

	logFileName := filepath.Join(pt.pkg.Dir, ".turbo", fmt.Sprintf("turbo-%v.log", pt.task))
	targetLogger.Debug("log file", "path", filepath.Join(e.rs.Opts.cwd, logFileName))

	passThroughArgs := e.rs.ArgsForTask(pt.task)
	hash, err := e.taskHashes.CalculateTaskHash(pt, deps, passThroughArgs)
	e.logger.Debug("task hash", "value", hash)
	if err != nil {
		e.ui.Error(fmt.Sprintf("Hashing error: %v", err))
		// @TODO probably should abort fatally???
	}
	// TODO(gsoltis): if/when we fix https://github.com/vercel/turborepo/issues/937
	// the following block should never get hit. In the meantime, keep it after hashing
	// so that downstream tasks can count on the hash existing
	//
	// bail if the script doesn't exist
	if _, ok := pt.pkg.Scripts[pt.task]; !ok {
		targetLogger.Debug("no task in package, skipping")
		targetLogger.Debug("done", "status", "skipped", "duration", time.Since(cmdTime))
		return nil
	}
	// Cache ---------------------------------------------
	if err := cache.AppendHashesFile(filepath.Join(e.rs.Opts.cacheFolder, "last-run.log"), hash); err != nil {
		targetUi.Warn(fmt.Sprintf("failed to update last run log: %v", err))
	}
	var hit bool
	if !e.rs.Opts.forceExecution {
		hit, _, _, _, err = e.turboCache.Fetch(e.rs.Opts.cwd, hash, nil)
		if err != nil {
			targetUi.Error(fmt.Sprintf("error fetching from cache: %s", err))
		} else if hit {
			switch e.rs.Opts.cacheHitLogsMode {
			case HashLogs:
				targetUi.Output(fmt.Sprintf("cache hit, suppressing output %s", ui.Dim(hash)))
			case FullLogs:
				if e.rs.Opts.stream && fs.FileExists(filepath.Join(e.rs.Opts.cwd, logFileName)) {
					replayLogs(targetLogger, e.ui, e.rs.Opts, logFileName, hash)
				}
			default:
				// NoLogs, do not output anything
			}
			targetLogger.Debug("done", "status", "complete", "duration", time.Since(cmdTime))
			tracer(TargetCached, nil)

			return nil
		}
		if e.rs.Opts.stream && e.rs.Opts.cacheHitLogsMode != NoLogs {
			targetUi.Output(fmt.Sprintf("cache miss, executing %s", ui.Dim(hash)))
		}
	} else {
		if e.rs.Opts.stream && e.rs.Opts.cacheHitLogsMode != NoLogs {
			targetUi.Output(fmt.Sprintf("cache bypass, force executing %s", ui.Dim(hash)))
		}
	}

	// Setup command execution
	argsactual := append([]string{"run"}, pt.task)
	argsactual = append(argsactual, passThroughArgs...)

	var cmd *exec.Cmd
	cmd = exec.Command(e.packageManager.Command, argsactual...)
	cmd.Dir = pt.pkg.Dir
	envs := fmt.Sprintf("TURBO_HASH=%v", hash)
	cmd.Env = append(os.Environ(), envs)

	// Setup stdout/stderr
	// If we are not caching anything, then we don't need to write logs to disk
	// be careful about this conditional given the default of cache = true
	var writer io.Writer
	if !e.rs.Opts.cache || !pt.taskDefinition.ShouldCache {
		writer = os.Stdout
	} else {
		// Setup log file
		if err := fs.EnsureDir(logFileName); err != nil {
			tracer(TargetBuildFailed, err)
			e.logError(targetLogger, actualPrefix, err)
			if e.rs.Opts.bail {
				os.Exit(1)
			}
		}
		output, err := os.Create(logFileName)
		if err != nil {
			tracer(TargetBuildFailed, err)
			e.logError(targetLogger, actualPrefix, err)
			if e.rs.Opts.bail {
				os.Exit(1)
			}
		}
		defer output.Close()
		bufWriter := bufio.NewWriter(output)
		bufWriter.WriteString(fmt.Sprintf("%scache hit, replaying output %s\n", actualPrefix, ui.Dim(hash)))
		defer bufWriter.Flush()
		if e.rs.Opts.cacheMissLogsMode == NoLogs || e.rs.Opts.cacheMissLogsMode == HashLogs {
			// only write to log file, not to stdout
			writer = bufWriter
		} else {
			writer = io.MultiWriter(os.Stdout, bufWriter)
		}
	}

	logger := log.New(writer, "", 0)
	// Setup a streamer that we'll pipe cmd.Stdout to
	logStreamerOut := logstreamer.NewLogstreamer(logger, actualPrefix, false)
	// Setup a streamer that we'll pipe cmd.Stderr to.
	logStreamerErr := logstreamer.NewLogstreamer(logger, actualPrefix, false)
	cmd.Stderr = logStreamerErr
	cmd.Stdout = logStreamerOut
	// Flush/Reset any error we recorded
	logStreamerErr.FlushRecord()
	logStreamerOut.FlushRecord()

	// Run the command
	if err := e.processes.Exec(cmd); err != nil {
		// if we already know we're in the process of exiting,
		// we don't need to record an error to that effect.
		if errors.Is(err, process.ErrClosing) {
			return nil
		}
		tracer(TargetBuildFailed, err)
		targetLogger.Error("Error: command finished with error: %w", err)
		if e.rs.Opts.bail {
			if e.rs.Opts.stream {
				targetUi.Error(fmt.Sprintf("Error: command finished with error: %s", err))
			} else {
				f, err := os.Open(filepath.Join(e.rs.Opts.cwd, logFileName))
				if err != nil {
					targetUi.Warn(fmt.Sprintf("failed reading logs: %v", err))
				}
				defer f.Close()
				scan := bufio.NewScanner(f)
				e.ui.Error("")
				e.ui.Error(util.Sprintf("%s ${RED}%s finished with error${RESET}", ui.ERROR_PREFIX, util.GetTaskId(pt.pkg.Name, pt.task)))
				e.ui.Error("")
				for scan.Scan() {
					e.ui.Output(util.Sprintf("${RED}%s:%s: ${RESET}%s", pt.pkg.Name, pt.task, scan.Bytes())) //Writing to Stdout
				}
			}
			e.processes.Close()
		} else {
			if e.rs.Opts.stream {
				targetUi.Warn("command finished with error, but continuing...")
			}
		}
		return err
	}

	// Cache command outputs
	if e.rs.Opts.cache && pt.taskDefinition.ShouldCache {
		outputs := pt.HashableOutputs()
		targetLogger.Debug("caching output", "outputs", outputs)
		ignore := []string{}
<<<<<<< HEAD
		filesToBeCached := globby.GlobFiles(pt.pkg.Dir, outputs, ignore)
		if err := e.turboCache.Put(pt.pkg.Dir, hash, cmdTime, int(time.Since(cmdTime).Milliseconds()), filesToBeCached); err != nil {
=======
		filesToBeCached := globby.GlobFiles(filepath.Join(e.rs.Opts.cwd, pt.pkg.Dir), outputs, ignore)
		relativePaths := make([]string, len(filesToBeCached))

		for index, value := range filesToBeCached {
			relativePath, err := filepath.Rel(e.rs.Opts.cwd, value)
			if err != nil {
				e.logError(targetLogger, "", fmt.Errorf("File path cannot be made relative: %w", err))
				continue
			}
			relativePaths[index] = relativePath
		}

		if err := e.turboCache.Put(pt.pkg.Dir, hash, int(time.Since(cmdTime).Milliseconds()), relativePaths); err != nil {
>>>>>>> 84a3f80c
			e.logError(targetLogger, "", fmt.Errorf("error caching output: %w", err))
		}
	}

	// Clean up tracing
	tracer(TargetBuilt, nil)
	targetLogger.Debug("done", "status", "complete", "duration", time.Since(cmdTime))
	return nil
}

func (c *RunCommand) generateDotGraph(taskGraph *dag.AcyclicGraph, outputFilename string) error {
	graphString := string(taskGraph.Dot(&dag.DotOpts{
		Verbose:    true,
		DrawCycles: true,
	}))
	ext := filepath.Ext(outputFilename)
	if ext == ".html" {
		f, err := os.Create(outputFilename)
		if err != nil {
			return fmt.Errorf("error writing graph: %w", err)
		}
		defer f.Close()
		f.WriteString(`<!DOCTYPE html>
    <html>
    <head>
      <meta charset="utf-8">
      <title>Graph</title>
    </head>
    <body>
      <script src="https://cdn.jsdelivr.net/npm/viz.js@2.1.2-pre.1/viz.js"></script>
      <script src="https://cdn.jsdelivr.net/npm/viz.js@2.1.2-pre.1/full.render.js"></script>
      <script>`)
		f.WriteString("const s = `" + graphString + "`.replace(/\\_\\_\\_ROOT\\_\\_\\_/g, \"Root\").replace(/\\[root\\]/g, \"\");new Viz().renderSVGElement(s).then(el => document.body.appendChild(el)).catch(e => console.error(e));")
		f.WriteString(`
    </script>
  </body>
  </html>`)
		c.Ui.Output("")
		c.Ui.Output(fmt.Sprintf("✔ Generated task graph in %s", ui.Bold(outputFilename)))
		if ui.IsTTY {
			browser.OpenBrowser(outputFilename)
		}
		return nil
	}
	hasDot := hasGraphViz()
	if hasDot {
		dotArgs := []string{"-T" + ext[1:], "-o", outputFilename}
		cmd := exec.Command("dot", dotArgs...)
		cmd.Stdin = strings.NewReader(graphString)
		if err := cmd.Run(); err != nil {
			return fmt.Errorf("could not generate task graphfile %v:  %w", outputFilename, err)
		} else {
			c.Ui.Output("")
			c.Ui.Output(fmt.Sprintf("✔ Generated task graph in %s", ui.Bold(outputFilename)))
		}
	} else {
		c.Ui.Output("")
		c.Ui.Warn(color.New(color.FgYellow, color.Bold, color.ReverseVideo).Sprint(" WARNING ") + color.YellowString(" `turbo` uses Graphviz to generate an image of your\ngraph, but Graphviz isn't installed on this machine.\n\nYou can download Graphviz from https://graphviz.org/download.\n\nIn the meantime, you can use this string output with an\nonline Dot graph viewer."))
		c.Ui.Output("")
		c.Ui.Output(graphString)
	}
	return nil
}

type packageTask struct {
	taskID         string
	task           string
	packageName    string
	pkg            *fs.PackageJSON
	taskDefinition *fs.TaskDefinition
}

func (pt *packageTask) RepoRelativeLogFile() string {
	return filepath.Join(pt.pkg.Dir, ".turbo", fmt.Sprintf("turbo-%v.log", pt.task))
}

func (pt *packageTask) HashableOutputs() []string {
	outputs := []string{fmt.Sprintf(".turbo/turbo-%v.log", pt.task)}
	outputs = append(outputs, pt.taskDefinition.Outputs...)
	return outputs
}

func (pt *packageTask) ToPackageFileHashKey() packageFileHashKey {
	return (&packageFileSpec{
		pkg:    pt.packageName,
		inputs: pt.taskDefinition.Inputs,
	}).ToKey()
}

func (g *completeGraph) getPackageTaskVisitor(visitor func(pt *packageTask) error) func(taskID string) error {
	return func(taskID string) error {
		name, task := util.GetPackageTaskFromId(taskID)
		pkg, ok := g.PackageInfos[name]
		if !ok {
			return fmt.Errorf("cannot find package %v for task %v", name, taskID)
		}
		// first check for package-tasks
		pipeline, ok := g.Pipeline[fmt.Sprintf("%v", taskID)]
		if !ok {
			// then check for regular tasks
			altpipe, notcool := g.Pipeline[task]
			// if neither, then bail
			if !notcool && !ok {
				return nil
			}
			// override if we need to...
			pipeline = altpipe
		}
		return visitor(&packageTask{
			taskID:         taskID,
			task:           task,
			packageName:    name,
			pkg:            pkg,
			taskDefinition: &pipeline,
		})
	}
}<|MERGE_RESOLUTION|>--- conflicted
+++ resolved
@@ -1012,10 +1012,6 @@
 		outputs := pt.HashableOutputs()
 		targetLogger.Debug("caching output", "outputs", outputs)
 		ignore := []string{}
-<<<<<<< HEAD
-		filesToBeCached := globby.GlobFiles(pt.pkg.Dir, outputs, ignore)
-		if err := e.turboCache.Put(pt.pkg.Dir, hash, cmdTime, int(time.Since(cmdTime).Milliseconds()), filesToBeCached); err != nil {
-=======
 		filesToBeCached := globby.GlobFiles(filepath.Join(e.rs.Opts.cwd, pt.pkg.Dir), outputs, ignore)
 		relativePaths := make([]string, len(filesToBeCached))
 
@@ -1028,8 +1024,7 @@
 			relativePaths[index] = relativePath
 		}
 
-		if err := e.turboCache.Put(pt.pkg.Dir, hash, int(time.Since(cmdTime).Milliseconds()), relativePaths); err != nil {
->>>>>>> 84a3f80c
+		if err := e.turboCache.Put(pt.pkg.Dir, hash, cmdTime, int(time.Since(cmdTime).Milliseconds()), relativePaths); err != nil {
 			e.logError(targetLogger, "", fmt.Errorf("error caching output: %w", err))
 		}
 	}

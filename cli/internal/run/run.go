--- conflicted
+++ resolved
@@ -365,18 +365,6 @@
 
 	// Dry Run
 	if rs.Opts.runOpts.dryRun {
-<<<<<<< HEAD
-		// dryRunSummary contains information that is statically analyzable about
-		// the tasks that we expect to run based on the user command.
-		// Currently, we only emit this on dry runs, but it may be useful for real runs later also.
-		summary := &dryRunSummary{
-			Packages:          packagesInScope,
-			GlobalHashSummary: newGlobalHashSummary(globalHashable),
-			Tasks:             []*taskSummary{},
-		}
-
-=======
->>>>>>> 9d49e677
 		return DryRun(
 			ctx,
 			g,

--- conflicted
+++ resolved
@@ -23,7 +23,6 @@
 	"github.com/vercel/turbo/cli/internal/cache"
 	"github.com/vercel/turbo/cli/internal/cmdutil"
 	"github.com/vercel/turbo/cli/internal/colorcache"
-	"github.com/vercel/turbo/cli/internal/config"
 	"github.com/vercel/turbo/cli/internal/context"
 	"github.com/vercel/turbo/cli/internal/core"
 	"github.com/vercel/turbo/cli/internal/daemon"
@@ -82,49 +81,12 @@
 Arguments passed after '--' will be passed through to the named tasks.
 `
 
-<<<<<<< HEAD
-// RunRun executes the run command
-func RunRun(ctx gocontext.Context, helper *cmdutil.Helper, signalWatcher *signals.Watcher, executionState *turbostate.CLIExecutionStateFromRust) error {
+// ExecuteRun executes the run command
+func ExecuteRun(ctx gocontext.Context, helper *cmdutil.Helper, signalWatcher *signals.Watcher, executionState *turbostate.CLIExecutionStateFromRust) error {
 	args := executionState.ParsedArgs
 	base, err := helper.GetCmdBase(args)
 	if err != nil {
 		return err
-=======
-// GetCmd returns the run command
-func GetCmd(helper *cmdutil.Helper, signalWatcher *signals.Watcher) *cobra.Command {
-	var opts *Opts
-	var flags *pflag.FlagSet
-
-	cmd := &cobra.Command{
-		Use:                   "run <task> [...<task>] [<flags>] -- <args passed to tasks>",
-		Short:                 "Run tasks across projects in your monorepo",
-		Long:                  _cmdLong,
-		SilenceUsage:          true,
-		SilenceErrors:         true,
-		DisableFlagsInUseLine: true,
-		RunE: func(cmd *cobra.Command, args []string) error {
-			flagSet := config.FlagSet{FlagSet: cmd.Flags()}
-			base, err := helper.GetCmdBase(flagSet)
-			if err != nil {
-				return err
-			}
-			tasks, passThroughArgs := parseTasksAndPassthroughArgs(args, flags)
-			if len(tasks) == 0 {
-				return errors.New("at least one task must be specified")
-			}
-			_, packageMode := packagemanager.InferRoot(base.RepoRoot)
-			opts.runOpts.singlePackage = packageMode == packagemanager.Single
-
-			opts.runOpts.passThroughArgs = passThroughArgs
-			run := configureRun(base, opts, signalWatcher)
-			ctx := cmd.Context()
-			if err := run.run(ctx, tasks); err != nil {
-				base.LogError("run failed: %v", err)
-				return err
-			}
-			return nil
-		},
->>>>>>> 658dcadc
 	}
 	tasks, passThroughArgs := parseTasksAndPassthroughArgsFromRust(&args)
 	if len(tasks) == 0 {
@@ -145,47 +107,6 @@
 	}
 	return nil
 }
-
-//// GetCmd returns the run command
-//func GetCmd(helper *cmdutil.Helper, signalWatcher *signals.Watcher) *cobra.Command {
-//	var opts *Opts
-//	var flags *pflag.FlagSet
-//
-//	cmd := &cobra.Command{
-//		Use:                   "run <task> [...<task>] [<flags>] -- <args passed to tasks>",
-//		Short:                 "Run tasks across projects in your monorepo",
-//		Long:                  _cmdLong,
-//		SilenceUsage:          true,
-//		SilenceErrors:         true,
-//		DisableFlagsInUseLine: true,
-//		RunE: func(cmd *cobra.Command, args []string) error {
-//			flags := config.FlagSet{FlagSet: cmd.Flags()}
-//			base, err := helper.GetCmdBase(flags)
-//			if err != nil {
-//				return err
-//			}
-//			tasks, passThroughArgs := parseTasksAndPassthroughArgs(args, cmd.Flags())
-//			if len(tasks) == 0 {
-//				return errors.New("at least one task must be specified")
-//			}
-//			_, packageMode := packagemanager.InferRoot(base.RepoRoot)
-//			opts.runOpts.singlePackage = packageMode == packagemanager.Single
-//
-//			opts.runOpts.passThroughArgs = passThroughArgs
-//			run := configureRun(base, opts, signalWatcher)
-//			ctx := cmd.Context()
-//			if err := run.run(ctx, tasks); err != nil {
-//				base.LogError("run failed: %v", err)
-//				return err
-//			}
-//			return nil
-//		},
-//	}
-//
-//	flags = cmd.Flags()
-//	opts = optsFromFlags(flags)
-//	return cmd
-//}
 
 func parseTasksAndPassthroughArgs(remainingArgs []string, flags *pflag.FlagSet) ([]string, []string) {
 	if argSplit := flags.ArgsLenAtDash(); argSplit != -1 {

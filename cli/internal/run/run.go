package run

import (
	"bufio"
	gocontext "context"
	"encoding/json"
	"flag"
	"fmt"
	"io"
	"log"
	"os"
	"os/exec"
	"path/filepath"
	"sort"
	"strconv"
	"strings"
	"sync"
	"text/tabwriter"
	"time"

	"github.com/vercel/turborepo/cli/internal/analytics"
	"github.com/vercel/turborepo/cli/internal/api"
	"github.com/vercel/turborepo/cli/internal/cache"
	"github.com/vercel/turborepo/cli/internal/config"
	"github.com/vercel/turborepo/cli/internal/context"
	"github.com/vercel/turborepo/cli/internal/core"
	"github.com/vercel/turborepo/cli/internal/fs"
	"github.com/vercel/turborepo/cli/internal/globby"
	"github.com/vercel/turborepo/cli/internal/logstreamer"
	"github.com/vercel/turborepo/cli/internal/process"
	"github.com/vercel/turborepo/cli/internal/scm"
	"github.com/vercel/turborepo/cli/internal/scope"
	"github.com/vercel/turborepo/cli/internal/ui"
	"github.com/vercel/turborepo/cli/internal/util"
	"github.com/vercel/turborepo/cli/internal/util/browser"

	"github.com/pyr-sh/dag"

	"github.com/fatih/color"
	"github.com/hashicorp/go-hclog"
	"github.com/mitchellh/cli"
	"github.com/pkg/errors"
)

const TOPOLOGICAL_PIPELINE_DELIMITER = "^"
const ENV_PIPELINE_DELIMITER = "$"

// RunCommand is a Command implementation that tells Turbo to run a task
type RunCommand struct {
	Config    *config.Config
	Ui        *cli.ColoredUi
	Processes *process.Manager
}

// completeGraph represents the common state inferred from the filesystem and pipeline.
// It is not intended to include information specific to a particular run.
type completeGraph struct {
	TopologicalGraph dag.AcyclicGraph
	Pipeline         map[string]fs.Pipeline
	SCC              [][]dag.Vertex
	PackageInfos     map[interface{}]*fs.PackageJSON
	GlobalHash       string
	RootNode         string
}

// runSpec contains the run-specific configuration elements that come from a particular
// invocation of turbo.
type runSpec struct {
	Targets      []string
	FilteredPkgs util.Set
	Opts         *RunOptions
}

func (rs *runSpec) ArgsForTask(task string) []string {
	passThroughArgs := make([]string, 0, len(rs.Opts.passThroughArgs))
	for _, target := range rs.Targets {
		if target == task {
			passThroughArgs = append(passThroughArgs, rs.Opts.passThroughArgs...)
		}
	}
	return passThroughArgs
}

// Synopsis of run command
func (c *RunCommand) Synopsis() string {
	return "Run a task"
}

// Help returns information about the `run` command
func (c *RunCommand) Help() string {
	helpText := strings.TrimSpace(`
Usage: turbo run <task> [options] ...

    Run tasks across projects in your monorepo.

    By default, turbo executes tasks in topological order (i.e.
    dependencies first) and then caches the results. Re-running commands for
    tasks already in the cache will skip re-execution and immediately move
    artifacts from the cache into the correct output folders (as if the task
    occurred again).

Options:
  --help                 Show this message.
  --scope                Specify package(s) to act as entry points for task
                         execution. Supports globs.
  --cache-dir            Specify local filesystem cache directory.
                         (default "./node_modules/.cache/turbo")
<<<<<<< HEAD
  --concurrency          Limit the concurrency of task execution. Use 1 for 
=======
  --concurrency          Limit the concurrency of task execution. Use 1 for
>>>>>>> 75858960
                         serial (i.e. one-at-a-time) execution. (default 10)
  --continue             Continue execution even if a task exits with an error
                         or non-zero exit code. The default behavior is to bail
                         immediately. (default false)
  --force                Ignore the existing cache (to force execution).
                         (default false)
<<<<<<< HEAD
  --graph                Generate a Dot graph of the task execution.   
  --global-deps          Specify glob of global filesystem dependencies to 
=======
  --graph                Generate a Dot graph of the task execution.
  --global-deps          Specify glob of global filesystem dependencies to
>>>>>>> 75858960
                         be hashed. Useful for .env and files in the root
                         directory. Can be specified multiple times.
  --since                Limit/Set scope to changed packages since a
                         mergebase. This uses the git diff ${target_branch}...
                         mechanism to identify which packages have changed.
  --team                 The slug of the turborepo.com team.
  --token                A turborepo.com personal access token.
  --ignore               Files to ignore when calculating changed files
                         (i.e. --since). Supports globs.
  --profile              File to write turbo's performance profile output into.
                         You can load the file up in chrome://tracing to see
                         which parts of your build were slow.
  --parallel             Execute all tasks in parallel. (default false)
  --include-dependencies Include the dependencies of tasks in execution.
                         (default false)
  --no-deps              Exclude dependent task consumers from execution.
                         (default false)
  --no-cache             Avoid saving task results to the cache. Useful for
                         development/watch tasks. (default false)
<<<<<<< HEAD
  --output-logs          Set type of process output logging. Use full to show
                         all output. Use hash-only to show only turbo-computed
                         task hashes. Use new-only to show only new output with
                         only hashes for cached tasks. Use none to hide process
                         output. (default full)
  --dry/--dry-run[=json] List the packages in scope and the tasks that would be run, 
                         but don't actually run them. Passing --dry=json or 
=======
  --dry/--dry-run[=json] List the packages in scope and the tasks that would be run,
                         but don't actually run them. Passing --dry=json or
>>>>>>> 75858960
                         --dry-run=json will render the output in JSON format.
`)
	return strings.TrimSpace(helpText)
}

// Run executes tasks in the monorepo
func (c *RunCommand) Run(args []string) int {
	startAt := time.Now()
	log.SetFlags(0)
	flags := flag.NewFlagSet("run", flag.ContinueOnError)
	flags.Usage = func() { c.Config.Logger.Info(c.Help()) }
	if err := flags.Parse(args); err != nil {
		return 1
	}

	runOptions, err := parseRunArgs(args, c.Ui)
	if err != nil {
		c.logError(c.Config.Logger, "", err)
		return 1
	}

	c.Config.Cache.Dir = runOptions.cacheFolder

	ctx, err := context.New(context.WithGraph(runOptions.cwd, c.Config))
	if err != nil {
		c.logError(c.Config.Logger, "", err)
		return 1
	}
	targets, err := getTargetsFromArguments(args, ctx.TurboConfig)
	if err != nil {
		c.logError(c.Config.Logger, "", fmt.Errorf("failed to resolve targets: %w", err))
		return 1
	}

	scmInstance, err := scm.FromInRepo(runOptions.cwd)
	if err != nil {
		if errors.Is(err, scm.ErrFallback) {
			c.logWarning(c.Config.Logger, "", err)
		} else {
			c.logError(c.Config.Logger, "", fmt.Errorf("failed to create SCM: %w", err))
			return 1
		}
	}
	filteredPkgs, err := scope.ResolvePackages(runOptions.ScopeOpts(), scmInstance, ctx, c.Ui, c.Config.Logger)
	if err != nil {
		c.logError(c.Config.Logger, "", fmt.Errorf("failed resolve packages to run %v", err))
	}
	c.Config.Logger.Debug("global hash", "value", ctx.GlobalHash)
	c.Config.Logger.Debug("local cache folder", "path", runOptions.cacheFolder)
	fs.EnsureDir(runOptions.cacheFolder)

	// TODO: consolidate some of these arguments
	g := &completeGraph{
		TopologicalGraph: ctx.TopologicalGraph,
		Pipeline:         ctx.TurboConfig.Pipeline,
		SCC:              ctx.SCC,
		PackageInfos:     ctx.PackageInfos,
		GlobalHash:       ctx.GlobalHash,
		RootNode:         ctx.RootNode,
	}
	rs := &runSpec{
		Targets:      targets,
		FilteredPkgs: filteredPkgs,
		Opts:         runOptions,
	}
	backend := ctx.Backend
	return c.runOperation(g, rs, backend, startAt)
}

func (c *RunCommand) runOperation(g *completeGraph, rs *runSpec, backend *api.LanguageBackend, startAt time.Time) int {
	var topoVisit []interface{}
	for _, node := range g.SCC {
		v := node[0]
		if v == g.RootNode {
			continue
		}
		topoVisit = append(topoVisit, v)
		pack := g.PackageInfos[v]

		ancestralHashes := make([]string, 0, len(pack.InternalDeps))
		if len(pack.InternalDeps) > 0 {
			for _, ancestor := range pack.InternalDeps {
				if h, ok := g.PackageInfos[ancestor]; ok {
					ancestralHashes = append(ancestralHashes, h.Hash)
				}
			}
			sort.Strings(ancestralHashes)
		}
		var hashable = struct {
			hashOfFiles      string
			ancestralHashes  []string
			externalDepsHash string
			globalHash       string
		}{hashOfFiles: pack.FilesHash, ancestralHashes: ancestralHashes, externalDepsHash: pack.ExternalDepsHash, globalHash: g.GlobalHash}

		var err error
		pack.Hash, err = fs.HashObject(hashable)
		if err != nil {
			c.logError(c.Config.Logger, "", fmt.Errorf("[ERROR] %v: error computing combined hash: %v", pack.Name, err))
			return 1
		}
		c.Config.Logger.Debug(fmt.Sprintf("%v: package ancestralHash", pack.Name), "hash", ancestralHashes)
		c.Config.Logger.Debug(fmt.Sprintf("%v: package hash", pack.Name), "hash", pack.Hash)
	}

	c.Config.Logger.Debug("topological sort order", "value", topoVisit)

	vertexSet := make(util.Set)
	for _, v := range g.TopologicalGraph.Vertices() {
		vertexSet.Add(v)
	}
	// We remove nodes that aren't in the final filter set
	for _, toRemove := range vertexSet.Difference(rs.FilteredPkgs) {
		if toRemove != g.RootNode {
			g.TopologicalGraph.Remove(toRemove)
		}
	}

	// If we are running in parallel, then we remove all the edges in the graph
	// except for the root
	if rs.Opts.parallel {
		for _, edge := range g.TopologicalGraph.Edges() {
			if edge.Target() != g.RootNode {
				g.TopologicalGraph.RemoveEdge(edge)
			}
		}
	}

	engine, err := buildTaskGraph(&g.TopologicalGraph, g.Pipeline, rs)
	if err != nil {
		c.Ui.Error(fmt.Sprintf("Error preparing engine: %s", err))
		return 1
	}
	exitCode := 0
	if rs.Opts.dotGraph != "" {
		err := c.generateDotGraph(engine.TaskGraph, filepath.Join(rs.Opts.cwd, rs.Opts.dotGraph))
		if err != nil {
			c.logError(c.Config.Logger, "", err)
			return 1
		}
	} else if rs.Opts.dryRun {
		tasksRun, err := c.executeDryRun(engine, g, rs, c.Config.Logger)
		if err != nil {
			c.logError(c.Config.Logger, "", err)
			return 1
		}
		packagesInScope := rs.FilteredPkgs.UnsafeListOfStrings()
		sort.Strings(packagesInScope)
		if rs.Opts.dryRunJson {
			dryRun := &struct {
				Packages []string     `json:"packages"`
				Tasks    []hashedTask `json:"tasks"`
			}{
				Packages: packagesInScope,
				Tasks:    tasksRun,
			}
			bytes, err := json.MarshalIndent(dryRun, "", "  ")
			if err != nil {
				c.logError(c.Config.Logger, "", errors.Wrap(err, "failed to render to JSON"))
				return 1
			}
			c.Ui.Output(string(bytes))
		} else {
			c.Ui.Output("")
			c.Ui.Info(util.Sprintf("${CYAN}${BOLD}Packages in Scope${RESET}"))
			p := tabwriter.NewWriter(os.Stdout, 0, 0, 1, ' ', 0)
			fmt.Fprintln(p, "Name\tPath\t")
			for _, pkg := range packagesInScope {
				fmt.Fprintln(p, fmt.Sprintf("%s\t%s\t", pkg, g.PackageInfos[pkg].Dir))
			}
			p.Flush()

			c.Ui.Output("")
			c.Ui.Info(util.Sprintf("${CYAN}${BOLD}Tasks to Run${RESET}"))

			for _, task := range tasksRun {
				c.Ui.Info(util.Sprintf("${BOLD}%s${RESET}", task.TaskID))
				w := tabwriter.NewWriter(os.Stdout, 0, 0, 1, ' ', 0)
				fmt.Fprintln(w, util.Sprintf("  ${GREY}Task\t=\t%s\t${RESET}", task.Task))
				fmt.Fprintln(w, util.Sprintf("  ${GREY}Package\t=\t%s\t${RESET}", task.Package))
				fmt.Fprintln(w, util.Sprintf("  ${GREY}Hash\t=\t%s\t${RESET}", task.Hash))
				fmt.Fprintln(w, util.Sprintf("  ${GREY}Directory\t=\t%s\t${RESET}", task.Dir))
				fmt.Fprintln(w, util.Sprintf("  ${GREY}Command\t=\t%s\t${RESET}", task.Command))
				fmt.Fprintln(w, util.Sprintf("  ${GREY}Outputs\t=\t%s\t${RESET}", strings.Join(task.Outputs, ", ")))
				fmt.Fprintln(w, util.Sprintf("  ${GREY}Log File\t=\t%s\t${RESET}", task.LogFile))
				fmt.Fprintln(w, util.Sprintf("  ${GREY}Dependencies\t=\t%s\t${RESET}", strings.Join(task.Dependencies, ", ")))
				fmt.Fprintln(w, util.Sprintf("  ${GREY}Dependendents\t=\t%s\t${RESET}", strings.Join(task.Dependents, ", ")))
				w.Flush()
			}

		}
	} else {
		packagesInScope := rs.FilteredPkgs.UnsafeListOfStrings()
		sort.Strings(packagesInScope)
		c.Ui.Output(fmt.Sprintf(ui.Dim("• Packages in scope: %v"), strings.Join(packagesInScope, ", ")))
		if rs.Opts.stream {
			c.Ui.Output(fmt.Sprintf("%s %s %s", ui.Dim("• Running"), ui.Dim(ui.Bold(strings.Join(rs.Targets, ", "))), ui.Dim(fmt.Sprintf("in %v packages", rs.FilteredPkgs.Len()))))
		}
		exitCode = c.executeTasks(g, rs, engine, backend, startAt)
	}

	return exitCode
}

func buildTaskGraph(topoGraph *dag.AcyclicGraph, pipeline map[string]fs.Pipeline, rs *runSpec) (*core.Scheduler, error) {
	engine := core.NewScheduler(topoGraph)
	for taskName, value := range pipeline {
		topoDeps := make(util.Set)
		deps := make(util.Set)
		if util.IsPackageTask(taskName) {
			for _, from := range value.DependsOn {
				if strings.HasPrefix(from, ENV_PIPELINE_DELIMITER) {
					continue
				}
				if util.IsPackageTask(from) {
					engine.AddDep(from, taskName)
					continue
				} else if strings.Contains(from, TOPOLOGICAL_PIPELINE_DELIMITER) {
					topoDeps.Add(from[1:])
				} else {
					deps.Add(from)
				}
			}
			_, id := util.GetPackageTaskFromId(taskName)
			taskName = id
		} else {
			for _, from := range value.DependsOn {
				if strings.HasPrefix(from, ENV_PIPELINE_DELIMITER) {
					continue
				}
				if strings.Contains(from, TOPOLOGICAL_PIPELINE_DELIMITER) {
					topoDeps.Add(from[1:])
				} else {
					deps.Add(from)
				}
			}
		}

		engine.AddTask(&core.Task{
			Name:     taskName,
			TopoDeps: topoDeps,
			Deps:     deps,
		})
	}

	if err := engine.Prepare(&core.SchedulerExecutionOptions{
		Packages:  rs.FilteredPkgs.UnsafeListOfStrings(),
		TaskNames: rs.Targets,
		TasksOnly: rs.Opts.only,
	}); err != nil {
		return nil, err
	}
	return engine, nil
}

// RunOptions holds the current run operations configuration

type RunOptions struct {
	// Whether to include dependent impacted consumers in execution (defaults to true)
	includeDependents bool
	// Whether to include includeDependencies (pkg.dependencies) in execution (defaults to false)
	includeDependencies bool
	// List of globs of file paths to ignore from execution scope calculation
	ignore []string
	// Whether to stream log outputs
	stream bool
	// Show a dot graph
	dotGraph string
	// List of globs to global files whose contents will be included in the global hash calculation
	globalDeps []string
	// Filtered list of package entrypoints
	scope []string
	// Force execution to be serially one-at-a-time
	concurrency int
	// Whether to execute in parallel (defaults to false)
	parallel bool
	// Git diff used to calculate changed packages
	since string
	// Current working directory
	cwd string
	// Whether to emit a perf profile
	profile string
	// Force task execution
	forceExecution bool
	// Cache results
	cache bool
	// Cache folder
	cacheFolder string
	// Immediately exit on task failure
	bail            bool
	passThroughArgs []string
	// Restrict execution to only the listed task names. Default false
	only bool
	// Task logs output modes (cached and not cached tasks):
	// full - show all,
	// hash - only show task hash,
	// none - show nothing
	cachedOutputLogsMode    string
	notCachedOutputLogsMode string
	dryRun                  bool
	dryRunJson              bool
}

func (ro *RunOptions) ScopeOpts() *scope.Opts {
	return &scope.Opts{
		IncludeDependencies: ro.includeDependencies,
		IncludeDependents:   ro.includeDependents,
		Patterns:            ro.scope,
		Since:               ro.since,
		Cwd:                 ro.cwd,
		IgnorePatterns:      ro.ignore,
		GlobalDepPatterns:   ro.globalDeps,
	}
}

func getDefaultRunOptions() *RunOptions {
	return &RunOptions{
		bail:                    true,
		includeDependents:       true,
		parallel:                false,
		concurrency:             10,
		dotGraph:                "",
		includeDependencies:     false,
		cache:                   true,
		profile:                 "", // empty string does no tracing
		forceExecution:          false,
		stream:                  true,
		only:                    false,
		cachedOutputLogsMode:    "full",
		notCachedOutputLogsMode: "full",
	}
}

func parseRunArgs(args []string, output cli.Ui) (*RunOptions, error) {
	var runOptions = getDefaultRunOptions()

	if len(args) == 0 {
		return nil, errors.Errorf("At least one task must be specified.")
	}

	cwd, err := os.Getwd()
	if err != nil {
		return nil, fmt.Errorf("invalid working directory: %w", err)
	}
	runOptions.cwd = cwd

	unresolvedCacheFolder := filepath.FromSlash("./node_modules/.cache/turbo")

	// --scope and --since implies --include-dependencies for backwards compatibility
	// When we switch to cobra we will need to track if it's been set manually. Currently
	// it's only possible to set to true, but in the future a user could theoretically set
	// it to false and override the default behavior.
	includDepsSet := false
	for argIndex, arg := range args {
		if arg == "--" {
			runOptions.passThroughArgs = args[argIndex+1:]
			break
		} else if strings.HasPrefix(arg, "--") {
			switch {
			case strings.HasPrefix(arg, "--since="):
				if len(arg[len("--since="):]) > 0 {
					runOptions.since = arg[len("--since="):]
				}
			case strings.HasPrefix(arg, "--scope="):
				if len(arg[len("--scope="):]) > 0 {
					runOptions.scope = append(runOptions.scope, arg[len("--scope="):])
				}
			case strings.HasPrefix(arg, "--ignore="):
				if len(arg[len("--ignore="):]) > 0 {
					runOptions.ignore = append(runOptions.ignore, arg[len("--ignore="):])
				}
			case strings.HasPrefix(arg, "--global-deps="):
				if len(arg[len("--global-deps="):]) > 0 {
					runOptions.globalDeps = append(runOptions.globalDeps, arg[len("--global-deps="):])
				}
			case strings.HasPrefix(arg, "--cwd="):
				if len(arg[len("--cwd="):]) > 0 {
					runOptions.cwd = arg[len("--cwd="):]
				}
			case strings.HasPrefix(arg, "--parallel"):
				runOptions.parallel = true
			case strings.HasPrefix(arg, "--profile="): // this one must com before the next
				if len(arg[len("--profile="):]) > 0 {
					runOptions.profile = arg[len("--profile="):]
				}
			case strings.HasPrefix(arg, "--profile"):
				runOptions.profile = fmt.Sprintf("%v-profile.json", time.Now().UnixNano())

			case strings.HasPrefix(arg, "--no-deps"):
				runOptions.includeDependents = false
			case strings.HasPrefix(arg, "--no-cache"):
				runOptions.cache = false
			case strings.HasPrefix(arg, "--cacheFolder"):
				output.Warn("[WARNING] The --cacheFolder flag has been deprecated and will be removed in future versions of turbo. Please use `--cache-dir` instead")
				unresolvedCacheFolder = arg[len("--cacheFolder="):]
			case strings.HasPrefix(arg, "--cache-dir"):
				unresolvedCacheFolder = arg[len("--cache-dir="):]
			case strings.HasPrefix(arg, "--continue"):
				runOptions.bail = false
			case strings.HasPrefix(arg, "--force"):
				runOptions.forceExecution = true
			case strings.HasPrefix(arg, "--stream"):
				runOptions.stream = true

			case strings.HasPrefix(arg, "--graph="): // this one must com before the next
				if len(arg[len("--graph="):]) > 0 {
					runOptions.dotGraph = arg[len("--graph="):]
				}
			case strings.HasPrefix(arg, "--graph"):
				runOptions.dotGraph = fmt.Sprintf("graph-%v.jpg", time.Now().UnixNano())
			case strings.HasPrefix(arg, "--serial"):
				output.Warn("[WARNING] The --serial flag has been deprecated and will be removed in future versions of turbo. Please use `--concurrency=1` instead")
				runOptions.concurrency = 1
			case strings.HasPrefix(arg, "--concurrency"):
				if i, err := strconv.Atoi(arg[len("--concurrency="):]); err != nil {
					return nil, fmt.Errorf("invalid value for --concurrency CLI flag. This should be a positive integer greater than or equal to 1: %w", err)
				} else {
					if i >= 1 {
						runOptions.concurrency = i
					} else {
						return nil, fmt.Errorf("invalid value %v for --concurrency CLI flag. This should be a positive integer greater than or equal to 1", i)
					}
				}
			case strings.HasPrefix(arg, "--includeDependencies"):
				output.Warn("[WARNING] The --includeDependencies flag has renamed to --include-dependencies for consistency. Please use `--include-dependencies` instead")
				runOptions.includeDependencies = true
				includDepsSet = true
			case strings.HasPrefix(arg, "--include-dependencies"):
				runOptions.includeDependencies = true
				includDepsSet = true
			case strings.HasPrefix(arg, "--only"):
				runOptions.only = true
			case strings.HasPrefix(arg, "--output-logs"):
				outputLogsMode := arg[len("--output-logs="):]
				if len(outputLogsMode) > 0 {
					switch outputLogsMode {
					case "full",
						"none":
						runOptions.notCachedOutputLogsMode = outputLogsMode
						runOptions.cachedOutputLogsMode = outputLogsMode
					case "hash-only":
						runOptions.notCachedOutputLogsMode = "hash"
						runOptions.cachedOutputLogsMode = "hash"
					case "new-only":
						runOptions.notCachedOutputLogsMode = "full"
						runOptions.cachedOutputLogsMode = "hash"
					default:
						output.Warn(fmt.Sprintf("[WARNING] unknown value %v for --output-logs CLI flag. Falling back to full", outputLogsMode))
					}
				}
			case strings.HasPrefix(arg, "--dry-run"):
				runOptions.dryRun = true
				if strings.HasPrefix(arg, "--dry-run=json") {
					runOptions.dryRunJson = true
				}
			case strings.HasPrefix(arg, "--dry"):
				runOptions.dryRun = true
				if strings.HasPrefix(arg, "--dry=json") {
					runOptions.dryRunJson = true
				}
			case strings.HasPrefix(arg, "--team"):
			case strings.HasPrefix(arg, "--token"):
			case strings.HasPrefix(arg, "--api"):
			case strings.HasPrefix(arg, "--url"):
			case strings.HasPrefix(arg, "--trace"):
			case strings.HasPrefix(arg, "--cpuprofile"):
			case strings.HasPrefix(arg, "--heap"):
			case strings.HasPrefix(arg, "--no-gc"):
			default:
				return nil, errors.New(fmt.Sprintf("unknown flag: %v", arg))
			}
		}
	}
	if len(runOptions.scope) != 0 && runOptions.since != "" && !includDepsSet {
		runOptions.includeDependencies = true
	}

	// Force streaming output in CI/CD non-interactive mode
	if !ui.IsTTY || ui.IsCI {
		runOptions.stream = true
	}

	// We can only set this cache folder after we know actual cwd
	runOptions.cacheFolder = filepath.Join(runOptions.cwd, unresolvedCacheFolder)

	return runOptions, nil
}

// logError logs an error and outputs it to the UI.
func (c *RunCommand) logError(log hclog.Logger, prefix string, err error) {
	log.Error(prefix, "error", err)

	if prefix != "" {
		prefix += ": "
	}

	c.Ui.Error(fmt.Sprintf("%s%s%s", ui.ERROR_PREFIX, prefix, color.RedString(" %v", err)))
}

// logError logs an error and outputs it to the UI.
func (c *RunCommand) logWarning(log hclog.Logger, prefix string, err error) {
	log.Warn(prefix, "warning", err)

	if prefix != "" {
		prefix = " " + prefix + ": "
	}

	c.Ui.Error(fmt.Sprintf("%s%s%s", ui.WARNING_PREFIX, prefix, color.YellowString(" %v", err)))
}

func hasGraphViz() bool {
	err := exec.Command("dot", "-v").Run()
	return err == nil
}

func (c *RunCommand) executeTasks(g *completeGraph, rs *runSpec, engine *core.Scheduler, backend *api.LanguageBackend, startAt time.Time) int {
	goctx := gocontext.Background()
	var analyticsSink analytics.Sink
	if c.Config.IsLoggedIn() {
		analyticsSink = c.Config.ApiClient
	} else {
		analyticsSink = analytics.NullSink
	}
	analyticsClient := analytics.NewClient(goctx, analyticsSink, c.Config.Logger.Named("analytics"))
	defer analyticsClient.CloseWithTimeout(50 * time.Millisecond)
	turboCache := cache.New(c.Config, analyticsClient)
	defer turboCache.Shutdown()
	runState := NewRunState(rs.Opts, startAt)
	runState.Listen(c.Ui, time.Now())
	ec := &execContext{
		colorCache: NewColorCache(),
		runState:   runState,
		rs:         rs,
		ui:         &cli.ConcurrentUi{Ui: c.Ui},
		turboCache: turboCache,
		logger:     c.Config.Logger,
		backend:    backend,
		processes:  c.Processes,
	}

	// run the thing
	errs := engine.Execute(g.getPackageTaskVisitor(ec.exec), core.ExecOpts{
		Parallel:    rs.Opts.parallel,
		Concurrency: rs.Opts.concurrency,
	})

	// Track if we saw any child with a non-zero exit code
	exitCode := 0
	exitCodeErr := &process.ChildExit{}
	for _, err := range errs {
		if errors.As(err, &exitCodeErr) {
			if exitCodeErr.ExitCode > exitCode {
				exitCode = exitCodeErr.ExitCode
			}
		}
		c.Ui.Error(err.Error())
	}

	ec.logReplayWaitGroup.Wait()

	if err := runState.Close(c.Ui, rs.Opts.profile); err != nil {
		c.Ui.Error(fmt.Sprintf("Error with profiler: %s", err.Error()))
		return 1
	}
	return 0
}

type hashedTask struct {
	TaskID       string   `json:"taskId"`
	Task         string   `json:"task"`
	Package      string   `json:"package"`
	Hash         string   `json:"hash"`
	Command      string   `json:"command"`
	Outputs      []string `json:"outputs"`
	LogFile      string   `json:"logFile"`
	Dir          string   `json:"directory"`
	Dependencies []string `json:"dependencies"`
	Dependents   []string `json:"dependents"`
}

func (c *RunCommand) executeDryRun(engine *core.Scheduler, g *completeGraph, rs *runSpec, logger hclog.Logger) ([]hashedTask, error) {
	taskIDs := []hashedTask{}
	errs := engine.Execute(g.getPackageTaskVisitor(func(pt *packageTask) error {
		command, ok := pt.pkg.Scripts[pt.task]
		if !ok {
			logger.Debug("no task in package, skipping")
			logger.Debug("done", "status", "skipped")
			return nil
		}
		passThroughArgs := rs.ArgsForTask(pt.task)
		hash, err := pt.hash(passThroughArgs, logger)
		if err != nil {
			return err
		}
		ancestors, err := engine.TaskGraph.Ancestors(pt.taskID)
		if err != nil {
			return err
		}
		stringAncestors := []string{}
		for _, dep := range ancestors {
			// Don't leak out internal ROOT_NODE_NAME nodes, which are just placeholders
			if !strings.Contains(dep.(string), core.ROOT_NODE_NAME) {
				stringAncestors = append(stringAncestors, dep.(string))
			}
		}
		descendents, err := engine.TaskGraph.Descendents(pt.taskID)
		if err != nil {
			return err
		}
		stringDescendents := []string{}
		for _, dep := range descendents {
			// Don't leak out internal ROOT_NODE_NAME nodes, which are just placeholders
			if !strings.Contains(dep.(string), core.ROOT_NODE_NAME) {
				stringDescendents = append(stringDescendents, dep.(string))
			}
		}
		sort.Strings(stringDescendents)

		taskIDs = append(taskIDs, hashedTask{
			TaskID:       pt.taskID,
			Task:         pt.task,
			Package:      pt.packageName,
			Hash:         hash,
			Command:      command,
			Dir:          pt.pkg.Dir,
			Outputs:      pt.ExternalOutputs(),
			LogFile:      pt.RepoRelativeLogFile(),
			Dependencies: stringAncestors,
			Dependents:   stringDescendents,
		})
		return nil
	}), core.ExecOpts{
		Concurrency: 1,
		Parallel:    false,
	})
	if len(errs) > 0 {
		for _, err := range errs {
			c.Ui.Error(err.Error())
		}
		return nil, errors.New("errors occurred during dry-run graph traversal")
	}
	return taskIDs, nil
}

// Replay logs will try to replay logs back to the stdout
func replayLogs(logger hclog.Logger, prefixUi cli.Ui, runOptions *RunOptions, logFileName, hash string, wg *sync.WaitGroup, silent bool, outputLogsMode string) {
	defer wg.Done()
	logger.Debug("start replaying logs")
	f, err := os.Open(filepath.Join(runOptions.cwd, logFileName))
	if err != nil && !silent {
		prefixUi.Warn(fmt.Sprintf("error reading logs: %v", err))
		logger.Error(fmt.Sprintf("error reading logs: %v", err.Error()))
	}
	defer f.Close()
	if outputLogsMode != "none" {
		scan := bufio.NewScanner(f)
		if outputLogsMode == "hash" {
			//Writing to Stdout only the "cache hit, replaying output" line
			scan.Scan()
			prefixUi.Output(ui.StripAnsi(string(scan.Bytes())))
		} else {
			for scan.Scan() {
				prefixUi.Output(ui.StripAnsi(string(scan.Bytes()))) //Writing to Stdout
			}
		}
	}
	logger.Debug("finish replaying logs")
}

// GetTargetsFromArguments returns a list of targets from the arguments and Turbo config.
// Return targets are always unique sorted alphabetically.
func getTargetsFromArguments(arguments []string, configJson *fs.TurboConfigJSON) ([]string, error) {
	targets := make(util.Set)
	for _, arg := range arguments {
		if arg == "--" {
			break
		}
		if !strings.HasPrefix(arg, "-") {
			targets.Add(arg)
			found := false
			for task := range configJson.Pipeline {
				if task == arg {
					found = true
				}
			}
			if !found {
				return nil, fmt.Errorf("task `%v` not found in turbo pipeline in package.json. Are you sure you added it?", arg)
			}
		}
	}
	stringTargets := targets.UnsafeListOfStrings()
	sort.Strings(stringTargets)
	return stringTargets, nil
}

type execContext struct {
	colorCache         *ColorCache
	runState           *RunState
	rs                 *runSpec
	logReplayWaitGroup sync.WaitGroup
	ui                 cli.Ui
	turboCache         cache.Cache
	logger             hclog.Logger
	backend            *api.LanguageBackend
	processes          *process.Manager
}

func (e *execContext) logError(log hclog.Logger, prefix string, err error) {
	e.logger.Error(prefix, "error", err)

	if prefix != "" {
		prefix += ": "
	}

	e.ui.Error(fmt.Sprintf("%s%s%s", ui.ERROR_PREFIX, prefix, color.RedString(" %v", err)))
}

func (e *execContext) exec(pt *packageTask) error {
	cmdTime := time.Now()

	targetLogger := e.logger.Named(fmt.Sprintf("%v:%v", pt.pkg.Name, pt.task))
	targetLogger.Debug("start")

	// bail if the script doesn't exist
	if _, ok := pt.pkg.Scripts[pt.task]; !ok {
		targetLogger.Debug("no task in package, skipping")
		targetLogger.Debug("done", "status", "skipped", "duration", time.Since(cmdTime))
		return nil
	}

	// Setup tracer
	tracer := e.runState.Run(util.GetTaskId(pt.pkg.Name, pt.task))

	// Create a logger
	pref := e.colorCache.PrefixColor(pt.pkg.Name)
	actualPrefix := pref("%s:%s: ", pt.pkg.Name, pt.task)
	targetUi := &cli.PrefixedUi{
		Ui:           e.ui,
		OutputPrefix: actualPrefix,
		InfoPrefix:   actualPrefix,
		ErrorPrefix:  actualPrefix,
		WarnPrefix:   actualPrefix,
	}

	logFileName := filepath.Join(pt.pkg.Dir, ".turbo", fmt.Sprintf("turbo-%v.log", pt.task))
	targetLogger.Debug("log file", "path", filepath.Join(e.rs.Opts.cwd, logFileName))

	passThroughArgs := e.rs.ArgsForTask(pt.task)
	hash, err := pt.hash(passThroughArgs, e.logger)
	e.logger.Debug("task hash", "value", hash)
	if err != nil {
		e.ui.Error(fmt.Sprintf("Hashing error: %v", err))
		// @TODO probably should abort fatally???
	}
	// Cache ---------------------------------------------
	var hit bool
	if !e.rs.Opts.forceExecution {
		hit, _, _, err = e.turboCache.Fetch(e.rs.Opts.cwd, hash, nil)
		if err != nil {
			targetUi.Error(fmt.Sprintf("error fetching from cache: %s", err))
		} else if hit {
			if e.rs.Opts.stream && fs.FileExists(filepath.Join(e.rs.Opts.cwd, logFileName)) {
				e.logReplayWaitGroup.Add(1)
				go replayLogs(targetLogger, e.ui, e.rs.Opts, logFileName, hash, &e.logReplayWaitGroup, false, e.rs.Opts.cachedOutputLogsMode)
			}
			targetLogger.Debug("done", "status", "complete", "duration", time.Since(cmdTime))
			tracer(TargetCached, nil)

			return nil
		}
		if e.rs.Opts.stream && e.rs.Opts.cachedOutputLogsMode != "none" {
			targetUi.Output(fmt.Sprintf("cache miss, executing %s", ui.Dim(hash)))
		}
	} else {
		if e.rs.Opts.stream && e.rs.Opts.cachedOutputLogsMode != "none" {
			targetUi.Output(fmt.Sprintf("cache bypass, force executing %s", ui.Dim(hash)))
		}
	}

	// Setup command execution
	argsactual := append([]string{"run"}, pt.task)
	argsactual = append(argsactual, passThroughArgs...)
	// @TODO: @jaredpalmer fix this hack to get the package manager's name
	var cmd *exec.Cmd
	if e.backend.Name == "nodejs-berry" {
		cmd = exec.Command("yarn", argsactual...)
	} else {
		cmd = exec.Command(strings.TrimPrefix(e.backend.Name, "nodejs-"), argsactual...)
	}
	cmd.Dir = pt.pkg.Dir
	envs := fmt.Sprintf("TURBO_HASH=%v", hash)
	cmd.Env = append(os.Environ(), envs)

	// Setup stdout/stderr
	// If we are not caching anything, then we don't need to write logs to disk
	// be careful about this conditional given the default of cache = true
	var writer io.Writer
	if !e.rs.Opts.cache || (pt.pipeline.Cache != nil && !*pt.pipeline.Cache) {
		writer = os.Stdout
	} else {
		// Setup log file
		if err := fs.EnsureDir(logFileName); err != nil {
			tracer(TargetBuildFailed, err)
			e.logError(targetLogger, actualPrefix, err)
			if e.rs.Opts.bail {
				os.Exit(1)
			}
		}
		output, err := os.Create(logFileName)
		if err != nil {
			tracer(TargetBuildFailed, err)
			e.logError(targetLogger, actualPrefix, err)
			if e.rs.Opts.bail {
				os.Exit(1)
			}
		}
		defer output.Close()
		bufWriter := bufio.NewWriter(output)
		bufWriter.WriteString(fmt.Sprintf("%scache hit, replaying output %s\n", actualPrefix, ui.Dim(hash)))
		defer bufWriter.Flush()
		if e.rs.Opts.notCachedOutputLogsMode == "none" || e.rs.Opts.notCachedOutputLogsMode == "hash" {
			// only write to log file, not to stdout
			writer = bufWriter
		} else {
			writer = io.MultiWriter(os.Stdout, bufWriter)
		}
	}

	logger := log.New(writer, "", 0)
	// Setup a streamer that we'll pipe cmd.Stdout to
	logStreamerOut := logstreamer.NewLogstreamer(logger, actualPrefix, false)
	// Setup a streamer that we'll pipe cmd.Stderr to.
	logStreamerErr := logstreamer.NewLogstreamer(logger, actualPrefix, false)
	cmd.Stderr = logStreamerErr
	cmd.Stdout = logStreamerOut
	// Flush/Reset any error we recorded
	logStreamerErr.FlushRecord()
	logStreamerOut.FlushRecord()

	// Run the command
	if err := e.processes.Exec(cmd); err != nil {
		// if we already know we're in the process of exiting,
		// we don't need to record an error to that effect.
		if errors.Is(err, process.ErrClosing) {
			return nil
		}
		tracer(TargetBuildFailed, err)
		targetLogger.Error("Error: command finished with error: %w", err)
		if e.rs.Opts.bail {
			if e.rs.Opts.stream {
				targetUi.Error(fmt.Sprintf("Error: command finished with error: %s", err))
			} else {
				f, err := os.Open(filepath.Join(e.rs.Opts.cwd, logFileName))
				if err != nil {
					targetUi.Warn(fmt.Sprintf("failed reading logs: %v", err))
				}
				defer f.Close()
				scan := bufio.NewScanner(f)
				e.ui.Error("")
				e.ui.Error(util.Sprintf("%s ${RED}%s finished with error${RESET}", ui.ERROR_PREFIX, util.GetTaskId(pt.pkg.Name, pt.task)))
				e.ui.Error("")
				for scan.Scan() {
					e.ui.Output(util.Sprintf("${RED}%s:%s: ${RESET}%s", pt.pkg.Name, pt.task, scan.Bytes())) //Writing to Stdout
				}
			}
			e.processes.Close()
		} else {
			if e.rs.Opts.stream {
				targetUi.Warn("command finished with error, but continuing...")
			}
		}
		return err
	}

	// Cache command outputs
	if e.rs.Opts.cache && (pt.pipeline.Cache == nil || *pt.pipeline.Cache) {
		outputs := pt.HashableOutputs()
		targetLogger.Debug("caching output", "outputs", outputs)
		ignore := []string{}
		filesToBeCached := globby.GlobFiles(pt.pkg.Dir, outputs, ignore)
		if err := e.turboCache.Put(pt.pkg.Dir, hash, int(time.Since(cmdTime).Milliseconds()), filesToBeCached); err != nil {
			e.logError(targetLogger, "", fmt.Errorf("error caching output: %w", err))
		}
	}

	// Clean up tracing
	tracer(TargetBuilt, nil)
	targetLogger.Debug("done", "status", "complete", "duration", time.Since(cmdTime))
	return nil
}

func (c *RunCommand) generateDotGraph(taskGraph *dag.AcyclicGraph, outputFilename string) error {
	graphString := string(taskGraph.Dot(&dag.DotOpts{
		Verbose:    true,
		DrawCycles: true,
	}))
	ext := filepath.Ext(outputFilename)
	if ext == ".html" {
		f, err := os.Create(outputFilename)
		if err != nil {
			return fmt.Errorf("error writing graph: %w", err)
		}
		defer f.Close()
		f.WriteString(`<!DOCTYPE html>
    <html>
    <head>
      <meta charset="utf-8">
      <title>Graph</title>
    </head>
    <body>
      <script src="https://cdn.jsdelivr.net/npm/viz.js@2.1.2-pre.1/viz.js"></script>
      <script src="https://cdn.jsdelivr.net/npm/viz.js@2.1.2-pre.1/full.render.js"></script>
      <script>`)
		f.WriteString("const s = `" + graphString + "`.replace(/\\_\\_\\_ROOT\\_\\_\\_/g, \"Root\").replace(/\\[root\\]/g, \"\");new Viz().renderSVGElement(s).then(el => document.body.appendChild(el)).catch(e => console.error(e));")
		f.WriteString(`
    </script>
  </body>
  </html>`)
		c.Ui.Output("")
		c.Ui.Output(fmt.Sprintf("✔ Generated task graph in %s", ui.Bold(outputFilename)))
		if ui.IsTTY {
			browser.OpenBrowser(outputFilename)
		}
		return nil
	}
	hasDot := hasGraphViz()
	if hasDot {
		dotArgs := []string{"-T" + ext[1:], "-o", outputFilename}
		cmd := exec.Command("dot", dotArgs...)
		cmd.Stdin = strings.NewReader(graphString)
		if err := cmd.Run(); err != nil {
			return fmt.Errorf("could not generate task graphfile %v:  %w", outputFilename, err)
		} else {
			c.Ui.Output("")
			c.Ui.Output(fmt.Sprintf("✔ Generated task graph in %s", ui.Bold(outputFilename)))
		}
	} else {
		c.Ui.Output("")
		c.Ui.Warn(color.New(color.FgYellow, color.Bold, color.ReverseVideo).Sprint(" WARNING ") + color.YellowString(" `turbo` uses Graphviz to generate an image of your\ngraph, but Graphviz isn't installed on this machine.\n\nYou can download Graphviz from https://graphviz.org/download.\n\nIn the meantime, you can use this string output with an\nonline Dot graph viewer."))
		c.Ui.Output("")
		c.Ui.Output(graphString)
	}
	return nil
}

type packageTask struct {
	taskID      string
	task        string
	packageName string
	pkg         *fs.PackageJSON
	pipeline    *fs.Pipeline
}

func (pt *packageTask) ExternalOutputs() []string {
	if pt.pipeline.Outputs == nil {
		return []string{"dist/**/*", "build/**/*"}
	}
	return pt.pipeline.Outputs
}

func (pt *packageTask) RepoRelativeLogFile() string {
	return filepath.Join(pt.pkg.Dir, ".turbo", fmt.Sprintf("turbo-%v.log", pt.task))
}

func (pt *packageTask) HashableOutputs() []string {
	outputs := []string{fmt.Sprintf(".turbo/turbo-%v.log", pt.task)}
	outputs = append(outputs, pt.ExternalOutputs()...)
	return outputs
}

func (pt *packageTask) hash(args []string, logger hclog.Logger) (string, error) {
	// Hash ---------------------------------------------
	outputs := pt.HashableOutputs()
	logger.Debug("task output globs", "outputs", outputs)

	// Hash the task-specific environment variables found in the dependsOnKey in the pipeline
	var hashableEnvVars []string
	var hashableEnvPairs []string
	if len(pt.pipeline.DependsOn) > 0 {
		for _, v := range pt.pipeline.DependsOn {
			if strings.Contains(v, ENV_PIPELINE_DELIMITER) {
				trimmed := strings.TrimPrefix(v, ENV_PIPELINE_DELIMITER)
				hashableEnvPairs = append(hashableEnvPairs, fmt.Sprintf("%v=%v", trimmed, os.Getenv(trimmed)))
				hashableEnvVars = append(hashableEnvVars, trimmed)
			}
		}
		sort.Strings(hashableEnvVars) // always sort them
	}
	logger.Debug("hashable env vars", "vars", hashableEnvVars)
	hashable := struct {
		Hash             string
		Task             string
		Outputs          []string
		PassThruArgs     []string
		HashableEnvPairs []string
	}{
		Hash:             pt.pkg.Hash,
		Task:             pt.task,
		Outputs:          outputs,
		PassThruArgs:     args,
		HashableEnvPairs: hashableEnvPairs,
	}
	return fs.HashObject(hashable)
}

func (g *completeGraph) getPackageTaskVisitor(visitor func(pt *packageTask) error) func(taskID string) error {
	return func(taskID string) error {
		name, task := util.GetPackageTaskFromId(taskID)
		pkg := g.PackageInfos[name]
		// first check for package-tasks
		pipeline, ok := g.Pipeline[fmt.Sprintf("%v", taskID)]
		if !ok {
			// then check for regular tasks
			altpipe, notcool := g.Pipeline[task]
			// if neither, then bail
			if !notcool && !ok {
				return nil
			}
			// override if we need to...
			pipeline = altpipe
		}
		return visitor(&packageTask{
			taskID:      taskID,
			task:        task,
			packageName: name,
			pkg:         pkg,
			pipeline:    &pipeline,
		})
	}
}<|MERGE_RESOLUTION|>--- conflicted
+++ resolved
@@ -105,24 +105,15 @@
                          execution. Supports globs.
   --cache-dir            Specify local filesystem cache directory.
                          (default "./node_modules/.cache/turbo")
-<<<<<<< HEAD
-  --concurrency          Limit the concurrency of task execution. Use 1 for 
-=======
   --concurrency          Limit the concurrency of task execution. Use 1 for
->>>>>>> 75858960
                          serial (i.e. one-at-a-time) execution. (default 10)
   --continue             Continue execution even if a task exits with an error
                          or non-zero exit code. The default behavior is to bail
                          immediately. (default false)
   --force                Ignore the existing cache (to force execution).
                          (default false)
-<<<<<<< HEAD
-  --graph                Generate a Dot graph of the task execution.   
-  --global-deps          Specify glob of global filesystem dependencies to 
-=======
   --graph                Generate a Dot graph of the task execution.
   --global-deps          Specify glob of global filesystem dependencies to
->>>>>>> 75858960
                          be hashed. Useful for .env and files in the root
                          directory. Can be specified multiple times.
   --since                Limit/Set scope to changed packages since a
@@ -142,18 +133,13 @@
                          (default false)
   --no-cache             Avoid saving task results to the cache. Useful for
                          development/watch tasks. (default false)
-<<<<<<< HEAD
   --output-logs          Set type of process output logging. Use full to show
                          all output. Use hash-only to show only turbo-computed
                          task hashes. Use new-only to show only new output with
                          only hashes for cached tasks. Use none to hide process
                          output. (default full)
-  --dry/--dry-run[=json] List the packages in scope and the tasks that would be run, 
-                         but don't actually run them. Passing --dry=json or 
-=======
   --dry/--dry-run[=json] List the packages in scope and the tasks that would be run,
                          but don't actually run them. Passing --dry=json or
->>>>>>> 75858960
                          --dry-run=json will render the output in JSON format.
 `)
 	return strings.TrimSpace(helpText)

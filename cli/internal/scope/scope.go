package scope

import (
	"fmt"
	"os"
	"path/filepath"
	"sort"
	"strings"

	"github.com/hashicorp/go-hclog"
	"github.com/mitchellh/cli"
	"github.com/pkg/errors"
	"github.com/vercel/turbo/cli/internal/context"
	"github.com/vercel/turbo/cli/internal/graph"
	"github.com/vercel/turbo/cli/internal/lockfile"
	"github.com/vercel/turbo/cli/internal/scm"
	scope_filter "github.com/vercel/turbo/cli/internal/scope/filter"
	"github.com/vercel/turbo/cli/internal/turbopath"
	"github.com/vercel/turbo/cli/internal/turbostate"
	"github.com/vercel/turbo/cli/internal/util"
	"github.com/vercel/turbo/cli/internal/util/filter"
)

// LegacyFilter holds the options in use before the filter syntax. They have their own rules
// for how they are compiled into filter expressions.
type LegacyFilter struct {
	// IncludeDependencies is whether to include pkg.dependencies in execution (defaults to false)
	IncludeDependencies bool
	// SkipDependents is whether to skip dependent impacted consumers in execution (defaults to false)
	SkipDependents bool
	// Entrypoints is a list of package entrypoints
	Entrypoints []string
	// Since is the git ref used to calculate changed packages
	Since string
}

var _sinceHelp = `Limit/Set scope to changed packages since a
mergebase. This uses the git diff ${target_branch}...
mechanism to identify which packages have changed.`

func addLegacyFlagsFromArgs(opts *LegacyFilter, args *turbostate.ParsedArgsFromRust) {
	opts.IncludeDependencies = args.Command.Run.IncludeDependencies
	opts.SkipDependents = args.Command.Run.NoDeps
	opts.Entrypoints = args.Command.Run.Scope
	opts.Since = args.Command.Run.Since
}

// Opts holds the options for how to select the entrypoint packages for a turbo run
type Opts struct {
	LegacyFilter LegacyFilter
	// IgnorePatterns is the list of globs of file paths to ignore from execution scope calculation
	IgnorePatterns []string
	// GlobalDepPatterns is a list of globs to global files whose contents will be included in the global hash calculation
	GlobalDepPatterns []string
	// Patterns are the filter patterns supplied to --filter on the commandline
	FilterPatterns []string

	PackageInferenceRoot string
}

var (
	_filterHelp = `Use the given selector to specify package(s) to act as
entry points. The syntax mirrors pnpm's syntax, and
additional documentation and examples can be found in
turbo's documentation https://turbo.build/repo/docs/reference/command-line-reference#--filter
--filter can be specified multiple times. Packages that
match any filter will be included.`
	_ignoreHelp    = `Files to ignore when calculating changed files (i.e. --since). Supports globs.`
	_globalDepHelp = `Specify glob of global filesystem dependencies to be hashed. Useful for .env and files
in the root directory. Includes turbo.json, root package.json, and the root lockfile by default.`
)

// OptsFromArgs adds the settings relevant to this package to the given Opts
func OptsFromArgs(opts *Opts, args *turbostate.ParsedArgsFromRust) {
	opts.FilterPatterns = args.Command.Run.Filter
	opts.IgnorePatterns = args.Command.Run.Ignore
	opts.GlobalDepPatterns = args.Command.Run.GlobalDeps
	opts.PackageInferenceRoot = args.Command.Run.PkgInferenceRoot
	addLegacyFlagsFromArgs(&opts.LegacyFilter, args)
}

// asFilterPatterns normalizes legacy selectors to filter syntax
func (l *LegacyFilter) asFilterPatterns() []string {
	var patterns []string
	prefix := ""
	if !l.SkipDependents {
		prefix = "..."
	}
	suffix := ""
	if l.IncludeDependencies {
		suffix = "..."
	}
	since := ""
	if l.Since != "" {
		since = fmt.Sprintf("[%v]", l.Since)
	}
	if len(l.Entrypoints) > 0 {
		// --scope implies our tweaked syntax to see if any dependency matches
		if since != "" {
			since = "..." + since
		}
		for _, pattern := range l.Entrypoints {
			if strings.HasPrefix(pattern, "!") {
				patterns = append(patterns, pattern)
			} else {
				filterPattern := fmt.Sprintf("%v%v%v%v", prefix, pattern, since, suffix)
				patterns = append(patterns, filterPattern)
			}
		}
	} else if since != "" {
		// no scopes specified, but --since was provided
		filterPattern := fmt.Sprintf("%v%v%v", prefix, since, suffix)
		patterns = append(patterns, filterPattern)
	}
	return patterns
}

// ResolvePackages translates specified flags to a set of entry point packages for
// the selected tasks. Returns the selected packages and whether or not the selected
// packages represents a default "all packages".
func ResolvePackages(opts *Opts, repoRoot turbopath.AbsoluteSystemPath, scm scm.SCM, ctx *context.Context, tui cli.Ui, logger hclog.Logger) (util.Set, bool, error) {
	inferenceBase, err := calculateInference(repoRoot, opts.PackageInferenceRoot, ctx.WorkspaceInfos, logger)
	if err != nil {
		return nil, false, err
	}
	filterResolver := &scope_filter.Resolver{
		Graph:                  &ctx.WorkspaceGraph,
		WorkspaceInfos:         ctx.WorkspaceInfos,
<<<<<<< HEAD
		Cwd:                    cwd,
		PackagesChangedInRange: opts.getPackageChangeFunc(scm, cwd, ctx),
=======
		Cwd:                    repoRoot,
		Inference:              inferenceBase,
		PackagesChangedInRange: opts.getPackageChangeFunc(scm, repoRoot, ctx.WorkspaceInfos, ctx.PackageManager),
>>>>>>> 9713d988
	}
	filterPatterns := opts.FilterPatterns
	legacyFilterPatterns := opts.LegacyFilter.asFilterPatterns()
	filterPatterns = append(filterPatterns, legacyFilterPatterns...)
	isAllPackages := len(filterPatterns) == 0 && opts.PackageInferenceRoot == ""
	filteredPkgs, err := filterResolver.GetPackagesFromPatterns(filterPatterns)
	if err != nil {
		return nil, false, err
	}

	if isAllPackages {
		// no filters specified, run every package
		for _, f := range ctx.WorkspaceNames {
			filteredPkgs.Add(f)
		}
	}
	filteredPkgs.Delete(ctx.RootNode)
	return filteredPkgs, isAllPackages, nil
}

<<<<<<< HEAD
func (o *Opts) getPackageChangeFunc(scm scm.SCM, cwd string, ctx *context.Context) scope_filter.PackagesChangedInRange {
=======
func calculateInference(repoRoot turbopath.AbsoluteSystemPath, rawPkgInferenceDir string, packageInfos graph.WorkspaceInfos, logger hclog.Logger) (*scope_filter.PackageInference, error) {
	if rawPkgInferenceDir == "" {
		// No inference specified, no need to calculate anything
		return nil, nil
	}
	pkgInferencePath, err := turbopath.CheckedToRelativeSystemPath(rawPkgInferenceDir)
	if err != nil {
		return nil, err
	}
	logger.Debug(fmt.Sprintf("Using %v as a basis for selecting packages", pkgInferencePath))
	fullInferencePath := repoRoot.Join(pkgInferencePath)
	for _, pkgInfo := range packageInfos {
		pkgPath := pkgInfo.Dir.RestoreAnchor(repoRoot)
		inferredPathIsBelow, err := pkgPath.ContainsPath(fullInferencePath)
		if err != nil {
			return nil, err
		}
		// We skip over the root package as the inferred path will always be below it
		if inferredPathIsBelow && pkgPath != repoRoot {
			// set both. The user might have set a parent directory filter,
			// in which case we *should* fail to find any packages, but we should
			// do so in a consistent manner
			return &scope_filter.PackageInference{
				PackageName:   pkgInfo.Name,
				DirectoryRoot: pkgInferencePath,
			}, nil
		}
		inferredPathIsBetweenRootAndPkg, err := fullInferencePath.ContainsPath(pkgPath)
		if err != nil {
			return nil, err
		}
		if inferredPathIsBetweenRootAndPkg {
			// we've found *some* package below our inference directory. We can stop now and conclude
			// that we're looking for all packages in a subdirectory
			break
		}
	}
	return &scope_filter.PackageInference{
		DirectoryRoot: pkgInferencePath,
	}, nil
}

func (o *Opts) getPackageChangeFunc(scm scm.SCM, cwd turbopath.AbsoluteSystemPath, packageInfos graph.WorkspaceInfos, packageManager *packagemanager.PackageManager) scope_filter.PackagesChangedInRange {
>>>>>>> 9713d988
	return func(fromRef string, toRef string) (util.Set, error) {
		// We could filter changed files at the git level, since it's possible
		// that the changes we're interested in are scoped, but we need to handle
		// global dependencies changing as well. A future optimization might be to
		// scope changed files more deeply if we know there are no global dependencies.
		var changedFiles []string
		if fromRef != "" {
			scmChangedFiles, err := scm.ChangedFiles(fromRef, toRef, true, cwd.ToStringDuringMigration())
			if err != nil {
				return nil, err
			}
			sort.Strings(scmChangedFiles)
			changedFiles = scmChangedFiles
		}
		makeAllPkgs := func() util.Set {
			allPkgs := make(util.Set)
			for pkg := range ctx.WorkspaceInfos {
				allPkgs.Add(pkg)
			}
			return allPkgs
		}
		if hasRepoGlobalFileChanged, err := repoGlobalFileHasChanged(o, getDefaultGlobalDeps(), changedFiles); err != nil {
			return nil, err
		} else if hasRepoGlobalFileChanged {
			return makeAllPkgs(), nil
		}

		filteredChangedFiles, err := filterIgnoredFiles(o, changedFiles)
		if err != nil {
			return nil, err
		}
		changedPkgs := getChangedPackages(filteredChangedFiles, ctx.WorkspaceInfos)

		if lockfileChanges, fullChanges := getChangesFromLockfile(scm, ctx, changedFiles, fromRef); !fullChanges {
			for _, pkg := range lockfileChanges {
				changedPkgs.Add(pkg)
			}
		} else {
			return makeAllPkgs(), nil
		}

		return changedPkgs, nil
	}
}

func getChangesFromLockfile(scm scm.SCM, ctx *context.Context, changedFiles []string, fromRef string) ([]string, bool) {
	lockfileFilter, err := filter.Compile([]string{ctx.PackageManager.Lockfile})
	if err != nil {
		panic(fmt.Sprintf("Lockfile is invalid glob: %v", err))
	}
	match := false
	for _, file := range changedFiles {
		if lockfileFilter.Match(file) {
			match = true
			break
		}
	}
	if !match {
		return nil, false
	}

	if lockfile.IsNil(ctx.Lockfile) {
		return nil, true
	}

	prevContents, err := scm.PreviousContent(fromRef, ctx.PackageManager.Lockfile)
	if err != nil {
		// unable to reconstruct old lockfile, assume everything changed
		return nil, true
	}
	prevLockfile, err := ctx.PackageManager.UnmarshalLockfile(prevContents)
	if err != nil {
		// unable to parse old lockfile, assume everything changed
		return nil, true
	}
	additionalPkgs, err := ctx.ChangedPackages(prevLockfile)
	if err != nil {
		// missing at least one lockfile, assume everything changed
		return nil, true
	}

	return additionalPkgs, false
}

func getDefaultGlobalDeps() []string {
	// include turbo.json and root package.json as implicit global dependencies
	defaultGlobalDeps := []string{
		"turbo.json",
		"package.json",
	}
	return defaultGlobalDeps
}

func repoGlobalFileHasChanged(opts *Opts, defaultGlobalDeps []string, changedFiles []string) (bool, error) {
	globalDepsGlob, err := filter.Compile(append(opts.GlobalDepPatterns, defaultGlobalDeps...))
	if err != nil {
		return false, errors.Wrap(err, "invalid global deps glob")
	}

	if globalDepsGlob != nil {
		for _, file := range changedFiles {
			if globalDepsGlob.Match(filepath.ToSlash(file)) {
				return true, nil
			}
		}
	}
	return false, nil
}

func filterIgnoredFiles(opts *Opts, changedFiles []string) ([]string, error) {
	// changedFiles is an array of repo-relative system paths.
	// opts.IgnorePatterns is an array of unix-separator glob paths.
	ignoreGlob, err := filter.Compile(opts.IgnorePatterns)
	if err != nil {
		return nil, errors.Wrap(err, "invalid ignore globs")
	}
	filteredChanges := []string{}
	for _, file := range changedFiles {
		// If we don't have anything to ignore, or if this file doesn't match the ignore pattern,
		// keep it as a changed file.
		if ignoreGlob == nil || !ignoreGlob.Match(filepath.ToSlash(file)) {
			filteredChanges = append(filteredChanges, file)
		}
	}
	return filteredChanges, nil
}

func fileInPackage(changedFile string, packagePath string) bool {
	// This whole method is basically this regex: /^.*\/?$/
	// The regex is more-expensive, so we don't do it.

	// If it has the prefix, it might be in the package.
	if strings.HasPrefix(changedFile, packagePath) {
		// Now we need to see if the prefix stopped at a reasonable boundary.
		prefixLen := len(packagePath)
		changedFileLen := len(changedFile)

		// Same path.
		if prefixLen == changedFileLen {
			return true
		}

		// We know changedFile is longer than packagePath.
		// We can safely directly index into it.
		// Look ahead one byte and see if it's the separator.
		if changedFile[prefixLen] == os.PathSeparator {
			return true
		}
	}

	// If it does not have the prefix, it's definitely not in the package.
	return false
}

func getChangedPackages(changedFiles []string, packageInfos graph.WorkspaceInfos) util.Set {
	changedPackages := make(util.Set)
	for _, changedFile := range changedFiles {
		found := false
		for pkgName, pkgInfo := range packageInfos {
			if pkgName != util.RootPkgName && fileInPackage(changedFile, pkgInfo.Dir.ToStringDuringMigration()) {
				changedPackages.Add(pkgName)
				found = true
				break
			}
		}
		if !found {
			// Consider the root package to have changed
			changedPackages.Add(util.RootPkgName)
		}
	}
	return changedPackages
}<|MERGE_RESOLUTION|>--- conflicted
+++ resolved
@@ -126,14 +126,9 @@
 	filterResolver := &scope_filter.Resolver{
 		Graph:                  &ctx.WorkspaceGraph,
 		WorkspaceInfos:         ctx.WorkspaceInfos,
-<<<<<<< HEAD
-		Cwd:                    cwd,
-		PackagesChangedInRange: opts.getPackageChangeFunc(scm, cwd, ctx),
-=======
 		Cwd:                    repoRoot,
 		Inference:              inferenceBase,
-		PackagesChangedInRange: opts.getPackageChangeFunc(scm, repoRoot, ctx.WorkspaceInfos, ctx.PackageManager),
->>>>>>> 9713d988
+		PackagesChangedInRange: opts.getPackageChangeFunc(scm, repoRoot, ctx),
 	}
 	filterPatterns := opts.FilterPatterns
 	legacyFilterPatterns := opts.LegacyFilter.asFilterPatterns()
@@ -154,9 +149,6 @@
 	return filteredPkgs, isAllPackages, nil
 }
 
-<<<<<<< HEAD
-func (o *Opts) getPackageChangeFunc(scm scm.SCM, cwd string, ctx *context.Context) scope_filter.PackagesChangedInRange {
-=======
 func calculateInference(repoRoot turbopath.AbsoluteSystemPath, rawPkgInferenceDir string, packageInfos graph.WorkspaceInfos, logger hclog.Logger) (*scope_filter.PackageInference, error) {
 	if rawPkgInferenceDir == "" {
 		// No inference specified, no need to calculate anything
@@ -199,8 +191,7 @@
 	}, nil
 }
 
-func (o *Opts) getPackageChangeFunc(scm scm.SCM, cwd turbopath.AbsoluteSystemPath, packageInfos graph.WorkspaceInfos, packageManager *packagemanager.PackageManager) scope_filter.PackagesChangedInRange {
->>>>>>> 9713d988
+func (o *Opts) getPackageChangeFunc(scm scm.SCM, cwd turbopath.AbsoluteSystemPath, ctx *context.Context) scope_filter.PackagesChangedInRange {
 	return func(fromRef string, toRef string) (util.Set, error) {
 		// We could filter changed files at the git level, since it's possible
 		// that the changes we're interested in are scoped, but we need to handle

// Package cmd holds the root cobra command for turbo
package cmd

import (
	"context"
	"fmt"
	"os"
	"runtime/pprof"
	"runtime/trace"

	"github.com/vercel/turbo/cli/internal/config"

	"github.com/pkg/errors"
	"github.com/spf13/cobra"
	"github.com/spf13/pflag"
	"github.com/vercel/turbo/cli/internal/cmd/auth"
	"github.com/vercel/turbo/cli/internal/cmd/info"
	"github.com/vercel/turbo/cli/internal/cmdutil"
	"github.com/vercel/turbo/cli/internal/config"
	"github.com/vercel/turbo/cli/internal/daemon"
	"github.com/vercel/turbo/cli/internal/login"
	"github.com/vercel/turbo/cli/internal/process"
	"github.com/vercel/turbo/cli/internal/prune"
	"github.com/vercel/turbo/cli/internal/run"
	"github.com/vercel/turbo/cli/internal/signals"
	"github.com/vercel/turbo/cli/internal/turbostate"
	"github.com/vercel/turbo/cli/internal/util"
)

type execOpts struct {
	heapFile       string
	cpuProfileFile string
	traceFile      string
}

func (eo *execOpts) addFlags(flags *pflag.FlagSet) {
	// Note that these are relative to the actual CWD, and do not respect the --cwd flag.
	// This is because a user likely wants to inspect them after execution, and may not immediately
	// know the repo root, depending on how turbo was invoked.
	flags.StringVar(&eo.heapFile, "heap", "", "Specify a file to save a pprof heap profile")
	flags.StringVar(&eo.cpuProfileFile, "cpuprofile", "", "Specify a file to save a cpu profile")
	flags.StringVar(&eo.traceFile, "trace", "", "Specify a file to save a pprof trace")
}

// RunWithArgs runs turbo with the specified arguments. The arguments should not
// include the binary being invoked (e.g. "turbo").
func RunWithArgs(args []string, turboVersion string) int {
	util.InitPrintf()
	// TODO: replace this with a context
	signalWatcher := signals.NewWatcher()
	helper := cmdutil.NewHelper(turboVersion)
	root := getCmd(helper, signalWatcher)
	resolvedArgs := resolveArgs(root, args)
	flags := config.FlagSet{FlagSet: root.Flags()}
	defer helper.Cleanup(flags)
	root.SetArgs(resolvedArgs)

	doneCh := make(chan struct{})
	var execErr error
	go func() {
		execErr = root.Execute()
		close(doneCh)
	}()

	// Wait for either our command to finish, in which case we need to clean up,
	// or to receive a signal, in which case the signal handler above does the cleanup
	select {
	case <-doneCh:
		// We finished whatever task we were running
		signalWatcher.Close()
		exitErr := &process.ChildExit{}
		if errors.As(execErr, &exitErr) {
			return exitErr.ExitCode
		} else if execErr != nil {
			return 1
		}
		return 0
	case <-signalWatcher.Done():
		// We caught a signal, which already called the close handlers
		return 1
	}
}

func initializeOutputFiles(helper *cmdutil.Helper, parsedArgs turbostate.ParsedArgsFromRust) error {
	if parsedArgs.Trace != "" {
		cleanup, err := createTraceFile(parsedArgs.Trace)
		if err != nil {
			return fmt.Errorf("failed to create trace file: %v", err)
		}
		helper.RegisterCleanup(cleanup)
	}
	if parsedArgs.Heap != "" {
		cleanup, err := createHeapFile(parsedArgs.Heap)
		if err != nil {
			return fmt.Errorf("failed to create heap file: %v", err)
		}
		helper.RegisterCleanup(cleanup)
	}
	if parsedArgs.CPUProfile != "" {
		cleanup, err := createCpuprofileFile(parsedArgs.CPUProfile)
		if err != nil {
			return fmt.Errorf("failed to create CPU profile file: %v", err)
		}
		helper.RegisterCleanup(cleanup)
	}

	return nil
}

// RunWithTurboState runs turbo with the CLIExecutionStateFromRust that is passed from the Rust side.
func RunWithTurboState(state turbostate.CLIExecutionStateFromRust, turboVersion string) int {
	util.InitPrintf()
	// TODO: replace this with a context
	signalWatcher := signals.NewWatcher()
	helper := cmdutil.NewHelper(turboVersion)
	ctx := context.Background()

	err := initializeOutputFiles(helper, state.ParsedArgs)
	if err != nil {
		fmt.Printf("%v", err)
		return 1
	}
	defer helper.Cleanup(&state.ParsedArgs)

	doneCh := make(chan struct{})
	var execErr error
	go func() {
		command := state.ParsedArgs.Command
		if command.Link != nil {
			execErr = login.RunLink(helper, &state.ParsedArgs)
		} else if command.Login != nil {
			execErr = login.RunLogin(ctx, helper, &state.ParsedArgs)
		} else if command.Logout != nil {
			execErr = auth.RunLogout(helper, &state.ParsedArgs)
		} else if command.Unlink != nil {
			execErr = auth.RunUnlink(helper, &state.ParsedArgs)
<<<<<<< HEAD
		} else if command.Daemon != nil {
			execErr = daemon.RunDaemon(ctx, helper, signalWatcher, &state.ParsedArgs)
		} else if command.Prune != nil {
			execErr = prune.RunPrune(helper, &state.ParsedArgs)
		} else if command.Run != nil {
			execErr = run.RunRun(ctx, helper, signalWatcher, &state)
		} else {
			execErr = fmt.Errorf("unknown command: %v", command)
		}

		if execErr != nil {
			fmt.Printf("error: %v\n", execErr)
		}
=======
		} else {
			execErr = fmt.Errorf("unknown command: %v", command)
		}
>>>>>>> 658dcadc
		close(doneCh)
	}()

	// Wait for either our command to finish, in which case we need to clean up,
	// or to receive a signal, in which case the signal handler above does the cleanup
	select {
	case <-doneCh:
		// We finished whatever task we were running
		signalWatcher.Close()
		exitErr := &process.ChildExit{}
		if errors.As(execErr, &exitErr) {
			return exitErr.ExitCode
		} else if execErr != nil {
			return 1
		}
		return 0
	case <-signalWatcher.Done():
		// We caught a signal, which already called the close handlers
		return 1
	}
}

const _defaultCmd string = "run"

// resolveArgs adds a default command to the supplied arguments if none exists.
func resolveArgs(root *cobra.Command, args []string) []string {
	for _, arg := range args {
		if arg == "--help" || arg == "-h" || arg == "--version" || arg == "completion" {
			return args
		}
	}
	cmd, _, err := root.Traverse(args)
	if err != nil {
		// The command is going to error, but defer to cobra
		// to handle it
		return args
	} else if cmd.Name() == root.Name() {
		// We resolved to the root, and this is not help or version,
		// so prepend our default command
		return append([]string{_defaultCmd}, args...)
	}
	// We resolved to something other than the root command, no need for a default
	return args
}

// getCmd returns the root cobra command
func getCmd(helper *cmdutil.Helper, signalWatcher *signals.Watcher) *cobra.Command {
	execOpts := &execOpts{}

	cmd := &cobra.Command{
		Use:              "turbo",
		Short:            "The build system that makes ship happen",
		TraverseChildren: true,
		Version:          helper.TurboVersion,
		PersistentPreRunE: func(cmd *cobra.Command, args []string) error {
			if execOpts.traceFile != "" {
				cleanup, err := createTraceFile(execOpts.traceFile)
				if err != nil {
					return err
				}
				helper.RegisterCleanup(cleanup)
			}
			if execOpts.heapFile != "" {
				cleanup, err := createHeapFile(execOpts.heapFile)
				if err != nil {
					return err
				}
				helper.RegisterCleanup(cleanup)
			}
			if execOpts.cpuProfileFile != "" {
				cleanup, err := createCpuprofileFile(execOpts.cpuProfileFile)
				if err != nil {
					return err
				}
				helper.RegisterCleanup(cleanup)
			}
			return nil
		},
	}
	cmd.SetVersionTemplate("{{.Version}}\n")
	flags := cmd.PersistentFlags()
	helper.AddFlags(flags)
	execOpts.addFlags(flags)
	cmd.AddCommand(info.BinCmd(helper))
	return cmd
}

type profileCleanup func() error

// Close implements io.Close for profileCleanup
func (pc profileCleanup) Close() error {
	return pc()
}

// To view a CPU trace, use "go tool trace [file]". Note that the trace
// viewer doesn't work under Windows Subsystem for Linux for some reason.
func createTraceFile(traceFile string) (profileCleanup, error) {
	f, err := os.Create(traceFile)
	if err != nil {
		return nil, errors.Wrapf(err, "failed to create trace file: %v", traceFile)
	}
	if err := trace.Start(f); err != nil {
		return nil, errors.Wrap(err, "failed to start tracing")
	}
	return func() error {
		trace.Stop()
		return f.Close()
	}, nil
}

// To view a heap trace, use "go tool pprof [file]" and type "top". You can
// also drop it into https://speedscope.app and use the "left heavy" or
// "sandwich" view modes.
func createHeapFile(heapFile string) (profileCleanup, error) {
	f, err := os.Create(heapFile)
	if err != nil {
		return nil, errors.Wrapf(err, "failed to create heap file: %v", heapFile)
	}
	return func() error {
		if err := pprof.WriteHeapProfile(f); err != nil {
			// we don't care if we fail to close the file we just failed to write to
			_ = f.Close()
			return errors.Wrapf(err, "failed to write heap file: %v", heapFile)
		}
		return f.Close()
	}, nil
}

// To view a CPU profile, drop the file into https://speedscope.app.
// Note: Running the CPU profiler doesn't work under Windows subsystem for
// Linux. The profiler has to be built for native Windows and run using the
// command prompt instead.
func createCpuprofileFile(cpuprofileFile string) (profileCleanup, error) {
	f, err := os.Create(cpuprofileFile)
	if err != nil {
		return nil, errors.Wrapf(err, "failed to create cpuprofile file: %v", cpuprofileFile)
	}
	if err := pprof.StartCPUProfile(f); err != nil {
		return nil, errors.Wrap(err, "failed to start CPU profiling")
	}
	return func() error {
		pprof.StopCPUProfile()
		return f.Close()
	}, nil
}<|MERGE_RESOLUTION|>--- conflicted
+++ resolved
@@ -7,8 +7,6 @@
 	"os"
 	"runtime/pprof"
 	"runtime/trace"
-
-	"github.com/vercel/turbo/cli/internal/config"
 
 	"github.com/pkg/errors"
 	"github.com/spf13/cobra"
@@ -127,20 +125,19 @@
 	go func() {
 		command := state.ParsedArgs.Command
 		if command.Link != nil {
-			execErr = login.RunLink(helper, &state.ParsedArgs)
+			execErr = login.ExecuteLink(helper, &state.ParsedArgs)
 		} else if command.Login != nil {
-			execErr = login.RunLogin(ctx, helper, &state.ParsedArgs)
+			execErr = login.ExecuteLogin(ctx, helper, &state.ParsedArgs)
 		} else if command.Logout != nil {
-			execErr = auth.RunLogout(helper, &state.ParsedArgs)
+			execErr = auth.ExecuteLogout(helper, &state.ParsedArgs)
 		} else if command.Unlink != nil {
-			execErr = auth.RunUnlink(helper, &state.ParsedArgs)
-<<<<<<< HEAD
+			execErr = auth.ExecuteUnlink(helper, &state.ParsedArgs)
 		} else if command.Daemon != nil {
-			execErr = daemon.RunDaemon(ctx, helper, signalWatcher, &state.ParsedArgs)
+			execErr = daemon.ExecuteDaemon(ctx, helper, signalWatcher, &state.ParsedArgs)
 		} else if command.Prune != nil {
-			execErr = prune.RunPrune(helper, &state.ParsedArgs)
+			execErr = prune.ExecutePrune(helper, &state.ParsedArgs)
 		} else if command.Run != nil {
-			execErr = run.RunRun(ctx, helper, signalWatcher, &state)
+			execErr = run.ExecuteRun(ctx, helper, signalWatcher, &state)
 		} else {
 			execErr = fmt.Errorf("unknown command: %v", command)
 		}
@@ -148,11 +145,6 @@
 		if execErr != nil {
 			fmt.Printf("error: %v\n", execErr)
 		}
-=======
-		} else {
-			execErr = fmt.Errorf("unknown command: %v", command)
-		}
->>>>>>> 658dcadc
 		close(doneCh)
 	}()
 

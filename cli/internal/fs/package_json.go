package fs

import (
	"encoding/json"
	"io/ioutil"
	"sync"
)

<<<<<<< HEAD
// TurboConfigJSON is the root turborepo configuration
type TurboConfigJSON struct {
	// Base Git branch
	Base string `json:"baseBranch,omitempty"`
	// Global root filesystem dependencies
	GlobalDependencies []string `json:"globalDependencies,omitempty"`
	// Pipeline is a map of Turbo pipeline entries which define the task graph
	// and cache behavior on a per task or per package-task basis.
	Pipeline Pipeline
	// Configuration options when interfacing with the remote cache
	RemoteCacheOptions RemoteCacheOptions `json:"remoteCache,omitempty"`
}

func ReadTurboConfigJSON(path AbsolutePath) (*TurboConfigJSON, error) {
	file, err := path.Open()
	if err != nil {
		return nil, err
	}

	var turboConfig *TurboConfigJSON
	decoder := json5.NewDecoder(file)
	err = decoder.Decode(&turboConfig)
	if err != nil {
		println("error unmarshalling", err.Error())
		return nil, err
	}
	return turboConfig, nil
}

type RemoteCacheOptions struct {
	TeamId    string `json:"teamId,omitempty"`
	Signature bool   `json:"signature,omitempty"`
}

type pipelineJSON struct {
	Outputs   *[]string `json:"outputs"`
	Cache     *bool     `json:"cache,omitempty"`
	DependsOn []string  `json:"dependsOn,omitempty"`
	Inputs    []string  `json:"inputs,omitempty"`
}

type Pipeline map[string]TaskDefinition

func (pc Pipeline) GetTaskDefinition(taskID string) (TaskDefinition, bool) {
	if entry, ok := pc[taskID]; ok {
		return entry, true
	}
	_, task := util.GetPackageTaskFromId(taskID)
	entry, ok := pc[task]
	return entry, ok
}

// HasTask returns true if the given task is defined in the pipeline, either directly or
// via a package task (`pkg#task`)
func (pc Pipeline) HasTask(task string) bool {
	for key := range pc {
		if key == task {
			return true
		}
		if util.IsPackageTask(key) {
			_, taskName := util.GetPackageTaskFromId(key)
			if taskName == task {
				return true
			}
		}
	}
	return false
}

type TaskDefinition struct {
	Outputs                 []string
	ShouldCache             bool
	EnvVarDependencies      []string
	TopologicalDependencies []string
	TaskDependencies        []string
	Inputs                  []string
}

const (
	envPipelineDelimiter         = "$"
	topologicalPipelineDelimiter = "^"
)

var defaultOutputs = []string{"dist/**/*", "build/**/*"}

func (c *TaskDefinition) UnmarshalJSON(data []byte) error {
	rawPipeline := &pipelineJSON{}
	if err := json.Unmarshal(data, &rawPipeline); err != nil {
		return err
	}
	// We actually need a nil value to be able to unmarshal the json
	// because we interpret the omission of outputs to be different
	// from an empty array. We can't use omitempty because it will
	// always unmarshal into an empty array which is not what we want.
	if rawPipeline.Outputs != nil {
		c.Outputs = *rawPipeline.Outputs
	} else {
		c.Outputs = defaultOutputs
	}
	if rawPipeline.Cache == nil {
		c.ShouldCache = true
	} else {
		c.ShouldCache = *rawPipeline.Cache
	}
	c.EnvVarDependencies = []string{}
	c.TopologicalDependencies = []string{}
	c.TaskDependencies = []string{}
	for _, dependency := range rawPipeline.DependsOn {
		if strings.HasPrefix(dependency, envPipelineDelimiter) {
			c.EnvVarDependencies = append(c.EnvVarDependencies, strings.TrimPrefix(dependency, envPipelineDelimiter))
		} else if strings.HasPrefix(dependency, topologicalPipelineDelimiter) {
			c.TopologicalDependencies = append(c.TopologicalDependencies, strings.TrimPrefix(dependency, topologicalPipelineDelimiter))
		} else {
			c.TaskDependencies = append(c.TaskDependencies, dependency)
		}
	}
	c.Inputs = rawPipeline.Inputs
	return nil
}

=======
>>>>>>> 5ad04a30
// PackageJSON represents NodeJS package.json
type PackageJSON struct {
	Name                   string            `json:"name,omitempty"`
	Version                string            `json:"version,omitempty"`
	Scripts                map[string]string `json:"scripts,omitempty"`
	Dependencies           map[string]string `json:"dependencies,omitempty"`
	DevDependencies        map[string]string `json:"devDependencies,omitempty"`
	OptionalDependencies   map[string]string `json:"optionalDependencies,omitempty"`
	PeerDependencies       map[string]string `json:"peerDependencies,omitempty"`
	PackageManager         string            `json:"packageManager,omitempty"`
	Os                     []string          `json:"os,omitempty"`
	Workspaces             Workspaces        `json:"workspaces,omitempty"`
	Private                bool              `json:"private,omitempty"`
	PackageJSONPath        string
	Dir                    string // relative path from repo root to the package
	InternalDeps           []string
	UnresolvedExternalDeps map[string]string
	ExternalDeps           []string
	SubLockfile            YarnLockfile
	LegacyTurboConfig      *TurboJSON `json:"turbo"`
	Mu                     sync.Mutex
	ExternalDepsHash       string
}

type Workspaces []string

type WorkspacesAlt struct {
	Packages []string `json:"packages,omitempty"`
}

func (r *Workspaces) UnmarshalJSON(data []byte) error {
	var tmp = &WorkspacesAlt{}
	if err := json.Unmarshal(data, tmp); err == nil {
		*r = Workspaces(tmp.Packages)
		return nil
	}
	var tempstr = []string{}
	if err := json.Unmarshal(data, &tempstr); err != nil {
		return err
	}
	*r = tempstr
	return nil
}

// Parse parses package.json payload and returns structure.
func Parse(payload []byte) (*PackageJSON, error) {
	var packagejson *PackageJSON
	err := json.Unmarshal(payload, &packagejson)
	return packagejson, err
}

// ReadPackageJSON returns a struct of package.json
func ReadPackageJSON(path string) (*PackageJSON, error) {
	b, err := ioutil.ReadFile(path)
	if err != nil {
		return nil, err
	}
	return Parse(b)
}<|MERGE_RESOLUTION|>--- conflicted
+++ resolved
@@ -6,129 +6,6 @@
 	"sync"
 )
 
-<<<<<<< HEAD
-// TurboConfigJSON is the root turborepo configuration
-type TurboConfigJSON struct {
-	// Base Git branch
-	Base string `json:"baseBranch,omitempty"`
-	// Global root filesystem dependencies
-	GlobalDependencies []string `json:"globalDependencies,omitempty"`
-	// Pipeline is a map of Turbo pipeline entries which define the task graph
-	// and cache behavior on a per task or per package-task basis.
-	Pipeline Pipeline
-	// Configuration options when interfacing with the remote cache
-	RemoteCacheOptions RemoteCacheOptions `json:"remoteCache,omitempty"`
-}
-
-func ReadTurboConfigJSON(path AbsolutePath) (*TurboConfigJSON, error) {
-	file, err := path.Open()
-	if err != nil {
-		return nil, err
-	}
-
-	var turboConfig *TurboConfigJSON
-	decoder := json5.NewDecoder(file)
-	err = decoder.Decode(&turboConfig)
-	if err != nil {
-		println("error unmarshalling", err.Error())
-		return nil, err
-	}
-	return turboConfig, nil
-}
-
-type RemoteCacheOptions struct {
-	TeamId    string `json:"teamId,omitempty"`
-	Signature bool   `json:"signature,omitempty"`
-}
-
-type pipelineJSON struct {
-	Outputs   *[]string `json:"outputs"`
-	Cache     *bool     `json:"cache,omitempty"`
-	DependsOn []string  `json:"dependsOn,omitempty"`
-	Inputs    []string  `json:"inputs,omitempty"`
-}
-
-type Pipeline map[string]TaskDefinition
-
-func (pc Pipeline) GetTaskDefinition(taskID string) (TaskDefinition, bool) {
-	if entry, ok := pc[taskID]; ok {
-		return entry, true
-	}
-	_, task := util.GetPackageTaskFromId(taskID)
-	entry, ok := pc[task]
-	return entry, ok
-}
-
-// HasTask returns true if the given task is defined in the pipeline, either directly or
-// via a package task (`pkg#task`)
-func (pc Pipeline) HasTask(task string) bool {
-	for key := range pc {
-		if key == task {
-			return true
-		}
-		if util.IsPackageTask(key) {
-			_, taskName := util.GetPackageTaskFromId(key)
-			if taskName == task {
-				return true
-			}
-		}
-	}
-	return false
-}
-
-type TaskDefinition struct {
-	Outputs                 []string
-	ShouldCache             bool
-	EnvVarDependencies      []string
-	TopologicalDependencies []string
-	TaskDependencies        []string
-	Inputs                  []string
-}
-
-const (
-	envPipelineDelimiter         = "$"
-	topologicalPipelineDelimiter = "^"
-)
-
-var defaultOutputs = []string{"dist/**/*", "build/**/*"}
-
-func (c *TaskDefinition) UnmarshalJSON(data []byte) error {
-	rawPipeline := &pipelineJSON{}
-	if err := json.Unmarshal(data, &rawPipeline); err != nil {
-		return err
-	}
-	// We actually need a nil value to be able to unmarshal the json
-	// because we interpret the omission of outputs to be different
-	// from an empty array. We can't use omitempty because it will
-	// always unmarshal into an empty array which is not what we want.
-	if rawPipeline.Outputs != nil {
-		c.Outputs = *rawPipeline.Outputs
-	} else {
-		c.Outputs = defaultOutputs
-	}
-	if rawPipeline.Cache == nil {
-		c.ShouldCache = true
-	} else {
-		c.ShouldCache = *rawPipeline.Cache
-	}
-	c.EnvVarDependencies = []string{}
-	c.TopologicalDependencies = []string{}
-	c.TaskDependencies = []string{}
-	for _, dependency := range rawPipeline.DependsOn {
-		if strings.HasPrefix(dependency, envPipelineDelimiter) {
-			c.EnvVarDependencies = append(c.EnvVarDependencies, strings.TrimPrefix(dependency, envPipelineDelimiter))
-		} else if strings.HasPrefix(dependency, topologicalPipelineDelimiter) {
-			c.TopologicalDependencies = append(c.TopologicalDependencies, strings.TrimPrefix(dependency, topologicalPipelineDelimiter))
-		} else {
-			c.TaskDependencies = append(c.TaskDependencies, dependency)
-		}
-	}
-	c.Inputs = rawPipeline.Inputs
-	return nil
-}
-
-=======
->>>>>>> 5ad04a30
 // PackageJSON represents NodeJS package.json
 type PackageJSON struct {
 	Name                   string            `json:"name,omitempty"`

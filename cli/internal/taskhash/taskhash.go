// package taskhash handles calculating dependency hashes for nodes in the task execution
// graph.

package taskhash

import (
	"fmt"
	"sort"
	"strings"
	"sync"

	"github.com/hashicorp/go-hclog"
	"github.com/pyr-sh/dag"
	gitignore "github.com/sabhiram/go-gitignore"
	"github.com/vercel/turbo/cli/internal/doublestar"
	"github.com/vercel/turbo/cli/internal/env"
	"github.com/vercel/turbo/cli/internal/fs"
	"github.com/vercel/turbo/cli/internal/graph"
	"github.com/vercel/turbo/cli/internal/hashing"
	"github.com/vercel/turbo/cli/internal/inference"
	"github.com/vercel/turbo/cli/internal/nodes"
	"github.com/vercel/turbo/cli/internal/turbopath"
	"github.com/vercel/turbo/cli/internal/util"
	"golang.org/x/sync/errgroup"
)

// Tracker caches package-inputs hashes, as well as package-task hashes.
// package-inputs hashes must be calculated before package-task hashes,
// and package-task hashes must be calculated in topographical order.
// package-task hashing is threadsafe, provided topographical order is
// respected.
type Tracker struct {
	rootNode                    string
	globalHash                  string
	pipeline                    fs.Pipeline
	workspaceInfos              graph.WorkspaceInfos
	mu                          sync.RWMutex
	packageInputsHashes         packageFileHashes
	PackageInputsExpandedHashes map[packageFileHashKey]map[turbopath.AnchoredUnixPath]string
	packageTaskHashes           map[string]string // taskID -> hash
	HashableEnvPairs            map[string][]string
	PackageTaskFramework        map[string]*inference.Framework
}

// NewTracker creates a tracker for package-inputs combinations and package-task combinations.
func NewTracker(rootNode string, globalHash string, pipeline fs.Pipeline, workspaceInfos graph.WorkspaceInfos) *Tracker {
	return &Tracker{
		rootNode:             rootNode,
		globalHash:           globalHash,
		pipeline:             pipeline,
		workspaceInfos:       workspaceInfos,
		packageTaskHashes:    make(map[string]string),
		HashableEnvPairs:     make(map[string][]string),
		PackageTaskFramework: make(map[string]*inference.Framework),
	}
}

// packageFileSpec defines a combination of a package and optional set of input globs
type packageFileSpec struct {
	pkg    string
	inputs []string
}

func SpecFromPackageTask(packageTask *nodes.PackageTask) packageFileSpec {
	return packageFileSpec{
		pkg:    packageTask.PackageName,
		inputs: packageTask.TaskDefinition.Inputs,
	}
}

// packageFileHashKey is a hashable representation of a packageFileSpec.
type packageFileHashKey string

// hashes the inputs for a packageTask
func (pfs packageFileSpec) ToKey() packageFileHashKey {
	sort.Strings(pfs.inputs)
	return packageFileHashKey(fmt.Sprintf("%v#%v", pfs.pkg, strings.Join(pfs.inputs, "!")))
}

func safeCompileIgnoreFile(filepath string) (*gitignore.GitIgnore, error) {
	if fs.FileExists(filepath) {
		return gitignore.CompileIgnoreFile(filepath)
	}
	// no op
	return gitignore.CompileIgnoreLines([]string{}...), nil
}

func (pfs *packageFileSpec) getHashObject(pkg *fs.PackageJSON, repoRoot turbopath.AbsoluteSystemPath) map[turbopath.AnchoredUnixPath]string {
	hashObject, pkgDepsErr := hashing.GetPackageDeps(repoRoot, &hashing.PackageDepsOptions{
		PackagePath:   pkg.Dir,
		InputPatterns: pfs.inputs,
	})
	if pkgDepsErr != nil {
		manualHashObject, err := manuallyHashPackage(pkg, pfs.inputs, repoRoot)
		if err != nil {
			return make(map[turbopath.AnchoredUnixPath]string)
		}
		hashObject = manualHashObject
	}

<<<<<<< HEAD
	return hashObject
}

func (pfs *packageFileSpec) hash(hashObject map[turbopath.AnchoredUnixPath]string) (string, error) {
=======
>>>>>>> 5b44c928
	hashOfFiles, otherErr := fs.HashObject(hashObject)
	if otherErr != nil {
		return "", otherErr
	}
	return hashOfFiles, nil
}

func manuallyHashPackage(pkg *fs.PackageJSON, inputs []string, rootPath turbopath.AbsoluteSystemPath) (map[turbopath.AnchoredUnixPath]string, error) {
	hashObject := make(map[turbopath.AnchoredUnixPath]string)
	// Instead of implementing all gitignore properly, we hack it. We only respect .gitignore in the root and in
	// the directory of a package.
	ignore, err := safeCompileIgnoreFile(rootPath.UntypedJoin(".gitignore").ToString())
	if err != nil {
		return nil, err
	}

	ignorePkg, err := safeCompileIgnoreFile(rootPath.UntypedJoin(pkg.Dir.ToStringDuringMigration(), ".gitignore").ToString())
	if err != nil {
		return nil, err
	}

	includePattern := ""
	if len(inputs) > 0 {
		includePattern = "{" + strings.Join(inputs, ",") + "}"
	}

	pathPrefix := rootPath.UntypedJoin(pkg.Dir.ToStringDuringMigration()).ToString()
	convertedPathPrefix := turbopath.AbsoluteSystemPathFromUpstream(pathPrefix)
	fs.Walk(pathPrefix, func(name string, isDir bool) error {
		convertedName := turbopath.AbsoluteSystemPathFromUpstream(name)
		rootMatch := ignore.MatchesPath(convertedName.ToString())
		otherMatch := ignorePkg.MatchesPath(convertedName.ToString())
		if !rootMatch && !otherMatch {
			if !isDir {
				if includePattern != "" {
					val, err := doublestar.PathMatch(includePattern, convertedName.ToString())
					if err != nil {
						return err
					}
					if !val {
						return nil
					}
				}
				hash, err := fs.GitLikeHashFile(convertedName.ToString())
				if err != nil {
					return fmt.Errorf("could not hash file %v. \n%w", convertedName.ToString(), err)
				}

				relativePath, err := convertedName.RelativeTo(convertedPathPrefix)
				if err != nil {
					return fmt.Errorf("File path cannot be made relative: %w", err)
				}
				hashObject[relativePath.ToUnixPath()] = hash
			}
		}
		return nil
	})
	return hashObject, nil
}

// packageFileHashes is a map from a package and optional input globs to the hash of
// the matched files in the package.
type packageFileHashes map[packageFileHashKey]string

// CalculateFileHashes hashes each unique package-inputs combination that is present
// in the task graph. Must be called before calculating task hashes.
func (th *Tracker) CalculateFileHashes(
	allTasks []dag.Vertex,
	workerCount int,
	repoRoot turbopath.AbsoluteSystemPath,
	completeGraph *graph.CompleteGraph,
) error {
	hashTasks := make(util.Set)

	for _, v := range allTasks {
		taskID, ok := v.(string)
		if !ok {
			return fmt.Errorf("unknown task %v", taskID)
		}
		if taskID == th.rootNode {
			continue
		}
		pkgName, _ := util.GetPackageTaskFromId(taskID)
		if pkgName == th.rootNode {
			continue
		}

		taskDefinition, ok := completeGraph.TaskDefinitions[taskID]
		if !ok {
			return fmt.Errorf("missing pipeline entry %v", taskID)
		}

		pfs := &packageFileSpec{
			pkg:    pkgName,
			inputs: taskDefinition.Inputs,
		}

		hashTasks.Add(pfs)
	}

	hashes := make(map[packageFileHashKey]string)
	hashObjects := make(map[packageFileHashKey]map[turbopath.AnchoredUnixPath]string)
	hashQueue := make(chan *packageFileSpec, workerCount)
	hashErrs := &errgroup.Group{}

	for i := 0; i < workerCount; i++ {
		hashErrs.Go(func() error {
			for packageFileSpec := range hashQueue {
				pkg, ok := th.workspaceInfos.PackageJSONs[packageFileSpec.pkg]
				if !ok {
					return fmt.Errorf("cannot find package %v", packageFileSpec.pkg)
				}
				hashObject := packageFileSpec.getHashObject(pkg, repoRoot)
				hash, err := packageFileSpec.hash(hashObject)
				if err != nil {
					return err
				}
				th.mu.Lock()
				pfsKey := packageFileSpec.ToKey()
				hashes[pfsKey] = hash
				hashObjects[pfsKey] = hashObject
				th.mu.Unlock()
			}
			return nil
		})
	}
	for ht := range hashTasks {
		hashQueue <- ht.(*packageFileSpec)
	}
	close(hashQueue)
	err := hashErrs.Wait()
	if err != nil {
		return err
	}
	th.packageInputsHashes = hashes
	th.PackageInputsExpandedHashes = hashObjects
	return nil
}

type taskHashInputs struct {
	packageDir           turbopath.AnchoredUnixPath
	hashOfFiles          string
	externalDepsHash     string
	task                 string
	outputs              fs.TaskOutputs
	passThruArgs         []string
	hashableEnvPairs     []string
	globalHash           string
	taskDependencyHashes []string
}

func (th *Tracker) calculateDependencyHashes(dependencySet dag.Set) ([]string, error) {
	dependencyHashSet := make(util.Set)

	rootPrefix := th.rootNode + util.TaskDelimiter
	th.mu.RLock()
	defer th.mu.RUnlock()
	for _, dependency := range dependencySet {
		if dependency == th.rootNode {
			continue
		}
		dependencyTask, ok := dependency.(string)
		if !ok {
			return nil, fmt.Errorf("unknown task: %v", dependency)
		}
		if strings.HasPrefix(dependencyTask, rootPrefix) {
			continue
		}
		dependencyHash, ok := th.packageTaskHashes[dependencyTask]
		if !ok {
			return nil, fmt.Errorf("missing hash for dependent task: %v", dependencyTask)
		}
		dependencyHashSet.Add(dependencyHash)
	}
	dependenciesHashList := dependencyHashSet.UnsafeListOfStrings()
	sort.Strings(dependenciesHashList)
	return dependenciesHashList, nil
}

// CalculateTaskHash calculates the hash for package-task combination. It is threadsafe, provided
// that it has previously been called on its task-graph dependencies. File hashes must be calculated
// first.
func (th *Tracker) CalculateTaskHash(packageTask *nodes.PackageTask, dependencySet dag.Set, logger hclog.Logger, args []string) (string, error) {
	pfs := SpecFromPackageTask(packageTask)
	pkgFileHashKey := pfs.ToKey()

	hashOfFiles, ok := th.packageInputsHashes[pkgFileHashKey]
	if !ok {
		return "", fmt.Errorf("cannot find package-file hash for %v", pkgFileHashKey)
	}

	var envPrefixes []string
	framework := inference.InferFramework(packageTask.Pkg)
	if framework != nil && framework.EnvPrefix != "" {
		// log auto detected framework and env prefix
		logger.Debug(fmt.Sprintf("auto detected framework for %s", packageTask.PackageName), "framework", framework.Slug, "env_prefix", framework.EnvPrefix)
		envPrefixes = append(envPrefixes, framework.EnvPrefix)
	}

	hashableEnvPairs := env.GetHashableEnvPairs(packageTask.TaskDefinition.EnvVarDependencies, envPrefixes)
	outputs := packageTask.HashableOutputs()
	taskDependencyHashes, err := th.calculateDependencyHashes(dependencySet)
	if err != nil {
		return "", err
	}
	// log any auto detected env vars
	logger.Debug(fmt.Sprintf("task hash env vars for %s:%s", packageTask.PackageName, packageTask.Task), "vars", hashableEnvPairs)

	hash, err := fs.HashObject(&taskHashInputs{
		packageDir:           packageTask.Pkg.Dir.ToUnixPath(),
		hashOfFiles:          hashOfFiles,
		externalDepsHash:     packageTask.Pkg.ExternalDepsHash,
		task:                 packageTask.Task,
		outputs:              outputs.Sort(),
		passThruArgs:         args,
		hashableEnvPairs:     hashableEnvPairs,
		globalHash:           th.globalHash,
		taskDependencyHashes: taskDependencyHashes,
	})
	if err != nil {
		return "", fmt.Errorf("failed to hash task %v: %v", packageTask.TaskID, hash)
	}
	th.mu.Lock()
	th.packageTaskHashes[packageTask.TaskID] = hash
	th.HashableEnvPairs[packageTask.TaskID] = hashableEnvPairs
	th.PackageTaskFramework[packageTask.TaskID] = framework
	th.mu.Unlock()
	return hash, nil
}<|MERGE_RESOLUTION|>--- conflicted
+++ resolved
@@ -98,13 +98,10 @@
 		hashObject = manualHashObject
 	}
 
-<<<<<<< HEAD
 	return hashObject
 }
 
 func (pfs *packageFileSpec) hash(hashObject map[turbopath.AnchoredUnixPath]string) (string, error) {
-=======
->>>>>>> 5b44c928
 	hashOfFiles, otherErr := fs.HashObject(hashObject)
 	if otherErr != nil {
 		return "", otherErr

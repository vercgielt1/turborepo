package core

import (
	"fmt"
	"strings"
	"testing"

	"github.com/vercel/turbo/cli/internal/fs"
	"github.com/vercel/turbo/cli/internal/graph"
	"github.com/vercel/turbo/cli/internal/util"
	"gotest.tools/v3/assert"

	"github.com/pyr-sh/dag"
)

func testVisitor(taskID string) error {
	fmt.Println(taskID)
	return nil
}

func TestEngineDefault(t *testing.T) {
	var workspaceGraph dag.AcyclicGraph
	workspaceGraph.Add("a")
	workspaceGraph.Add("b")
	workspaceGraph.Add("c")
	workspaceGraph.Connect(dag.BasicEdge("c", "b"))
	workspaceGraph.Connect(dag.BasicEdge("c", "a"))

	buildTask := fs.TaskDefinition{
		TopologicalDependencies: []string{"build"},
		TaskDependencies:        []string{"prepare"},
	}

<<<<<<< HEAD
	graph := graph.CompleteGraph{WorkspaceGraph: g}
	p := NewEngine(&graph)

	p.AddTask(&Task{
		Name: "build",
		TaskDefinition: fs.TaskDefinition{
			TopologicalDependencies: []string{"build"},
			TaskDependencies:        []string{"prepare"},
		},
	})
	p.AddTask(&Task{
		Name: "test",
		TaskDefinition: fs.TaskDefinition{
			TopologicalDependencies: []string{"build"},
			TaskDependencies:        []string{"prepare"},
		},
	})
	p.AddTask(&Task{
		Name: "prepare",
	})
	p.AddTask(&Task{
		Name: "side-quest", // not in the build/test tree
		TaskDefinition: fs.TaskDefinition{
			TaskDependencies: []string{"prepare"},
=======
	testTask := fs.TaskDefinition{
		TopologicalDependencies: []string{"build"},
		TaskDependencies:        []string{"prepare"},
	}

	prepareTask := fs.TaskDefinition{}
	sideQuestTask := fs.TaskDefinition{TaskDependencies: []string{"prepare"}}

	pipeline := map[string]fs.TaskDefinition{
		"build":      buildTask,
		"test":       testTask,
		"prepare":    prepareTask,
		"side-quest": sideQuestTask,
	}

	p := NewEngine(&graph.CompleteGraph{
		WorkspaceGraph:  workspaceGraph,
		Pipeline:        pipeline,
		TaskDefinitions: map[string]*fs.TaskDefinition{},
		WorkspaceInfos: graph.WorkspaceInfos{
			"a": &fs.PackageJSON{},
			"b": &fs.PackageJSON{},
			"c": &fs.PackageJSON{},
>>>>>>> e5483bcf
		},
	})

	p.AddTask(&Task{Name: "build", TaskDefinition: buildTask})
	p.AddTask(&Task{Name: "test", TaskDefinition: testTask})
	p.AddTask(&Task{Name: "prepare"})
	p.AddTask(&Task{Name: "side-quest", TaskDefinition: sideQuestTask}) // not in the build/test tree

	if _, ok := p.Tasks["build"]; !ok {
		t.Fatal("AddTask is not adding tasks (build)")
	}

	if _, ok := p.Tasks["test"]; !ok {
		t.Fatal("AddTask is not adding tasks (test)")
	}

	err := p.Prepare(&EngineBuildingOptions{
		Packages:  []string{"a", "b", "c"},
		TaskNames: []string{"test"},
		TasksOnly: false,
	})

	if err != nil {
		t.Fatalf("%v", err)
	}

	errs := p.Execute(testVisitor, EngineExecutionOptions{
		Concurrency: 10,
	})

	for _, err := range errs {
		t.Fatalf("%v", err)
	}

	actual := strings.TrimSpace(p.TaskGraph.String())
	expected := strings.TrimSpace(leafStringAll)
	if actual != expected {
		t.Fatalf("bad: \n\nactual---\n%s\n\n expected---\n%s", actual, expected)
	}
}

func TestUnknownDependency(t *testing.T) {
	g := dag.AcyclicGraph{}
	g.Add("a")
	g.Add("b")
	g.Add("c")
	graph := graph.CompleteGraph{WorkspaceGraph: g}
	p := NewEngine(&graph)

	err := p.AddDep("unknown#custom", "build")
	if err == nil {
		t.Error("expected error for unknown package, got nil")
	}
	err = p.AddDep("a#custom", "build")
	if err != nil {
		t.Errorf("expected no error for package task with known package, got %v", err)
	}
}

func TestDependenciesOnUnspecifiedPackages(t *testing.T) {
	// app1 -> libA
	//              \
	//                > libB -> libD
	//              /
	//       app2 <
	//              \ libC
	//
	workspaceGraph := dag.AcyclicGraph{}
	workspaceGraph.Add("app1")
	workspaceGraph.Add("app2")
	workspaceGraph.Add("libA")
	workspaceGraph.Add("libB")
	workspaceGraph.Add("libC")
	workspaceGraph.Add("libD")
	workspaceGraph.Connect(dag.BasicEdge("libA", "libB"))
	workspaceGraph.Connect(dag.BasicEdge("libB", "libD"))
	workspaceGraph.Connect(dag.BasicEdge("app0", "libA"))
	workspaceGraph.Connect(dag.BasicEdge("app1", "libA"))
	workspaceGraph.Connect(dag.BasicEdge("app2", "libB"))
	workspaceGraph.Connect(dag.BasicEdge("app2", "libC"))

<<<<<<< HEAD
	p := NewEngine(&graph.CompleteGraph{WorkspaceGraph: workspaceGraph})

	p.AddTask(&Task{
		Name:           "build",
		TaskDefinition: fs.TaskDefinition{TopologicalDependencies: []string{"build"}},
	})
	p.AddTask(&Task{
		Name:           "test",
		TaskDefinition: fs.TaskDefinition{TopologicalDependencies: []string{"build"}},
	})
=======
	buildTask := fs.TaskDefinition{TopologicalDependencies: []string{"build"}}
	testTask := fs.TaskDefinition{TopologicalDependencies: []string{"build"}}

	pipeline := fs.Pipeline{"build": buildTask, "test": testTask}

	p := NewEngine(&graph.CompleteGraph{
		WorkspaceGraph:  workspaceGraph,
		Pipeline:        pipeline,
		TaskDefinitions: map[string]*fs.TaskDefinition{},
		WorkspaceInfos: graph.WorkspaceInfos{
			"app1": &fs.PackageJSON{},
			"app2": &fs.PackageJSON{},
			"libA": &fs.PackageJSON{},
			"libB": &fs.PackageJSON{},
			"libC": &fs.PackageJSON{},
			"libD": &fs.PackageJSON{},
		},
	})

	p.AddTask(&Task{Name: "build", TaskDefinition: buildTask})
	p.AddTask(&Task{Name: "test", TaskDefinition: testTask})

>>>>>>> e5483bcf
	// We're only requesting one package ("scope"),
	// but the combination of that package and task causes
	// dependencies to also get run. This is the equivalent of
	// turbo run test --filter=app2
	err := p.Prepare(&EngineBuildingOptions{
		Packages:  []string{"app2"},
		TaskNames: []string{"test"},
	})
	if err != nil {
		t.Fatalf("failed to prepare engine: %v", err)
	}
	errs := p.Execute(testVisitor, EngineExecutionOptions{
		Concurrency: 10,
	})
	for _, err := range errs {
		t.Fatalf("error executing tasks: %v", err)
	}
	expected := `
___ROOT___
app2#test
  libB#build
  libC#build
libB#build
  libD#build
libC#build
  ___ROOT___
libD#build
  ___ROOT___
`
	expected = strings.TrimSpace(expected)
	actual := strings.TrimSpace(p.TaskGraph.String())
	if actual != expected {
		t.Errorf("task graph got:\n%v\nwant:\n%v", actual, expected)
	}
}

func TestRunPackageTask(t *testing.T) {
	workspaceGraph := dag.AcyclicGraph{}
	workspaceGraph.Add("app1")
	workspaceGraph.Add("libA")
	workspaceGraph.Connect(dag.BasicEdge("app1", "libA"))

<<<<<<< HEAD
	p := NewEngine(&graph.CompleteGraph{WorkspaceGraph: workspaceGraph})

	p.AddTask(&Task{
		Name:           "app1#special",
		TaskDefinition: fs.TaskDefinition{TopologicalDependencies: []string{"build"}},
	})
	p.AddTask(&Task{
		Name:           "build",
		TaskDefinition: fs.TaskDefinition{TopologicalDependencies: []string{"build"}},
=======
	buildTask := fs.TaskDefinition{TopologicalDependencies: []string{"build"}}
	specialTask := fs.TaskDefinition{TopologicalDependencies: []string{"build"}}
	pipeline := fs.Pipeline{
		"build":        buildTask,
		"app1#special": specialTask,
	}

	p := NewEngine(&graph.CompleteGraph{
		WorkspaceGraph:  workspaceGraph,
		Pipeline:        pipeline,
		TaskDefinitions: map[string]*fs.TaskDefinition{},
		WorkspaceInfos: graph.WorkspaceInfos{
			"app1": &fs.PackageJSON{},
			"libA": &fs.PackageJSON{},
		},
	})

	p.AddTask(&Task{
		Name:           "app1#special",
		TaskDefinition: specialTask,
	})
	p.AddTask(&Task{
		Name:           "build",
		TaskDefinition: buildTask,
>>>>>>> e5483bcf
	})
	// equivalent to "turbo run special", without an entry for
	// "special" in turbo.json. Only "app1#special" is defined.
	err := p.Prepare(&EngineBuildingOptions{
		Packages:  []string{"app1", "libA"},
		TaskNames: []string{"special"},
	})
	assert.NilError(t, err, "Prepare")
	errs := p.Execute(testVisitor, EngineExecutionOptions{
		Concurrency: 10,
	})
	for _, err := range errs {
		assert.NilError(t, err, "Execute")
	}
	actual := strings.TrimSpace(p.TaskGraph.String())
	expected := strings.TrimSpace(`
___ROOT___
app1#special
  libA#build
libA#build
  ___ROOT___`)
	assert.Equal(t, expected, actual)
}

func TestRunWithNoTasksFound(t *testing.T) {
	workspaceGraph := dag.AcyclicGraph{}
	workspaceGraph.Add("app")
	workspaceGraph.Add("lib")
	workspaceGraph.Connect(dag.BasicEdge("app", "lib"))

	p := NewEngine(&graph.CompleteGraph{WorkspaceGraph: workspaceGraph})

	err := p.Prepare(&EngineBuildingOptions{
		Packages:  []string{"app", "lib"},
		TaskNames: []string{"build"},
	})
	// should not fail because we have no tasks in the engine
	assert.NilError(t, err, "Prepare")
}

func TestIncludeRootTasks(t *testing.T) {
	workspaceGraph := dag.AcyclicGraph{}
	workspaceGraph.Add("app1")
	workspaceGraph.Add("libA")
	workspaceGraph.Connect(dag.BasicEdge("app1", "libA"))
<<<<<<< HEAD
	p := NewEngine(&graph.CompleteGraph{WorkspaceGraph: workspaceGraph})

	p.AddTask(&Task{
		Name:           "build",
		TaskDefinition: fs.TaskDefinition{TopologicalDependencies: []string{"build"}},
	})
	p.AddTask(&Task{
		Name:           "test",
		TaskDefinition: fs.TaskDefinition{TopologicalDependencies: []string{"build"}},
	})
	p.AddTask(&Task{
		Name: util.RootTaskID("test"),
=======

	buildTask := fs.TaskDefinition{TopologicalDependencies: []string{"build"}}
	testTask := fs.TaskDefinition{TopologicalDependencies: []string{"build"}}
	rootTestTask := fs.TaskDefinition{}
	pipeline := fs.Pipeline{
		"build":   buildTask,
		"test":    testTask,
		"//#test": rootTestTask,
	}
	p := NewEngine(&graph.CompleteGraph{
		WorkspaceGraph:  workspaceGraph,
		Pipeline:        pipeline,
		TaskDefinitions: map[string]*fs.TaskDefinition{},
		WorkspaceInfos: graph.WorkspaceInfos{
			util.RootPkgName: &fs.PackageJSON{},
			"app1":           &fs.PackageJSON{},
			"libA":           &fs.PackageJSON{},
		},
>>>>>>> e5483bcf
	})

	p.AddTask(&Task{Name: "build", TaskDefinition: buildTask})
	p.AddTask(&Task{Name: "test", TaskDefinition: testTask})
	p.AddTask(&Task{Name: util.RootTaskID("test")})

	err := p.Prepare(&EngineBuildingOptions{
		Packages:  []string{util.RootPkgName, "app1", "libA"},
		TaskNames: []string{"build", "test"},
	})
	if err != nil {
		t.Fatalf("failed to prepare engine: %v", err)
	}
	errs := p.Execute(testVisitor, EngineExecutionOptions{
		Concurrency: 10,
	})
	for _, err := range errs {
		t.Fatalf("error executing tasks: %v", err)
	}
	actual := strings.TrimSpace(p.TaskGraph.String())
	expected := fmt.Sprintf(`
%v#test
  ___ROOT___
___ROOT___
app1#build
  libA#build
app1#test
  libA#build
libA#build
  ___ROOT___
libA#test
  ___ROOT___
`, util.RootPkgName)
	expected = strings.TrimSpace(expected)
	if actual != expected {
		t.Errorf("task graph got:\n%v\nwant:\n%v", actual, expected)
	}
}

func TestDependOnRootTask(t *testing.T) {
	workspaceGraph := dag.AcyclicGraph{}
	workspaceGraph.Add("app1")
	workspaceGraph.Add("libA")
	workspaceGraph.Connect(dag.BasicEdge("app1", "libA"))

<<<<<<< HEAD
	p := NewEngine(&graph.CompleteGraph{WorkspaceGraph: workspaceGraph})

	p.AddTask(&Task{
		Name:           "build",
		TaskDefinition: fs.TaskDefinition{TopologicalDependencies: []string{"build"}},
	})
	p.AddTask(&Task{
		Name: "//#root-task",
=======
	buildTask := fs.TaskDefinition{TopologicalDependencies: []string{"build"}}
	rootTask := fs.TaskDefinition{}

	pipeline := fs.Pipeline{
		"build":        buildTask,
		"//#root-task": rootTask,
	}

	p := NewEngine(&graph.CompleteGraph{
		WorkspaceGraph:  workspaceGraph,
		Pipeline:        pipeline,
		TaskDefinitions: map[string]*fs.TaskDefinition{},
		WorkspaceInfos: graph.WorkspaceInfos{
			util.RootPkgName: &fs.PackageJSON{},
			"app1":           &fs.PackageJSON{},
			"libA":           &fs.PackageJSON{},
		},
>>>>>>> e5483bcf
	})

	p.AddTask(&Task{Name: "build", TaskDefinition: buildTask})
	p.AddTask(&Task{Name: "//#root-task"})
	err := p.AddDep("//#root-task", "libA#build")
	assert.NilError(t, err, "AddDep")

	err = p.Prepare(&EngineBuildingOptions{
		Packages:  []string{"app1"},
		TaskNames: []string{"build"},
	})
	assert.NilError(t, err, "Prepare")
	errs := p.Execute(testVisitor, EngineExecutionOptions{
		Concurrency: 10,
	})
	for _, err := range errs {
		assert.NilError(t, err, "Execute")
	}
	actual := strings.TrimSpace(p.TaskGraph.String())
	expected := fmt.Sprintf(`%v#root-task
  ___ROOT___
___ROOT___
app1#build
  libA#build
libA#build
  %v#root-task`, util.RootPkgName, util.RootPkgName)
	assert.Equal(t, expected, actual)
}

func TestDependOnMissingRootTask(t *testing.T) {
	workspaceGraph := dag.AcyclicGraph{}
	workspaceGraph.Add("app1")
	workspaceGraph.Add("libA")
	workspaceGraph.Connect(dag.BasicEdge("app1", "libA"))

	p := NewEngine(&graph.CompleteGraph{WorkspaceGraph: workspaceGraph})

	p.AddTask(&Task{
		Name:           "build",
		TaskDefinition: fs.TaskDefinition{TopologicalDependencies: []string{"build"}},
	})
	err := p.AddDep("//#root-task", "libA#build")
	assert.NilError(t, err, "AddDep")

	err = p.Prepare(&EngineBuildingOptions{
		Packages:  []string{"app1"},
		TaskNames: []string{"build"},
	})
	if err == nil {
		t.Error("expected an error depending on non-existent root task")
	}
}

func TestDependOnMultiplePackageTasks(t *testing.T) {
	workspaceGraph := dag.AcyclicGraph{}
	workspaceGraph.Add("app1")
	workspaceGraph.Add("libA")
	workspaceGraph.Connect(dag.BasicEdge("app1", "libA"))

<<<<<<< HEAD
	p := NewEngine(&graph.CompleteGraph{WorkspaceGraph: workspaceGraph})

	p.AddTask(&Task{
		Name:           "build",
		TaskDefinition: fs.TaskDefinition{TopologicalDependencies: []string{"build"}},
	})
	p.AddTask(&Task{
		Name:           "compile",
		TaskDefinition: fs.TaskDefinition{TopologicalDependencies: []string{"build"}},
=======
	buildTask := fs.TaskDefinition{TopologicalDependencies: []string{"build"}}
	compileTask := fs.TaskDefinition{TopologicalDependencies: []string{"build"}}

	pipeline := fs.Pipeline{
		"build":   buildTask,
		"compile": compileTask,
	}
	p := NewEngine(&graph.CompleteGraph{
		WorkspaceGraph:  workspaceGraph,
		Pipeline:        pipeline,
		TaskDefinitions: map[string]*fs.TaskDefinition{},
		WorkspaceInfos: graph.WorkspaceInfos{
			"app1": &fs.PackageJSON{},
			"libA": &fs.PackageJSON{},
		},
>>>>>>> e5483bcf
	})

	p.AddTask(&Task{Name: "build", TaskDefinition: buildTask})
	p.AddTask(&Task{Name: "compile", TaskDefinition: compileTask})

	err := p.AddDep("app1#build", "libA#build")
	assert.NilError(t, err, "AddDep")

	err = p.AddDep("app1#compile", "libA#build")
	assert.NilError(t, err, "AddDep")

	err = p.Prepare(&EngineBuildingOptions{
		Packages:  []string{"app1"},
		TaskNames: []string{"build"},
	})
	assert.NilError(t, err, "Prepare")

	actual := strings.TrimSpace(p.TaskGraph.String())
	expected := strings.TrimSpace(`
app1#build
  libA#build
app1#compile
  libA#build
libA#build
  app1#build
  app1#compile`)
	expected = strings.TrimSpace(expected)
	if actual != expected {
		t.Errorf("task graph got:\n%v\nwant:\n%v", actual, expected)
	}
}

func TestDependOnUnenabledRootTask(t *testing.T) {
	workspaceGraph := dag.AcyclicGraph{}
	workspaceGraph.Add("app1")
	workspaceGraph.Add("libA")
	workspaceGraph.Connect(dag.BasicEdge("app1", "libA"))

	p := NewEngine(&graph.CompleteGraph{WorkspaceGraph: workspaceGraph})

	p.AddTask(&Task{
		Name:           "build",
		TaskDefinition: fs.TaskDefinition{TopologicalDependencies: []string{"build"}},
	})
	p.AddTask(&Task{
		Name: "foo",
	})
	err := p.AddDep("//#foo", "libA#build")
	assert.NilError(t, err, "AddDep")

	err = p.Prepare(&EngineBuildingOptions{
		Packages:  []string{"app1"},
		TaskNames: []string{"build"},
	})
	if err == nil {
		t.Error("expected an error depending on un-enabled root task")
	}
}

func TestEngineTasksOnly(t *testing.T) {
	var workspaceGraph dag.AcyclicGraph
	workspaceGraph.Add("a")
	workspaceGraph.Add("b")
	workspaceGraph.Add("c")
	workspaceGraph.Connect(dag.BasicEdge("c", "b"))
	workspaceGraph.Connect(dag.BasicEdge("c", "a"))

<<<<<<< HEAD
	p := NewEngine(&graph.CompleteGraph{WorkspaceGraph: workspaceGraph})
	p.AddTask(&Task{
		Name: "build",
		TaskDefinition: fs.TaskDefinition{
			TopologicalDependencies: []string{"build"},
			TaskDependencies:        []string{"prepare"},
		},
	})
	p.AddTask(&Task{
		Name: "test",
		TaskDefinition: fs.TaskDefinition{
			TopologicalDependencies: []string{"build"},
			TaskDependencies:        []string{"prepare"},
		},
=======
	buildTask := fs.TaskDefinition{
		TopologicalDependencies: []string{"build"},
		TaskDependencies:        []string{"prepare"},
	}
	testTask := fs.TaskDefinition{
		TopologicalDependencies: []string{"build"},
		TaskDependencies:        []string{"prepare"},
	}
	prepareTask := fs.TaskDefinition{}

	pipeline := map[string]fs.TaskDefinition{
		"build":   buildTask,
		"test":    testTask,
		"prepare": prepareTask,
	}

	p := NewEngine(&graph.CompleteGraph{
		WorkspaceGraph:  workspaceGraph,
		Pipeline:        pipeline,
		TaskDefinitions: map[string]*fs.TaskDefinition{},
		WorkspaceInfos: graph.WorkspaceInfos{
			"a": &fs.PackageJSON{},
			"b": &fs.PackageJSON{},
			"c": &fs.PackageJSON{},
		},
	})

	p.AddTask(&Task{
		Name:           "build",
		TaskDefinition: buildTask,
	})
	p.AddTask(&Task{
		Name:           "test",
		TaskDefinition: testTask,
>>>>>>> e5483bcf
	})
	p.AddTask(&Task{
		Name:           "prepare",
		TaskDefinition: prepareTask,
	})

	if _, ok := p.Tasks["build"]; !ok {
		t.Fatal("AddTask is not adding tasks (build)")
	}

	if _, ok := p.Tasks["test"]; !ok {
		t.Fatal("AddTask is not adding tasks (test)")
	}

	err := p.Prepare(&EngineBuildingOptions{
		Packages:  []string{"a", "b", "c"},
		TaskNames: []string{"test"},
		TasksOnly: true,
	})

	if err != nil {
		t.Fatalf("%v", err)
	}

	errs := p.Execute(testVisitor, EngineExecutionOptions{
		Concurrency: 10,
	})

	for _, err := range errs {
		t.Fatalf("%v", err)
	}

	actual := strings.TrimSpace(p.TaskGraph.String())
	expected := strings.TrimSpace(leafStringOnly)
	if actual != expected {
		t.Fatalf("bad: \n\nactual---\n%s\n\n expected---\n%s", actual, expected)
	}
}

const leafStringAll = `
___ROOT___
a#build
  a#prepare
a#prepare
  ___ROOT___
a#test
  a#prepare
b#build
  b#prepare
b#prepare
  ___ROOT___
b#test
  b#prepare
c#prepare
  ___ROOT___
c#test
  a#build
  b#build
  c#prepare
`

const leafStringOnly = `
___ROOT___
a#test
  ___ROOT___
b#test
  ___ROOT___
c#test
  ___ROOT___
`<|MERGE_RESOLUTION|>--- conflicted
+++ resolved
@@ -31,32 +31,6 @@
 		TaskDependencies:        []string{"prepare"},
 	}
 
-<<<<<<< HEAD
-	graph := graph.CompleteGraph{WorkspaceGraph: g}
-	p := NewEngine(&graph)
-
-	p.AddTask(&Task{
-		Name: "build",
-		TaskDefinition: fs.TaskDefinition{
-			TopologicalDependencies: []string{"build"},
-			TaskDependencies:        []string{"prepare"},
-		},
-	})
-	p.AddTask(&Task{
-		Name: "test",
-		TaskDefinition: fs.TaskDefinition{
-			TopologicalDependencies: []string{"build"},
-			TaskDependencies:        []string{"prepare"},
-		},
-	})
-	p.AddTask(&Task{
-		Name: "prepare",
-	})
-	p.AddTask(&Task{
-		Name: "side-quest", // not in the build/test tree
-		TaskDefinition: fs.TaskDefinition{
-			TaskDependencies: []string{"prepare"},
-=======
 	testTask := fs.TaskDefinition{
 		TopologicalDependencies: []string{"build"},
 		TaskDependencies:        []string{"prepare"},
@@ -80,7 +54,6 @@
 			"a": &fs.PackageJSON{},
 			"b": &fs.PackageJSON{},
 			"c": &fs.PackageJSON{},
->>>>>>> e5483bcf
 		},
 	})
 
@@ -162,18 +135,6 @@
 	workspaceGraph.Connect(dag.BasicEdge("app2", "libB"))
 	workspaceGraph.Connect(dag.BasicEdge("app2", "libC"))
 
-<<<<<<< HEAD
-	p := NewEngine(&graph.CompleteGraph{WorkspaceGraph: workspaceGraph})
-
-	p.AddTask(&Task{
-		Name:           "build",
-		TaskDefinition: fs.TaskDefinition{TopologicalDependencies: []string{"build"}},
-	})
-	p.AddTask(&Task{
-		Name:           "test",
-		TaskDefinition: fs.TaskDefinition{TopologicalDependencies: []string{"build"}},
-	})
-=======
 	buildTask := fs.TaskDefinition{TopologicalDependencies: []string{"build"}}
 	testTask := fs.TaskDefinition{TopologicalDependencies: []string{"build"}}
 
@@ -196,7 +157,6 @@
 	p.AddTask(&Task{Name: "build", TaskDefinition: buildTask})
 	p.AddTask(&Task{Name: "test", TaskDefinition: testTask})
 
->>>>>>> e5483bcf
 	// We're only requesting one package ("scope"),
 	// but the combination of that package and task causes
 	// dependencies to also get run. This is the equivalent of
@@ -239,17 +199,6 @@
 	workspaceGraph.Add("libA")
 	workspaceGraph.Connect(dag.BasicEdge("app1", "libA"))
 
-<<<<<<< HEAD
-	p := NewEngine(&graph.CompleteGraph{WorkspaceGraph: workspaceGraph})
-
-	p.AddTask(&Task{
-		Name:           "app1#special",
-		TaskDefinition: fs.TaskDefinition{TopologicalDependencies: []string{"build"}},
-	})
-	p.AddTask(&Task{
-		Name:           "build",
-		TaskDefinition: fs.TaskDefinition{TopologicalDependencies: []string{"build"}},
-=======
 	buildTask := fs.TaskDefinition{TopologicalDependencies: []string{"build"}}
 	specialTask := fs.TaskDefinition{TopologicalDependencies: []string{"build"}}
 	pipeline := fs.Pipeline{
@@ -274,7 +223,6 @@
 	p.AddTask(&Task{
 		Name:           "build",
 		TaskDefinition: buildTask,
->>>>>>> e5483bcf
 	})
 	// equivalent to "turbo run special", without an entry for
 	// "special" in turbo.json. Only "app1#special" is defined.
@@ -320,20 +268,6 @@
 	workspaceGraph.Add("app1")
 	workspaceGraph.Add("libA")
 	workspaceGraph.Connect(dag.BasicEdge("app1", "libA"))
-<<<<<<< HEAD
-	p := NewEngine(&graph.CompleteGraph{WorkspaceGraph: workspaceGraph})
-
-	p.AddTask(&Task{
-		Name:           "build",
-		TaskDefinition: fs.TaskDefinition{TopologicalDependencies: []string{"build"}},
-	})
-	p.AddTask(&Task{
-		Name:           "test",
-		TaskDefinition: fs.TaskDefinition{TopologicalDependencies: []string{"build"}},
-	})
-	p.AddTask(&Task{
-		Name: util.RootTaskID("test"),
-=======
 
 	buildTask := fs.TaskDefinition{TopologicalDependencies: []string{"build"}}
 	testTask := fs.TaskDefinition{TopologicalDependencies: []string{"build"}}
@@ -352,7 +286,6 @@
 			"app1":           &fs.PackageJSON{},
 			"libA":           &fs.PackageJSON{},
 		},
->>>>>>> e5483bcf
 	})
 
 	p.AddTask(&Task{Name: "build", TaskDefinition: buildTask})
@@ -398,16 +331,6 @@
 	workspaceGraph.Add("libA")
 	workspaceGraph.Connect(dag.BasicEdge("app1", "libA"))
 
-<<<<<<< HEAD
-	p := NewEngine(&graph.CompleteGraph{WorkspaceGraph: workspaceGraph})
-
-	p.AddTask(&Task{
-		Name:           "build",
-		TaskDefinition: fs.TaskDefinition{TopologicalDependencies: []string{"build"}},
-	})
-	p.AddTask(&Task{
-		Name: "//#root-task",
-=======
 	buildTask := fs.TaskDefinition{TopologicalDependencies: []string{"build"}}
 	rootTask := fs.TaskDefinition{}
 
@@ -425,7 +348,6 @@
 			"app1":           &fs.PackageJSON{},
 			"libA":           &fs.PackageJSON{},
 		},
->>>>>>> e5483bcf
 	})
 
 	p.AddTask(&Task{Name: "build", TaskDefinition: buildTask})
@@ -485,17 +407,6 @@
 	workspaceGraph.Add("libA")
 	workspaceGraph.Connect(dag.BasicEdge("app1", "libA"))
 
-<<<<<<< HEAD
-	p := NewEngine(&graph.CompleteGraph{WorkspaceGraph: workspaceGraph})
-
-	p.AddTask(&Task{
-		Name:           "build",
-		TaskDefinition: fs.TaskDefinition{TopologicalDependencies: []string{"build"}},
-	})
-	p.AddTask(&Task{
-		Name:           "compile",
-		TaskDefinition: fs.TaskDefinition{TopologicalDependencies: []string{"build"}},
-=======
 	buildTask := fs.TaskDefinition{TopologicalDependencies: []string{"build"}}
 	compileTask := fs.TaskDefinition{TopologicalDependencies: []string{"build"}}
 
@@ -511,7 +422,6 @@
 			"app1": &fs.PackageJSON{},
 			"libA": &fs.PackageJSON{},
 		},
->>>>>>> e5483bcf
 	})
 
 	p.AddTask(&Task{Name: "build", TaskDefinition: buildTask})
@@ -579,22 +489,6 @@
 	workspaceGraph.Connect(dag.BasicEdge("c", "b"))
 	workspaceGraph.Connect(dag.BasicEdge("c", "a"))
 
-<<<<<<< HEAD
-	p := NewEngine(&graph.CompleteGraph{WorkspaceGraph: workspaceGraph})
-	p.AddTask(&Task{
-		Name: "build",
-		TaskDefinition: fs.TaskDefinition{
-			TopologicalDependencies: []string{"build"},
-			TaskDependencies:        []string{"prepare"},
-		},
-	})
-	p.AddTask(&Task{
-		Name: "test",
-		TaskDefinition: fs.TaskDefinition{
-			TopologicalDependencies: []string{"build"},
-			TaskDependencies:        []string{"prepare"},
-		},
-=======
 	buildTask := fs.TaskDefinition{
 		TopologicalDependencies: []string{"build"},
 		TaskDependencies:        []string{"prepare"},
@@ -629,7 +523,6 @@
 	p.AddTask(&Task{
 		Name:           "test",
 		TaskDefinition: testTask,
->>>>>>> e5483bcf
 	})
 	p.AddTask(&Task{
 		Name:           "prepare",

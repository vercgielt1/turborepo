--- conflicted
+++ resolved
@@ -65,12 +65,8 @@
 	startAt  time.Time          // set once
 	status   executionEventName // current status, updated during execution
 	err      error              // only populated for failure statuses
-<<<<<<< HEAD
 	Duration time.Duration      // updated during the task execution
-=======
-	duration time.Duration      // updated during the task execution
 	exitCode *int               // pointer so we can distinguish between 0 and unknown.
->>>>>>> e5b12168
 }
 
 // MarshalJSON munges the TaskExecutionSummary into a format we want
@@ -83,18 +79,11 @@
 		Err      error  `json:"error"`
 		ExitCode *int   `json:"exitCode"`
 	}{
-<<<<<<< HEAD
-		Start:  ts.startAt.UnixMilli(),
-		End:    ts.startAt.Add(ts.Duration).UnixMilli(),
-		Status: ts.status.toString(),
-		Err:    ts.err,
-=======
 		Start:    ts.startAt.UnixMilli(),
-		End:      ts.startAt.Add(ts.duration).UnixMilli(),
+		End:      ts.startAt.Add(ts.Duration).UnixMilli(),
 		Status:   ts.status.toString(),
 		Err:      ts.err,
 		ExitCode: ts.exitCode,
->>>>>>> e5b12168
 	}
 
 	return json.Marshal(&serializable)

--- conflicted
+++ resolved
@@ -13,19 +13,6 @@
   
   Tasks to Run
   build
-<<<<<<< HEAD
-    Task                   = build                                                                                                   
-    Hash                   = c7223f212c321d3b                                                                                        
-    Cached (Local)         = false                                                                                                   
-    Cached (Remote)        = false                                                                                                   
-    Command                = echo 'building'                                                                                         
-    Outputs                =                                                                                                         
-    Log File               = .turbo/turbo-build.log                                                                                  
-    Dependencies           =                                                                                                         
-    Dependendents          =                                                                                                         
-    ResolvedTaskDefinition = {"outputs":[],"cache":false,"dependsOn":[],"inputs":[],"outputMode":"full","env":[],"persistent":false} 
-    Framework              = <FRAMEWORK NOT DETECTED>                                                                                
-=======
     Task                    = build                                                                                                   
     Hash                    = c7223f212c321d3b                                                                                        
     Cached (Local)          = false                                                                                                   
@@ -37,7 +24,7 @@
     Dependendents           =                                                                                                         
     Inputs Files Considered = 3                                                                                                       
     ResolvedTaskDefinition  = {"outputs":[],"cache":false,"dependsOn":[],"inputs":[],"outputMode":"full","env":[],"persistent":false} 
->>>>>>> 5a1ea66a
+    Framework               = <FRAMEWORK NOT DETECTED>                                                                                
 
   $ ${TURBO} run build --dry=json --single-package
   {
@@ -64,15 +51,12 @@
           "env": [],
           "persistent": false
         },
-<<<<<<< HEAD
-        "framework": "\u003cFRAMEWORK NOT DETECTED\u003e"
-=======
         "expandedInputs": {
           ".gitignore": "38548b0538f2fc563d6bacf70dd42798c6fd9a35",
           "package-lock.json": "8db0df575e6509336a6719094b63eb23d2c649c1",
           "package.json": "581fe2b8dcba5b03cbe51d78a973143eb6d33e3a"
-        }
->>>>>>> 5a1ea66a
+        },
+        "framework": "\u003cFRAMEWORK NOT DETECTED\u003e"
       }
     ]
   }
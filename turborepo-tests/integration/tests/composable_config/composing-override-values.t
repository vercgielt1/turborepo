--- conflicted
+++ resolved
@@ -12,11 +12,7 @@
   \xe2\x80\xa2 Packages in scope: override-values (esc)
   \xe2\x80\xa2 Running override-values-task in 1 packages (esc)
   \xe2\x80\xa2 Remote caching disabled (esc)
-<<<<<<< HEAD
-  override-values:override-values-task: cache miss, executing fa4fb047a8049be2
-=======
-  override-values:override-values-task: cache miss, executing 9c9c4ab4ac7cbc40
->>>>>>> ef9f6b8a
+  override-values:override-values-task: cache miss, executing a5d19f0c5c1718f9
   override-values:override-values-task: 
   override-values:override-values-task: > override-values-task
   override-values:override-values-task: > echo "running override-values-task" > lib/bar.min.txt
@@ -38,11 +34,7 @@
   \xe2\x80\xa2 Packages in scope: override-values (esc)
   \xe2\x80\xa2 Running override-values-task in 1 packages (esc)
   \xe2\x80\xa2 Remote caching disabled (esc)
-<<<<<<< HEAD
-  override-values:override-values-task: cache hit, replaying output fa4fb047a8049be2
-=======
-  override-values:override-values-task: cache hit, replaying output 9c9c4ab4ac7cbc40
->>>>>>> ef9f6b8a
+  override-values:override-values-task: cache hit, replaying output a5d19f0c5c1718f9
   override-values:override-values-task: 
   override-values:override-values-task: > override-values-task
   override-values:override-values-task: > echo "running override-values-task" > lib/bar.min.txt
@@ -58,11 +50,7 @@
   \xe2\x80\xa2 Packages in scope: override-values (esc)
   \xe2\x80\xa2 Running override-values-task in 1 packages (esc)
   \xe2\x80\xa2 Remote caching disabled (esc)
-<<<<<<< HEAD
-  override-values:override-values-task: cache miss, executing 9a7448016f24f6b2
-=======
-  override-values:override-values-task: cache miss, executing 494c43e94422718a
->>>>>>> ef9f6b8a
+  override-values:override-values-task: cache miss, executing f9463ba932d00b3e
   override-values:override-values-task: 
   override-values:override-values-task: > override-values-task
   override-values:override-values-task: > echo "running override-values-task" > lib/bar.min.txt
@@ -78,11 +66,7 @@
   \xe2\x80\xa2 Packages in scope: override-values (esc)
   \xe2\x80\xa2 Running override-values-task in 1 packages (esc)
   \xe2\x80\xa2 Remote caching disabled (esc)
-<<<<<<< HEAD
-  override-values:override-values-task: cache hit, replaying output 9a7448016f24f6b2
-=======
-  override-values:override-values-task: cache hit, replaying output 494c43e94422718a
->>>>>>> ef9f6b8a
+  override-values:override-values-task: cache hit, replaying output f9463ba932d00b3e
   override-values:override-values-task: 
   override-values:override-values-task: > override-values-task
   override-values:override-values-task: > echo "running override-values-task" > lib/bar.min.txt
@@ -97,11 +81,7 @@
   \xe2\x80\xa2 Packages in scope: override-values (esc)
   \xe2\x80\xa2 Running override-values-task in 1 packages (esc)
   \xe2\x80\xa2 Remote caching disabled (esc)
-<<<<<<< HEAD
-  override-values:override-values-task: cache miss, executing d80d75c8356e5fe8
-=======
-  override-values:override-values-task: cache miss, executing 88e823ad59b495d2
->>>>>>> ef9f6b8a
+  override-values:override-values-task: cache miss, executing 5507f37052d70f76
   override-values:override-values-task: 
   override-values:override-values-task: > override-values-task
   override-values:override-values-task: > echo "running override-values-task" > lib/bar.min.txt
@@ -116,11 +96,7 @@
   \xe2\x80\xa2 Packages in scope: override-values (esc)
   \xe2\x80\xa2 Running override-values-task in 1 packages (esc)
   \xe2\x80\xa2 Remote caching disabled (esc)
-<<<<<<< HEAD
-  override-values:override-values-task: cache hit, replaying output d80d75c8356e5fe8
-=======
-  override-values:override-values-task: cache hit, replaying output 88e823ad59b495d2
->>>>>>> ef9f6b8a
+  override-values:override-values-task: cache hit, replaying output 5507f37052d70f76
   override-values:override-values-task: 
   override-values:override-values-task: > override-values-task
   override-values:override-values-task: > echo "running override-values-task" > lib/bar.min.txt

Setup
  $ . ${TESTDIR}/../../../helpers/setup.sh
  $ . ${TESTDIR}/../_helpers/setup_monorepo.sh $(pwd)

<<<<<<< HEAD
Choose our custom config based on OS, since the input/output configs will be different
  $ if [[ "$OSTYPE" == "msys" ]]; then CONFIG="turbo--abs-path-outputs-win.json"; else CONFIG="turbo--abs-path-outputs.json"; fi

Copy config into the root of our monrepo
  $ cp "${TESTDIR}/bad-configs/${CONFIG}" $PWD/turbo.json
dos2unix the new file if we're on Windows
  $ if [[ "$OSTYPE" == "msys" ]]; then dos2unix --quiet "$PWD/turbo.json"; fi
=======
Expect warnings
  $ cp ${TESTDIR}/../_fixtures/turbo-configs/abs-path-globs.json $PWD/turbo.json
>>>>>>> 5eff7b31
  $ git commit --quiet -am "Add turbo.json with absolute path in outputs"

Expect warnings
  $ ${TURBO} build -v --dry > /dev/null
  [-0-9:.TWZ+]+ \[INFO]  turbo: skipping turbod since we appear to be in a non-interactive context (re)
  [0-9]{4}/[0-9]{2}/[0-9]{2} [-0-9:.TWZ+]+ \[WARNING] Using an absolute path in "outputs" \(/another/absolute/path\) will not work and will be an error in a future version (re)
  [0-9]{4}/[0-9]{2}/[0-9]{2} [-0-9:.TWZ+]+ \[WARNING] Using an absolute path in "inputs" \(/some/absolute/path\) will not work and will be an error in a future version (re)
  [0-9]{4}/[0-9]{2}/[0-9]{2} [-0-9:.TWZ+]+ \[WARNING] Using an absolute path in "globalDependencies" \(/an/absolute/path\) will not work and will be an error in a future version (re)<|MERGE_RESOLUTION|>--- conflicted
+++ resolved
@@ -2,18 +2,14 @@
   $ . ${TESTDIR}/../../../helpers/setup.sh
   $ . ${TESTDIR}/../_helpers/setup_monorepo.sh $(pwd)
 
-<<<<<<< HEAD
 Choose our custom config based on OS, since the input/output configs will be different
-  $ if [[ "$OSTYPE" == "msys" ]]; then CONFIG="turbo--abs-path-outputs-win.json"; else CONFIG="turbo--abs-path-outputs.json"; fi
+  $ if [[ "$OSTYPE" == "msys" ]]; then CONFIG="abs-path-globs-win.json"; else CONFIG="abs-path-globs.json"; fi
 
 Copy config into the root of our monrepo
   $ cp "${TESTDIR}/bad-configs/${CONFIG}" $PWD/turbo.json
+  $ cp ${TESTDIR}/../_fixtures/turbo-configs/$CONFIG $PWD/turbo.json
 dos2unix the new file if we're on Windows
   $ if [[ "$OSTYPE" == "msys" ]]; then dos2unix --quiet "$PWD/turbo.json"; fi
-=======
-Expect warnings
-  $ cp ${TESTDIR}/../_fixtures/turbo-configs/abs-path-globs.json $PWD/turbo.json
->>>>>>> 5eff7b31
   $ git commit --quiet -am "Add turbo.json with absolute path in outputs"
 
 Expect warnings

--- conflicted
+++ resolved
@@ -12,19 +12,10 @@
   $ if [[ "$OSTYPE" == "msys" ]]; then dos2unix --quiet "$PWD/turbo.json"; fi
   $ git commit --quiet -am "Add turbo.json with absolute path in outputs"
 
-<<<<<<< HEAD
-Expect warnings
-  $ ${TURBO} build -v --dry > /dev/null
-  [-0-9:.TWZ+]+ \[INFO]  turbo: skipping turbod since we appear to be in a non-interactive context (re)
-  [0-9]{4}/[0-9]{2}/[0-9]{2} [-0-9:.TWZ+]+ \[WARNING] Using an absolute path in "outputs" \(/another/absolute/path\) will not work and will be an error in a future version (re)
-  [0-9]{4}/[0-9]{2}/[0-9]{2} [-0-9:.TWZ+]+ \[WARNING] Using an absolute path in "inputs" \(/some/absolute/path\) will not work and will be an error in a future version (re)
-  [0-9]{4}/[0-9]{2}/[0-9]{2} [-0-9:.TWZ+]+ \[WARNING] Using an absolute path in "globalDependencies" \(/an/absolute/path\) will not work and will be an error in a future version (re)
-=======
   $ ${TURBO} build -v --dry 1> /dev/null 2> tmp.logs
 Only check contents that comes after the warning prefix
 We omit duplicates as Go with debug assertions enabled parses turbo.json twice
   $ grep -o "\[WARNING\].*" tmp.logs | sort -u
   [WARNING] Using an absolute path in "globalDependencies" (/an/absolute/path) will not work and will be an error in a future version
   [WARNING] Using an absolute path in "inputs" (/some/absolute/path) will not work and will be an error in a future version
-  [WARNING] Using an absolute path in "outputs" (/another/absolute/path) will not work and will be an error in a future version
->>>>>>> 01bd5203
+  [WARNING] Using an absolute path in "outputs" (/another/absolute/path) will not work and will be an error in a future version
Setup
  $ . ${TESTDIR}/../../../../helpers/setup_integration_test.sh single_package

Check
  $ ${TURBO} run test --dry
  
  Global Hash Inputs
    Global Files                          = 3
    External Dependencies Hash            = 
    Global Cache Key                      = HEY STELLLLLLLAAAAAAAAAAAAA
    Global .env Files Considered          = 0
    Global Env Vars                       = 
    Global Env Vars Values                = 
    Inferred Global Env Vars Values       = 
    Global Passed Through Env Vars        = 
    Global Passed Through Env Vars Values = 
  
  Tasks to Run
  build
    Task                           = build\s* (re)
<<<<<<< HEAD
    Hash                           = e9daff5a0fd1d187\s* (re)
=======
    Hash                           = 45fcb56a23295f63
>>>>>>> 0f08755d
    Cached \(Local\)                 = false\s* (re)
    Cached \(Remote\)                = false\s* (re)
    Command                        = echo building > foo.txt\s* (re)
    Outputs                        = foo.txt\s* (re)
    Log File                       = .turbo(\/|\\)turbo-build.log\s* (re)
    Dependencies                   =\s* (re)
    Dependents                     = test\s* (re)
    Inputs Files Considered        = 5\s* (re)
    .env Files Considered          = 0\s* (re)
    Env Vars                       =\s* (re)
    Env Vars Values                =\s* (re)
    Inferred Env Vars Values       =\s* (re)
    Passed Through Env Vars        =\s* (re)
    Passed Through Env Vars Values =\s* (re)
    Resolved Task Definition       = {"outputs":["foo.txt"],"cache":true,"dependsOn":[],"inputs":[],"outputLogs":"full","persistent":false,"env":[],"passThroughEnv":null,"dotEnv":null,"interactive":false}
    Framework                      =\s* (re)
  test
    Task                           = test\s* (re)
<<<<<<< HEAD
    Hash                           = 8ff1b93a9c9c2551\s* (re)
=======
    Hash                           = 314a0e5a10072ae2
>>>>>>> 0f08755d
    Cached \(Local\)                 = false\s* (re)
    Cached \(Remote\)                = false\s* (re)
    Command                        = cat foo.txt\s* (re)
    Outputs                        =\s* (re)
    Log File                       = .turbo(\/|\\)turbo-test.log\s* (re)
    Dependencies                   = build\s* (re)
    Dependents                     =\s* (re)
    Inputs Files Considered        = 5\s* (re)
    .env Files Considered          = 0\s* (re)
    Env Vars                       =\s* (re)
    Env Vars Values                =\s* (re)
    Inferred Env Vars Values       =\s* (re)
    Passed Through Env Vars        =\s* (re)
    Passed Through Env Vars Values =\s* (re)
    Resolved Task Definition       = {"outputs":[],"cache":true,"dependsOn":["build"],"inputs":[],"outputLogs":"full","persistent":false,"env":[],"passThroughEnv":null,"dotEnv":null,"interactive":false}
    Framework                      =\s* (re)<|MERGE_RESOLUTION|>--- conflicted
+++ resolved
@@ -18,11 +18,7 @@
   Tasks to Run
   build
     Task                           = build\s* (re)
-<<<<<<< HEAD
     Hash                           = e9daff5a0fd1d187\s* (re)
-=======
-    Hash                           = 45fcb56a23295f63
->>>>>>> 0f08755d
     Cached \(Local\)                 = false\s* (re)
     Cached \(Remote\)                = false\s* (re)
     Command                        = echo building > foo.txt\s* (re)
@@ -41,11 +37,7 @@
     Framework                      =\s* (re)
   test
     Task                           = test\s* (re)
-<<<<<<< HEAD
     Hash                           = 8ff1b93a9c9c2551\s* (re)
-=======
-    Hash                           = 314a0e5a10072ae2
->>>>>>> 0f08755d
     Cached \(Local\)                 = false\s* (re)
     Cached \(Remote\)                = false\s* (re)
     Command                        = cat foo.txt\s* (re)

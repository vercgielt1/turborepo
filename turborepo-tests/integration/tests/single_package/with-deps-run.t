--- conflicted
+++ resolved
@@ -6,20 +6,12 @@
   $ ${TURBO} run test
   \xe2\x80\xa2 Running test (esc)
   \xe2\x80\xa2 Remote caching disabled (esc)
-<<<<<<< HEAD
-  build: cache miss, executing 22613c684c49b742
-=======
-  build: cache miss, executing 1ef465607dcd4131
->>>>>>> ef9f6b8a
+  build: cache miss, executing 0c92d3f6d192dce0
   build: 
   build: > build
   build: > echo 'building' > foo
   build: 
-<<<<<<< HEAD
-  test: cache miss, executing c6c1c9fc26282a5c
-=======
-  test: cache miss, executing c661131fb01cd243
->>>>>>> ef9f6b8a
+  test: cache miss, executing d204b0e91f222208
   test: 
   test: > test
   test: > [[ ( -f foo ) && $(cat foo) == 'building' ]]
@@ -33,20 +25,12 @@
   $ ${TURBO} run test
   \xe2\x80\xa2 Running test (esc)
   \xe2\x80\xa2 Remote caching disabled (esc)
-<<<<<<< HEAD
-  build: cache hit, replaying output 22613c684c49b742
-=======
-  build: cache hit, replaying output 1ef465607dcd4131
->>>>>>> ef9f6b8a
+  build: cache hit, replaying output 0c92d3f6d192dce0
   build: 
   build: > build
   build: > echo 'building' > foo
   build: 
-<<<<<<< HEAD
-  test: cache hit, replaying output c6c1c9fc26282a5c
-=======
-  test: cache hit, replaying output c661131fb01cd243
->>>>>>> ef9f6b8a
+  test: cache hit, replaying output d204b0e91f222208
   test: 
   test: > test
   test: > [[ ( -f foo ) && $(cat foo) == 'building' ]]
@@ -60,13 +44,8 @@
   $ ${TURBO} run test --output-logs=hash-only
   \xe2\x80\xa2 Running test (esc)
   \xe2\x80\xa2 Remote caching disabled (esc)
-<<<<<<< HEAD
-  build: cache hit, suppressing output 22613c684c49b742
-  test: cache hit, suppressing output c6c1c9fc26282a5c
-=======
-  build: cache hit, suppressing output 1ef465607dcd4131
-  test: cache hit, suppressing output c661131fb01cd243
->>>>>>> ef9f6b8a
+  build: cache hit, suppressing output 0c92d3f6d192dce0
+  test: cache hit, suppressing output d204b0e91f222208
   
    Tasks:    2 successful, 2 total
   Cached:    2 cached, 2 total

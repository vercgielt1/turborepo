--- conflicted
+++ resolved
@@ -23,11 +23,7 @@
   app-a:dev: > dev
   app-a:dev: > echo dev-app-a
   app-a:dev: 
-<<<<<<< HEAD
-  app-a:dev: dev app-a (re)
-=======
   app-a:dev: dev-app-a
->>>>>>> 81c04cba
   
    Tasks:    1 successful, 1 total
   Cached:    0 cached, 1 total

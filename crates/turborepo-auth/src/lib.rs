#[cfg(not(test))]
use std::net::SocketAddr;
use std::{path::Path, sync::Arc};

use anyhow::{anyhow, Context, Result};
#[cfg(not(test))]
use axum::{extract::Query, response::Redirect, routing::get, Router};
use reqwest::Url;
use serde::Deserialize;
use thiserror::Error;
use tokio::sync::OnceCell;
use tracing::error;
#[cfg(not(test))]
use tracing::warn;
use turborepo_api_client::APIClient;
use turborepo_ui::{start_spinner, BOLD, CYAN, GREY, UI};

const DEFAULT_HOST_NAME: &str = "127.0.0.1";
const DEFAULT_PORT: u16 = 9789;
const DEFAULT_SSO_PROVIDER: &str = "SAML/OIDC Single Sign-On";

#[cfg(test)]
const EXPECTED_VERIFICATION_TOKEN: &str = "expected_verification_token";

#[derive(Debug, Error)]
pub enum Error {
    #[error(
        "loginUrl is configured to \"{value}\", but cannot be a base URL. This happens in \
         situations like using a `data:` URL."
    )]
    LoginUrlCannotBeABase { value: String },
}

<<<<<<< HEAD
fn print_cli_authorized(user: &str, ui: &UI) {
    println!(
        "
{} Turborepo CLI authorized for {}

{}

{}
",
        ui.rainbow(">>> Success!"),
        user,
        ui.apply(
            CYAN.apply_to("To connect to your Remote Cache, run the following in any turborepo:")
        ),
        ui.apply(BOLD.apply_to("  npx turbo link"))
    );
}

/// Login writes a token to disk at token_path. If a token is already present,
/// we do not overwrite it and instead log that we found an existing token.
=======
pub fn logout<F>(ui: &UI, mut set_token: F) -> Result<()>
where
    F: FnMut() -> Result<()>,
{
    if let Err(err) = set_token() {
        error!("could not logout. Something went wrong: {}", err);
        return Err(err.into());
    }

    println!("{}", ui.apply(GREY.apply_to(">>> Logged out")));
    Ok(())
}

>>>>>>> b2403541
pub async fn login<F>(
    api_client: APIClient,
    ui: &UI,
    token_path: &Path,
    mut set_token: F,
    login_url_configuration: &str,
) -> Result<()>
where
    F: FnMut(&str) -> Result<()>,
{
    // Check if token exists first.
    if let Ok(token) = std::fs::read_to_string(token_path) {
        if let Ok(response) = api_client.get_user(&token).await {
            println!("{}", ui.apply(BOLD.apply_to("Existing token found!")));
            print_cli_authorized(&response.user.email, &ui);
            return Ok(());
        }
    }

    let redirect_url = format!("http://{DEFAULT_HOST_NAME}:{DEFAULT_PORT}");
    let mut login_url = Url::parse(login_url_configuration)?;

    login_url
        .path_segments_mut()
        .map_err(|_: ()| Error::LoginUrlCannotBeABase {
            value: login_url_configuration.to_string(),
        })?
        .extend(["turborepo", "token"]);

    login_url
        .query_pairs_mut()
        .append_pair("redirect_uri", &redirect_url);

    println!(">>> Opening browser to {login_url}");
    let spinner = start_spinner("Waiting for your authorization...");
    direct_user_to_url(login_url.as_str());

    let token_cell = Arc::new(OnceCell::new());
    run_login_one_shot_server(
        DEFAULT_PORT,
        login_url_configuration.to_string(),
        token_cell.clone(),
    )
    .await?;

    spinner.finish_and_clear();

    let token = token_cell
        .get()
        .ok_or_else(|| anyhow!("Failed to get token"))?;

    // This function is passed in from turborepo-lib
    // TODO: inline this here and only pass in the location to write the token as an
    // optional arg.
    set_token(token)?;

    // TODO: make this a request to /teams endpoint instead?
    let user_response = api_client.get_user(token.as_str()).await?;

    print_cli_authorized(&user_response.user.email, ui);

    Ok(())
}

// TODO: Duplicated
#[cfg(test)]
fn direct_user_to_url(_: &str) {}
#[cfg(not(test))]
fn direct_user_to_url(url: &str) {
    if webbrowser::open(url).is_err() {
        warn!("Failed to open browser. Please visit {url} in your browser.");
    }
}

#[derive(Debug, Clone, Deserialize)]
struct LoginPayload {
    #[cfg(not(test))]
    token: String,
}

#[cfg(test)]
async fn run_login_one_shot_server(
    _: u16,
    _: String,
    login_token: Arc<OnceCell<String>>,
) -> Result<()> {
    login_token
        .set(turborepo_vercel_api_mock::EXPECTED_TOKEN.to_string())
        .unwrap();
    Ok(())
}

#[cfg(not(test))]
async fn run_login_one_shot_server(
    port: u16,
    login_url_base: String,
    login_token: Arc<OnceCell<String>>,
) -> Result<()> {
    let handle = axum_server::Handle::new();
    let route_handle = handle.clone();
    let app = Router::new()
        // `GET /` goes to `root`
        .route(
            "/",
            get(|login_payload: Query<LoginPayload>| async move {
                let _ = login_token.set(login_payload.0.token);
                route_handle.shutdown();
                Redirect::to(&format!("{login_url_base}/turborepo/success"))
            }),
        );
    let addr = SocketAddr::from(([127, 0, 0, 1], port));

    Ok(axum_server::bind(addr)
        .handle(handle)
        .serve(app.into_make_service())
        .await?)
}

#[derive(Debug, Default, Clone, Deserialize)]
#[allow(dead_code)]
struct SsoPayload {
    login_error: Option<String>,
    sso_email: Option<String>,
    team_name: Option<String>,
    sso_type: Option<String>,
    token: Option<String>,
    email: Option<String>,
}

/// sso_login writes a token to disk at token_path. If a token is already
/// present, and the token has access to the provided `sso_team`, we do not
/// overwrite it and instead log that we found an existing token.
pub async fn sso_login<F>(
    api_client: APIClient,
    ui: &UI,
    token_path: &Path,
    mut set_token: F,
    login_url_configuration: &str,
    sso_team: &str,
) -> Result<()>
where
    F: FnMut(&str) -> Result<()>,
{
    // Check if token exists first. Must be there for the user and contain the
    // sso_team passed into this function.
    if let Ok(token) = std::fs::read_to_string(token_path) {
        let (result_user, result_teams) =
            tokio::join!(api_client.get_user(&token), api_client.get_teams(&token));

        if let (Ok(response_user), Ok(response_teams)) = (result_user, result_teams) {
            if response_teams
                .teams
                .iter()
                .any(|team| team.slug == sso_team)
            {
                println!("{}", ui.apply(BOLD.apply_to("Existing token found!")));
                print_cli_authorized(&response_user.user.email, &ui);
                return Ok(());
            }
        }
    }

    let redirect_url = format!("http://{DEFAULT_HOST_NAME}:{DEFAULT_PORT}");
    let mut login_url = Url::parse(login_url_configuration)?;

    login_url
        .path_segments_mut()
        .map_err(|_: ()| Error::LoginUrlCannotBeABase {
            value: login_url_configuration.to_string(),
        })?
        .extend(["api", "auth", "sso"]);

    login_url
        .query_pairs_mut()
        .append_pair("teamId", sso_team)
        .append_pair("mode", "login")
        .append_pair("next", &redirect_url);

    println!(">>> Opening browser to {login_url}");
    let spinner = start_spinner("Waiting for your authorization...");
    direct_user_to_url(login_url.as_str());

    let token_cell = Arc::new(OnceCell::new());
    run_sso_one_shot_server(DEFAULT_PORT, token_cell.clone()).await?;
    spinner.finish_and_clear();

    let token = token_cell
        .get()
        .ok_or_else(|| anyhow!("no token auth token found"))?;

    let token_name = make_token_name().context("failed to make sso token name")?;

    let verified_user = api_client.verify_sso_token(token, &token_name).await?;
    let user_response = api_client.get_user(&verified_user.token).await?;

    set_token(&verified_user.token)?;

    print_cli_authorized(&user_response.user.email, ui);

    Ok(())
}

fn make_token_name() -> Result<String> {
    let host = hostname::get()?;

    Ok(format!(
        "Turbo CLI on {} via {DEFAULT_SSO_PROVIDER}",
        host.to_string_lossy()
    ))
}

fn get_token_and_redirect(payload: SsoPayload) -> Result<(Option<String>, Url)> {
    let location_stub = "https://vercel.com/notifications/cli-login/turbo/";
    if let Some(login_error) = payload.login_error {
        let mut url = Url::parse(&format!("{}failed", location_stub))?;
        url.query_pairs_mut()
            .append_pair("loginError", login_error.as_str());
        return Ok((None, url));
    }

    if let Some(sso_email) = payload.sso_email {
        let mut url = Url::parse(&format!("{}incomplete", location_stub))?;
        url.query_pairs_mut()
            .append_pair("ssoEmail", sso_email.as_str());
        if let Some(team_name) = payload.team_name {
            url.query_pairs_mut()
                .append_pair("teamName", team_name.as_str());
        }
        if let Some(sso_type) = payload.sso_type {
            url.query_pairs_mut()
                .append_pair("ssoType", sso_type.as_str());
        }

        return Ok((None, url));
    }
    let mut url = Url::parse(&format!("{}success", location_stub))?;
    if let Some(email) = payload.email {
        url.query_pairs_mut().append_pair("email", email.as_str());
    }

    Ok((payload.token, url))
}

#[cfg(test)]
async fn run_sso_one_shot_server(_: u16, verification_token: Arc<OnceCell<String>>) -> Result<()> {
    verification_token
        .set(EXPECTED_VERIFICATION_TOKEN.to_string())
        .unwrap();
    Ok(())
}

#[cfg(not(test))]
async fn run_sso_one_shot_server(
    port: u16,
    verification_token: Arc<OnceCell<String>>,
) -> Result<()> {
    let handle = axum_server::Handle::new();
    let route_handle = handle.clone();
    let app = Router::new()
        // `GET /` goes to `root`
        .route(
            "/",
            get(|sso_payload: Query<SsoPayload>| async move {
                let (token, location) = get_token_and_redirect(sso_payload.0).unwrap();
                if let Some(token) = token {
                    // If token is already set, it's not a big deal, so we ignore the error.
                    let _ = verification_token.set(token);
                }
                route_handle.shutdown();
                Redirect::to(location.as_str())
            }),
        );
    let addr = SocketAddr::from(([127, 0, 0, 1], port));

    Ok(axum_server::bind(addr)
        .handle(handle)
        .serve(app.into_make_service())
        .await?)
}

#[cfg(test)]
mod test {
    use std::path::Path;

    use port_scanner;
    use reqwest::Url;
    use tokio;
    use turborepo_ui::UI;
    use turborepo_vercel_api_mock::start_test_server;

    use crate::{get_token_and_redirect, login, sso_login, SsoPayload};

    #[tokio::test]
    async fn test_login() {
        let port = port_scanner::request_open_port().unwrap();
        let api_server = tokio::spawn(start_test_server(port));
        let ui = UI::new(false);
        let url = format!("http://localhost:{port}");

        let api_client =
            turborepo_api_client::APIClient::new(url.clone(), 1000, "1", false).unwrap();

        // closure that will check that the token is sent correctly
        let mut got_token = String::new();
        let set_token = |t: &str| -> Result<(), anyhow::Error> {
            got_token = t.to_string();
            Ok(())
        };

        login(api_client, &ui, Path::new(""), set_token, &url)
            .await
            .unwrap();

        api_server.abort();
        assert_eq!(got_token, turborepo_vercel_api_mock::EXPECTED_TOKEN);
    }

    #[tokio::test]
    async fn test_sso_login() {
        let port = port_scanner::request_open_port().unwrap();
        let handle = tokio::spawn(start_test_server(port));
        let url = format!("http://localhost:{port}");
        let ui = UI::new(false);
        let team = "something";

        let api_client =
            turborepo_api_client::APIClient::new(url.clone(), 1000, "1", false).unwrap();

        // closure that will check that the token is sent correctly
        let mut got_token = String::new();
        let set_token = |t: &str| -> Result<(), anyhow::Error> {
            got_token = t.to_string();
            Ok(())
        };

        sso_login(api_client, &ui, Path::new(""), set_token, &url, team)
            .await
            .unwrap();

        handle.abort();

        assert_eq!(got_token, turborepo_vercel_api_mock::EXPECTED_TOKEN);
    }

    #[test]
    fn test_get_token_and_redirect() {
        assert_eq!(
            get_token_and_redirect(SsoPayload::default()).unwrap(),
            (
                None,
                Url::parse("https://vercel.com/notifications/cli-login/turbo/success").unwrap()
            )
        );

        assert_eq!(
            get_token_and_redirect(SsoPayload {
                login_error: Some("error".to_string()),
                ..SsoPayload::default()
            })
            .unwrap(),
            (
                None,
                Url::parse(
                    "https://vercel.com/notifications/cli-login/turbo/failed?loginError=error"
                )
                .unwrap()
            )
        );

        assert_eq!(
            get_token_and_redirect(SsoPayload {
                sso_email: Some("email".to_string()),
                ..SsoPayload::default()
            })
            .unwrap(),
            (
                None,
                Url::parse(
                    "https://vercel.com/notifications/cli-login/turbo/incomplete?ssoEmail=email"
                )
                .unwrap()
            )
        );

        assert_eq!(
            get_token_and_redirect(SsoPayload {
                sso_email: Some("email".to_string()),
                team_name: Some("team".to_string()),
                ..SsoPayload::default()
            }).unwrap(),
            (
                None,
                Url::parse("https://vercel.com/notifications/cli-login/turbo/incomplete?ssoEmail=email&teamName=team")
                    .unwrap()
            )
        );

        assert_eq!(
            get_token_and_redirect(SsoPayload {
                token: Some("token".to_string()),
                ..SsoPayload::default()
            })
            .unwrap(),
            (
                Some("token".to_string()),
                Url::parse("https://vercel.com/notifications/cli-login/turbo/success").unwrap()
            )
        );
    }
}<|MERGE_RESOLUTION|>--- conflicted
+++ resolved
@@ -31,7 +31,6 @@
     LoginUrlCannotBeABase { value: String },
 }
 
-<<<<<<< HEAD
 fn print_cli_authorized(user: &str, ui: &UI) {
     println!(
         "
@@ -50,9 +49,6 @@
     );
 }
 
-/// Login writes a token to disk at token_path. If a token is already present,
-/// we do not overwrite it and instead log that we found an existing token.
-=======
 pub fn logout<F>(ui: &UI, mut set_token: F) -> Result<()>
 where
     F: FnMut() -> Result<()>,
@@ -66,7 +62,8 @@
     Ok(())
 }
 
->>>>>>> b2403541
+/// Login writes a token to disk at token_path. If a token is already present,
+/// we do not overwrite it and instead log that we found an existing token.
 pub async fn login<F>(
     api_client: APIClient,
     ui: &UI,

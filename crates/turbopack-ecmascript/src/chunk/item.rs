use std::io::Write;

use anyhow::Result;
use serde::{Deserialize, Serialize};
use turbo_tasks::{trace::TraceRawVcs, Upcast, Value, ValueToString, Vc};
use turbo_tasks_fs::rope::Rope;
use turbopack_core::{
    chunk::{
        availability_info::AvailabilityInfo, available_modules::AvailableAssets, ChunkItem,
        ChunkItemExt, ChunkableModule, ChunkingContext, FromChunkableModule,
    },
    code_builder::{Code, CodeBuilder},
    error::PrettyPrintError,
    issue::{code_gen::CodeGenerationIssue, IssueExt, IssueSeverity},
    module::Module,
};

use super::{EcmascriptChunkPlaceable, EcmascriptChunkingContext};
use crate::{
    manifest::{chunk_asset::ManifestChunkAsset, loader_item::ManifestLoaderItem},
    references::async_module::{AsyncModuleOptions, OptionAsyncModuleOptions},
    utils::FormatIter,
    EcmascriptModuleContent, ParseResultSourceMap,
};

#[turbo_tasks::value(shared)]
#[derive(Default, Clone)]
pub struct EcmascriptChunkItemContent {
    pub inner_code: Rope,
    pub source_map: Option<Vc<ParseResultSourceMap>>,
    pub options: EcmascriptChunkItemOptions,
    pub placeholder_for_future_extensions: (),
}

#[turbo_tasks::value_impl]
impl EcmascriptChunkItemContent {
    #[turbo_tasks::function]
    pub async fn new(
        content: Vc<EcmascriptModuleContent>,
        chunking_context: Vc<Box<dyn EcmascriptChunkingContext>>,
        async_module_options: Vc<OptionAsyncModuleOptions>,
    ) -> Result<Vc<Self>> {
        let refresh = *chunking_context.has_react_refresh().await?;
        let externals = *chunking_context.environment().node_externals().await?;

        let content = content.await?;
        Ok(EcmascriptChunkItemContent {
            inner_code: content.inner_code.clone(),
            source_map: content.source_map,
            options: if content.is_esm {
                let async_module = async_module_options.await?.clone_value();

                EcmascriptChunkItemOptions {
                    refresh,
                    externals,
                    async_module,
                    ..Default::default()
                }
            } else {
                EcmascriptChunkItemOptions {
                    refresh,
                    externals,
                    // These things are not available in ESM
                    module: true,
                    exports: true,
                    this: true,
                    ..Default::default()
                }
            },
            ..Default::default()
        }
        .into())
    }

    #[turbo_tasks::function]
    pub async fn module_factory(self: Vc<Self>) -> Result<Vc<Code>> {
        let this = self.await?;
        let mut args = vec![
            "r: __turbopack_require__",
            "f: __turbopack_require_context__",
            "i: __turbopack_import__",
            "s: __turbopack_esm__",
            "v: __turbopack_export_value__",
            "n: __turbopack_export_namespace__",
            "c: __turbopack_cache__",
            "l: __turbopack_load__",
            "j: __turbopack_dynamic__",
            "g: global",
            // HACK
            "__dirname",
        ];
        if this.options.async_module.is_some() {
            args.push("a: __turbopack_async_module__");
        }
        if this.options.externals {
            args.push("x: __turbopack_external_require__");
            args.push("y: __turbopack_external_import__");
        }
        if this.options.refresh {
            args.push("k: __turbopack_refresh__");
        }
        if this.options.module {
            args.push("m: module");
        }
        if this.options.exports {
            args.push("e: exports");
        }
        if this.options.wasm {
            args.push("w: __turbopack_wasm__");
            args.push("u: __turbopack_wasm_module__");
        }
        let mut code = CodeBuilder::default();
        let args = FormatIter(|| args.iter().copied().intersperse(", "));
        if this.options.this {
            write!(code, "(function({{ {} }}) {{ !function() {{\n\n", args,)?;
        } else {
            write!(code, "(({{ {} }}) => (() => {{\n\n", args,)?;
        }

        if this.options.async_module.is_some() {
            code += "__turbopack_async_module__(async (__turbopack_handle_async_dependencies__, \
                     __turbopack_async_result__) => { try {";
        }

        let source_map = this.source_map.map(Vc::upcast);
        code.push_source(&this.inner_code, source_map);

        if let Some(opts) = &this.options.async_module {
            write!(
                code,
                "__turbopack_async_result__();\n}} catch(e) {{ __turbopack_async_result__(e); }} \
                 }}, {});",
                opts.has_top_level_await
            )?;
        }

        if this.options.this {
            code += "\n}.call(this) })";
        } else {
            code += "\n})())";
        }
        Ok(code.build().cell())
    }
}

#[derive(PartialEq, Eq, Default, Debug, Clone, Serialize, Deserialize, TraceRawVcs)]
pub struct EcmascriptChunkItemOptions {
    /// Whether this chunk item's module factory should include a
    /// `__turbopack_refresh__` argument.
    pub refresh: bool,
    /// Whether this chunk item's module factory should include a `module`
    /// argument.
    pub module: bool,
    /// Whether this chunk item's module factory should include an `exports`
    /// argument.
    pub exports: bool,
    /// Whether this chunk item's module factory should include a
    /// `__turbopack_external_require__` argument.
    pub externals: bool,
    /// Whether this chunk item's module is async (either has a top level await
    /// or is importing async modules).
    pub async_module: Option<AsyncModuleOptions>,
    pub this: bool,
    /// Whether this chunk item's module factory should include
    /// `__turbopack_wasm__` to load WebAssembly.
    pub wasm: bool,
    pub placeholder_for_future_extensions: (),
}

#[turbo_tasks::value_trait]
pub trait EcmascriptChunkItem: ChunkItem {
    fn content(self: Vc<Self>) -> Vc<EcmascriptChunkItemContent>;
    fn content_with_availability_info(
        self: Vc<Self>,
        _availability_info: Value<AvailabilityInfo>,
    ) -> Vc<EcmascriptChunkItemContent> {
        self.content()
    }
    fn chunking_context(self: Vc<Self>) -> Vc<Box<dyn EcmascriptChunkingContext>>;
}

pub trait EcmascriptChunkItemExt: Send {
    /// Generates the module factory for this chunk item.
    fn code(self: Vc<Self>, availability_info: Value<AvailabilityInfo>) -> Vc<Code>;
}

impl<T> EcmascriptChunkItemExt for T
where
    T: Upcast<Box<dyn EcmascriptChunkItem>>,
{
    /// Generates the module factory for this chunk item.
    fn code(self: Vc<Self>, availability_info: Value<AvailabilityInfo>) -> Vc<Code> {
        module_factory_with_code_generation_issue(Vc::upcast(self), availability_info)
    }
}

#[turbo_tasks::function]
async fn module_factory_with_code_generation_issue(
    chunk_item: Vc<Box<dyn EcmascriptChunkItem>>,
    availability_info: Value<AvailabilityInfo>,
) -> Result<Vc<Code>> {
    Ok(
        match chunk_item
            .content_with_availability_info(availability_info)
            .module_factory()
            .resolve()
            .await
        {
            Ok(factory) => factory,
            Err(error) => {
                let id = chunk_item.id().to_string().await;
                let id = id.as_ref().map_or_else(|_| "unknown", |id| &**id);
                let error = error.context(format!(
                    "An error occurred while generating the chunk item {}",
                    id
                ));
                let error_message = format!("{}", PrettyPrintError(&error));
                let js_error_message = serde_json::to_string(&error_message)?;
                CodeGenerationIssue {
                    severity: IssueSeverity::Error.cell(),
                    path: chunk_item.asset_ident().path(),
                    title: Vc::cell("Code generation for chunk item errored".to_string()),
                    message: Vc::cell(error_message),
                }
                .cell()
                .emit();
                let mut code = CodeBuilder::default();
                code += "(() => {{\n\n";
                writeln!(code, "throw new Error({error});", error = &js_error_message)?;
                code += "\n}})";
                code.build().cell()
            }
        },
    )
}

#[async_trait::async_trait]
impl FromChunkableModule for Box<dyn EcmascriptChunkItem> {
    async fn from_asset(
        chunking_context: Vc<Box<dyn ChunkingContext>>,
        module: Vc<Box<dyn Module>>,
    ) -> Result<Option<Vc<Self>>> {
        let Some(placeable) =
            Vc::try_resolve_sidecast::<Box<dyn EcmascriptChunkPlaceable>>(module).await?
        else {
            return Ok(None);
        };

        let item = placeable.as_chunk_item(Vc::upcast(chunking_context));
        let Some(ecmascript_item) =
            Vc::try_resolve_downcast::<Box<dyn EcmascriptChunkItem>>(item).await?
        else {
            return Ok(None);
        };
<<<<<<< HEAD

        Ok(Some(placeable.as_chunk_item(context).resolve().await?))
=======
        Ok(Some(ecmascript_item))
>>>>>>> 59ac1533
    }

    async fn from_async_asset(
        chunking_context: Vc<Box<dyn ChunkingContext>>,
        module: Vc<Box<dyn ChunkableModule>>,
        availability_info: Value<AvailabilityInfo>,
    ) -> Result<Option<Vc<Self>>> {
        let Some(context) =
            Vc::try_resolve_downcast::<Box<dyn EcmascriptChunkingContext>>(chunking_context)
                .await?
        else {
            return Ok(None);
        };

        let next_availability_info = match availability_info.into_value() {
            AvailabilityInfo::Untracked => AvailabilityInfo::Untracked,
            AvailabilityInfo::Root {
                current_availability_root,
            } => AvailabilityInfo::Complete {
                available_modules: AvailableAssets::new(vec![current_availability_root]),
                current_availability_root: Vc::upcast(module),
            },
            AvailabilityInfo::Complete {
                available_modules,
                current_availability_root,
            } => AvailabilityInfo::Complete {
                available_modules: available_modules.with_roots(vec![current_availability_root]),
                current_availability_root: Vc::upcast(module),
            },
            AvailabilityInfo::OnlyAvailableModules { .. } => {
                panic!("OnlyAvailableModules should not appear here")
            }
        };

        let manifest_asset =
            ManifestChunkAsset::new(module, context, Value::new(next_availability_info));
        Ok(Some(Vc::upcast(ManifestLoaderItem::new(
            manifest_asset,
            chunking_context,
        ))))
    }
}

#[turbo_tasks::value(transparent)]
pub struct EcmascriptChunkItemsChunk(Vec<Vc<Box<dyn EcmascriptChunkItem>>>);

#[turbo_tasks::value(transparent)]
pub struct EcmascriptChunkItems(pub(super) Vec<Vc<Box<dyn EcmascriptChunkItem>>>);<|MERGE_RESOLUTION|>--- conflicted
+++ resolved
@@ -252,12 +252,7 @@
         else {
             return Ok(None);
         };
-<<<<<<< HEAD
-
-        Ok(Some(placeable.as_chunk_item(context).resolve().await?))
-=======
         Ok(Some(ecmascript_item))
->>>>>>> 59ac1533
     }
 
     async fn from_async_asset(

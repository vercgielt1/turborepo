--- conflicted
+++ resolved
@@ -23,17 +23,10 @@
 serde = "1.0.136"
 serde_json = "1.0.85"
 serde_regex = "1.1.0"
-<<<<<<< HEAD
-styled_components = "0.52.1"
-styled_jsx = "0.29.1"
-swc_emotion = "0.28.1"
-tokio = "1.21.2"
-=======
 styled_components = {workspace = true }
 styled_jsx = {workspace = true}
 swc_emotion = {workspace = true}
-tokio = "1.11.0"
->>>>>>> 7d0994a2
+tokio = "1.21.2"
 tracing = "0.1.37"
 turbo-tasks = { path = "../turbo-tasks" }
 turbo-tasks-fs = { path = "../turbo-tasks-fs" }

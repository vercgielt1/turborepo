use std::{
    collections::{BTreeMap, HashSet},
    io::Write,
    ops::{Deref, DerefMut},
    path::Path,
};

use camino::Utf8Path;
use serde::{Deserialize, Serialize};
use turbopath::{AbsoluteSystemPath, RelativeUnixPathBuf};
use turborepo_repository::{package_graph::ROOT_PKG_NAME, package_json::PackageJson};

use crate::{
    cli::OutputLogsMode,
    config::{ConfigurationOptions, Error},
    run::task_id::{TaskId, TaskName},
    task_graph::{TaskDefinition, TaskOutputs},
};

#[derive(Serialize, Deserialize, Debug, Default, PartialEq, Clone)]
#[serde(rename_all = "camelCase")]
pub struct SpacesJson {
    pub id: Option<String>,
    #[serde(flatten)]
    pub other: Option<serde_json::Value>,
}

// A turbo.json config that is synthesized but not yet resolved.
// This means that we've done the work to synthesize the config from
// package.json, but we haven't yet resolved the workspace
// turbo.json files into a single definition. Therefore we keep the
// `RawTaskDefinition` type so we can determine which fields are actually
// set when we resolve the configuration.
#[derive(Debug, Default, Clone, PartialEq)]
pub struct TurboJson {
    pub(crate) extends: Vec<String>,
    pub(crate) global_deps: Vec<String>,
    pub(crate) global_dot_env: Option<Vec<RelativeUnixPathBuf>>,
    pub(crate) global_env: Vec<String>,
    pub(crate) global_pass_through_env: Option<Vec<String>>,
    pub(crate) pipeline: Pipeline,
    pub(crate) remote_cache: Option<ConfigurationOptions>,
    pub(crate) space_id: Option<String>,
}

#[derive(Serialize, Deserialize, Default, Debug, PartialEq, Clone)]
#[serde(rename_all = "camelCase")]
// The raw deserialized turbo.json file.
pub struct RawTurboJson {
    #[serde(rename = "$schema", skip_serializing_if = "Option::is_none")]
    schema: Option<String>,

    #[serde(skip_serializing_if = "Option::is_none")]
    pub experimental_spaces: Option<SpacesJson>,
    #[serde(skip_serializing_if = "Option::is_none")]
    extends: Option<Vec<String>>,
    // Global root filesystem dependencies
    #[serde(skip_serializing_if = "Option::is_none")]
    global_dependencies: Option<Vec<String>>,
    #[serde(skip_serializing_if = "Option::is_none")]
    global_env: Option<Vec<String>>,
    #[serde(skip_serializing_if = "Option::is_none")]
    global_pass_through_env: Option<Vec<String>>,
    // .env files to consider, in order.
    #[serde(skip_serializing_if = "Option::is_none")]
    global_dot_env: Option<Vec<String>>,
    // Pipeline is a map of Turbo pipeline entries which define the task graph
    // and cache behavior on a per task or per package-task basis.
    #[serde(skip_serializing_if = "Option::is_none")]
    pub pipeline: Option<Pipeline>,
    // Configuration options when interfacing with the remote cache
    #[serde(skip_serializing_if = "Option::is_none")]
    pub(crate) remote_cache: Option<ConfigurationOptions>,
}

#[derive(Serialize, Deserialize, Default, Debug, PartialEq, Clone)]
#[serde(transparent)]
pub struct Pipeline(BTreeMap<TaskName<'static>, RawTaskDefinition>);

impl IntoIterator for Pipeline {
    type Item = (TaskName<'static>, RawTaskDefinition);
    type IntoIter = <BTreeMap<TaskName<'static>, RawTaskDefinition> as IntoIterator>::IntoIter;

    fn into_iter(self) -> Self::IntoIter {
        self.0.into_iter()
    }
}

impl Deref for Pipeline {
    type Target = BTreeMap<TaskName<'static>, RawTaskDefinition>;

    fn deref(&self) -> &Self::Target {
        &self.0
    }
}

impl DerefMut for Pipeline {
    fn deref_mut(&mut self) -> &mut Self::Target {
        &mut self.0
    }
}

#[derive(Serialize, Deserialize, Default, Debug, PartialEq, Clone)]
#[serde(rename_all = "camelCase")]
pub struct RawTaskDefinition {
    #[serde(skip_serializing_if = "Option::is_none")]
    cache: Option<bool>,
    #[serde(skip_serializing_if = "Option::is_none")]
    depends_on: Option<Vec<String>>,
    #[serde(skip_serializing_if = "Option::is_none")]
    dot_env: Option<Vec<String>>,
    #[serde(skip_serializing_if = "Option::is_none")]
    env: Option<Vec<String>>,
    #[serde(skip_serializing_if = "Option::is_none")]
    inputs: Option<Vec<String>>,
    #[serde(skip_serializing_if = "Option::is_none")]
    pass_through_env: Option<Vec<String>>,
    #[serde(skip_serializing_if = "Option::is_none")]
    persistent: Option<bool>,
    #[serde(skip_serializing_if = "Option::is_none")]
    outputs: Option<Vec<String>>,
    #[serde(skip_serializing_if = "Option::is_none")]
    output_mode: Option<OutputLogsMode>,
    #[serde(skip_serializing_if = "Option::is_none")]
    interactive: Option<bool>,
}

macro_rules! set_field {
    ($this:ident, $other:ident, $field:ident) => {{
        if let Some(field) = $other.$field {
            $this.$field = field.into();
        }
    }};
}

impl RawTaskDefinition {
    // merge accepts a RawTaskDefinition and
    // merges it into RawTaskDefinition. It uses the bookkeeping
    // defined_fields to determine which fields should be overwritten and when
    // 0-values should be respected.
    pub fn merge(&mut self, other: RawTaskDefinition) {
        set_field!(self, other, outputs);
        set_field!(self, other, cache);
        set_field!(self, other, depends_on);
        set_field!(self, other, inputs);
        set_field!(self, other, output_mode);
        set_field!(self, other, persistent);
        set_field!(self, other, env);
        set_field!(self, other, pass_through_env);
        set_field!(self, other, dot_env);
    }
}

const CONFIG_FILE: &str = "turbo.json";
const ENV_PIPELINE_DELIMITER: &str = "$";
const TOPOLOGICAL_PIPELINE_DELIMITER: &str = "^";

impl From<Vec<String>> for TaskOutputs {
    fn from(outputs: Vec<String>) -> Self {
        let mut inclusions = Vec::new();
        let mut exclusions = Vec::new();

        for glob in outputs {
            if let Some(glob) = glob.strip_prefix('!') {
                if Utf8Path::new(glob).is_absolute() {
                    writeln!(
                        std::io::stderr(),
                        "[WARNING] Using an absolute path in \"outputs\" ({}) will not work and \
                         will be an error in a future version",
                        glob
                    )
                    .expect("unable to write to stderr");
                }

                exclusions.push(glob.to_string());
            } else {
                if Utf8Path::new(&glob).is_absolute() {
                    writeln!(
                        std::io::stderr(),
                        "[WARNING] Using an absolute path in \"outputs\" ({}) will not work and \
                         will be an error in a future version",
                        glob
                    )
                    .expect("unable to write to stderr");
                }

                inclusions.push(glob);
            }
        }

        inclusions.sort();
        exclusions.sort();

        TaskOutputs {
            inclusions,
            exclusions,
        }
    }
}

impl TryFrom<RawTaskDefinition> for TaskDefinition {
    type Error = Error;

    fn try_from(raw_task: RawTaskDefinition) -> Result<Self, Error> {
        let outputs = raw_task
            .outputs
            .map(|outputs| outputs.into())
            .unwrap_or_default();

        let cache = raw_task.cache;

        let mut env_var_dependencies = HashSet::new();
        let mut topological_dependencies = Vec::new();
        let mut task_dependencies = Vec::new();
        if let Some(depends_on) = raw_task.depends_on {
            for dependency in depends_on {
                if let Some(dependency) = dependency.strip_prefix(ENV_PIPELINE_DELIMITER) {
                    println!(
                        "[DEPRECATED] Declaring an environment variable in \"dependsOn\" is \
                         deprecated, found {}. Use the \"env\" key or use `npx @turbo/codemod \
                         migrate-env-var-dependencies`.\n",
                        dependency
                    );
                    env_var_dependencies.insert(dependency.to_string());
                } else if let Some(topo_dependency) =
                    dependency.strip_prefix(TOPOLOGICAL_PIPELINE_DELIMITER)
                {
                    topological_dependencies.push(topo_dependency.to_string().into());
                } else {
                    task_dependencies.push(dependency.into());
                }
            }
        }

        task_dependencies.sort();
        topological_dependencies.sort();

        let env = raw_task
            .env
            .map(|env| -> Result<Vec<String>, Error> {
                gather_env_vars(env, "env", &mut env_var_dependencies)?;
                let mut env_var_dependencies: Vec<String> =
                    env_var_dependencies.into_iter().collect();
                env_var_dependencies.sort();
                Ok(env_var_dependencies)
            })
            .transpose()?
            .unwrap_or_default();

        let inputs = raw_task
            .inputs
            .map(|inputs| {
                for input in &inputs {
                    if Path::new(&input).is_absolute() {
                        writeln!(
                            std::io::stderr(),
                            "[WARNING] Using an absolute path in \"inputs\" ({}) will not work \
                             and will be an error in a future version",
                            input
                        )
                        .expect("unable to write to stderr");
                    }
                }

                inputs
            })
            .unwrap_or_default();

        let pass_through_env = raw_task
            .pass_through_env
            .map(|env| -> Result<Vec<String>, Error> {
                let mut pass_through_env = HashSet::new();
                gather_env_vars(env, "passThroughEnv", &mut pass_through_env)?;
                let mut pass_through_env: Vec<String> = pass_through_env.into_iter().collect();
                pass_through_env.sort();
                Ok(pass_through_env)
            })
            .transpose()?;

        let dot_env = raw_task
            .dot_env
            .map(|env| -> Result<Vec<RelativeUnixPathBuf>, Error> {
                // Going to _at least_ be an empty array.
                let mut dot_env = Vec::new();
                for dot_env_path in env {
                    let type_checked_path = RelativeUnixPathBuf::new(dot_env_path)?;
                    // These are _explicitly_ not sorted.
                    dot_env.push(type_checked_path);
                }

                Ok(dot_env)
            })
            .transpose()?;

<<<<<<< HEAD
        if raw_task.output_mode.is_some() {
            defined_fields.insert("OutputMode".to_string());
        }
        if raw_task.persistent.is_some() {
            defined_fields.insert("Persistent".to_string());
        }
        if raw_task.interactive.is_some() {
            defined_fields.insert("Interactive".to_string());
        }

        Ok(BookkeepingTaskDefinition {
            defined_fields,
            experimental_fields: Default::default(),
            experimental: Default::default(),
            task_definition: TaskDefinitionStable {
                outputs,
                cache,
                topological_dependencies,
                task_dependencies,
                env,
                inputs,
                pass_through_env,
                dot_env,
                output_mode: raw_task.output_mode.unwrap_or_default(),
                persistent: raw_task.persistent.unwrap_or_default(),
                interactive: raw_task.interactive.unwrap_or_default(),
            },
=======
        Ok(TaskDefinition {
            outputs,
            cache: cache.unwrap_or(true),
            topological_dependencies,
            task_dependencies,
            env,
            inputs,
            pass_through_env,
            dot_env,
            output_mode: raw_task.output_mode.unwrap_or_default(),
            persistent: raw_task.persistent.unwrap_or_default(),
>>>>>>> b2a148f0
        })
    }
}

impl RawTurboJson {
    pub(crate) fn read(path: &AbsoluteSystemPath) -> Result<RawTurboJson, Error> {
        let contents = path.read()?;
        let raw_turbo_json: RawTurboJson =
            serde_json::from_reader(json_comments::StripComments::new(contents.as_slice()))?;

        Ok(raw_turbo_json)
    }

    /// Produces a new turbo.json without any tasks that reference non-existent
    /// workspaces
    pub fn prune_tasks<S: AsRef<str>>(&self, workspaces: &[S]) -> Self {
        let mut this = self.clone();
        if let Some(pipeline) = &mut this.pipeline {
            pipeline.0.retain(|task_name, _| {
                task_name.in_workspace(ROOT_PKG_NAME)
                    || workspaces
                        .iter()
                        .any(|workspace| task_name.in_workspace(workspace.as_ref()))
            })
        }

        this
    }
}

impl TryFrom<RawTurboJson> for TurboJson {
    type Error = Error;

    fn try_from(raw_turbo: RawTurboJson) -> Result<Self, Error> {
        let mut global_env = HashSet::new();
        let mut global_file_dependencies = HashSet::new();

        if let Some(global_env_from_turbo) = raw_turbo.global_env {
            gather_env_vars(global_env_from_turbo, "globalEnv", &mut global_env)?;
        }

        // TODO: In the rust port, warnings should be refactored to a post-parse
        // validation step
        for value in raw_turbo.global_dependencies.into_iter().flatten() {
            if let Some(env_var) = value.strip_prefix(ENV_PIPELINE_DELIMITER) {
                println!(
                    "[DEPRECATED] Declaring an environment variable in \"dependsOn\" is \
                     deprecated, found {}. Use the \"env\" key or use `npx @turbo/codemod \
                     migrate-env-var-dependencies`.\n",
                    env_var
                );

                global_env.insert(env_var.to_string());
            } else {
                if Path::new(&value).is_absolute() {
                    writeln!(
                        std::io::stderr(),
                        "[WARNING] Using an absolute path in \"globalDependencies\" ({}) will not \
                         work and will be an error in a future version",
                        value
                    )
                    .expect("unable to write to stderr");
                }

                global_file_dependencies.insert(value);
            }
        }

        Ok(TurboJson {
            global_env: {
                let mut global_env: Vec<_> = global_env.into_iter().collect();
                global_env.sort();
                global_env
            },
            global_pass_through_env: raw_turbo
                .global_pass_through_env
                .map(|env| -> Result<Vec<String>, Error> {
                    let mut global_pass_through_env = HashSet::new();
                    gather_env_vars(env, "globalPassThroughEnv", &mut global_pass_through_env)?;
                    let mut global_pass_through_env: Vec<String> =
                        global_pass_through_env.into_iter().collect();
                    global_pass_through_env.sort();
                    Ok(global_pass_through_env)
                })
                .transpose()?,
            global_deps: {
                let mut global_deps: Vec<_> = global_file_dependencies.into_iter().collect();
                global_deps.sort();
                global_deps
            },
            global_dot_env: raw_turbo
                .global_dot_env
                .map(|env| -> Result<Vec<RelativeUnixPathBuf>, Error> {
                    let mut global_dot_env = Vec::new();
                    for dot_env_path in env {
                        let type_checked_path = RelativeUnixPathBuf::new(dot_env_path)?;
                        // These are _explicitly_ not sorted.
                        global_dot_env.push(type_checked_path);
                    }

                    Ok(global_dot_env)
                })
                .transpose()?,
            pipeline: raw_turbo.pipeline.unwrap_or_default(),
            // copy these over, we don't need any changes here.
            remote_cache: raw_turbo.remote_cache,
            extends: raw_turbo.extends.unwrap_or_default(),
            // Directly to space_id, we don't need to keep the struct
            space_id: raw_turbo.experimental_spaces.and_then(|s| s.id),
        })
    }
}

impl TurboJson {
    /// Loads turbo.json by reading the file at `dir` and optionally combining
    /// with synthesized information from the provided package.json
    pub fn load(
        dir: &AbsoluteSystemPath,
        root_package_json: &PackageJson,
        include_synthesized_from_root_package_json: bool,
    ) -> Result<TurboJson, Error> {
        if root_package_json.legacy_turbo_config.is_some() {
            println!(
                "[WARNING] \"turbo\" in package.json is no longer supported. Migrate to {} by \
                 running \"npx @turbo/codemod create-turbo-config\"\n",
                CONFIG_FILE
            );
        }

        let turbo_from_files = Self::read(&dir.join_component(CONFIG_FILE));

        let mut turbo_json = match (include_synthesized_from_root_package_json, turbo_from_files) {
            // If the file didn't exist, throw a custom error here instead of propagating
            (false, Err(Error::Io(_))) => return Err(Error::NoTurboJSON),
            // There was an error, and we don't have any chance of recovering
            // because we aren't synthesizing anything
            (false, Err(e)) => return Err(e),
            // We're not synthesizing anything and there was no error, we're done
            (false, Ok(turbo)) => return Ok(turbo),
            // turbo.json doesn't exist, but we're going try to synthesize something
            (true, Err(Error::Io(_))) => TurboJson::default(),
            // some other happened, we can't recover
            (true, Err(e)) => return Err(e),
            // we're synthesizing, but we have a starting point
            // Note: this will have to change to support task inference in a monorepo
            // for now, we're going to error on any "root" tasks and turn non-root tasks into root
            // tasks
            (true, Ok(mut turbo_from_files)) => {
                let mut pipeline = Pipeline::default();
                for (task_name, task_definition) in turbo_from_files.pipeline {
                    if task_name.is_package_task() {
                        return Err(Error::PackageTaskInSinglePackageMode {
                            task_id: task_name.to_string(),
                        });
                    }

                    pipeline.insert(task_name.into_root_task(), task_definition);
                }

                turbo_from_files.pipeline = pipeline;

                turbo_from_files
            }
        };

        for script_name in root_package_json.scripts.keys() {
            let task_name = TaskName::from(script_name.as_str());
            if !turbo_json.has_task(&task_name) {
                let task_name = task_name.into_root_task();
                // Explicitly set cache to Some(false) in this definition
                // so we can pretend it was set on purpose. That way it
                // won't get clobbered by the merge function.
                turbo_json.pipeline.insert(
                    task_name,
                    RawTaskDefinition {
                        cache: Some(false),
                        ..RawTaskDefinition::default()
                    },
                );
            }
        }

        Ok(turbo_json)
    }

    fn has_task(&self, task_name: &TaskName) -> bool {
        for key in self.pipeline.keys() {
            if key == task_name || (key.task() == task_name.task() && !task_name.is_package_task())
            {
                return true;
            }
        }

        false
    }

    /// Reads a `RawTurboJson` from the given path
    /// and then converts it into `TurboJson`
    pub(crate) fn read(path: &AbsoluteSystemPath) -> Result<TurboJson, Error> {
        let raw_turbo_json = RawTurboJson::read(path)?;
        raw_turbo_json.try_into()
    }

    pub fn task(&self, task_id: &TaskId, task_name: &TaskName) -> Option<RawTaskDefinition> {
        match self.pipeline.get(&task_id.as_task_name()) {
            Some(task) => Some(task.clone()),
            None => self.pipeline.get(task_name).cloned(),
        }
    }

    pub fn validate(&self, validations: &[TurboJSONValidation]) -> Vec<Error> {
        validations
            .iter()
            .flat_map(|validation| validation(self))
            .collect()
    }
}

type TurboJSONValidation = fn(&TurboJson) -> Vec<Error>;

pub fn validate_no_package_task_syntax(turbo_json: &TurboJson) -> Vec<Error> {
    turbo_json
        .pipeline
        .keys()
        .filter(|task_name| task_name.is_package_task())
        .map(|task_name| Error::UnnecessaryPackageTaskSyntax {
            actual: task_name.to_string(),
            wanted: task_name.task().to_string(),
        })
        .collect()
}

pub fn validate_extends(turbo_json: &TurboJson) -> Vec<Error> {
    match turbo_json.extends.first() {
        Some(package_name) if package_name != ROOT_PKG_NAME || turbo_json.extends.len() > 1 => {
            vec![Error::ExtendFromNonRoot]
        }
        None => vec![Error::NoExtends],
        _ => vec![],
    }
}

fn gather_env_vars(vars: Vec<String>, key: &str, into: &mut HashSet<String>) -> Result<(), Error> {
    for value in vars {
        if value.starts_with(ENV_PIPELINE_DELIMITER) {
            // Hard error to help people specify this correctly during migration.
            // TODO: Remove this error after we have run summary.
            return Err(Error::InvalidEnvPrefix {
                key: key.to_string(),
                value,
                env_pipeline_delimiter: ENV_PIPELINE_DELIMITER,
            });
        }

        into.insert(value);
    }

    Ok(())
}

#[cfg(test)]
mod tests {
    use std::fs;

    use anyhow::Result;
    use pretty_assertions::assert_eq;
    use tempfile::tempdir;
    use test_case::test_case;
    use turbopath::{AbsoluteSystemPath, RelativeUnixPathBuf};
    use turborepo_repository::package_json::PackageJson;

    use super::RawTurboJson;
    use crate::{
        cli::OutputLogsMode,
        config::{
            turbo::{Pipeline, RawTaskDefinition},
            TurboJson,
        },
        run::task_id::TaskName,
        task_graph::{TaskDefinition, TaskOutputs},
    };

    #[test_case(r"{}", TurboJson::default() ; "empty")]
    #[test_case(r#"{ "globalDependencies": ["tsconfig.json", "jest.config.js"] }"#,
        TurboJson {
            global_deps: vec!["jest.config.js".to_string(), "tsconfig.json".to_string()],
            ..TurboJson::default()
        }
    ; "global dependencies (sorted)")]
    #[test_case(r#"{ "globalDotEnv": [".env.local", ".env"] }"#,
        TurboJson {
            global_dot_env: Some(vec![RelativeUnixPathBuf::new(".env.local").unwrap(), RelativeUnixPathBuf::new(".env").unwrap()]),
            ..TurboJson::default()
        }
    ; "global dot env (unsorted)")]
    #[test_case(r#"{ "globalPassThroughEnv": ["GITHUB_TOKEN", "AWS_SECRET_KEY"] }"#,
        TurboJson {
            global_pass_through_env: Some(vec!["AWS_SECRET_KEY".to_string(), "GITHUB_TOKEN".to_string()]),
            ..TurboJson::default()
        }
    )]
    fn test_get_root_turbo_no_synthesizing(
        turbo_json_content: &str,
        expected_turbo_json: TurboJson,
    ) -> Result<()> {
        let root_dir = tempdir()?;
        let root_package_json = PackageJson::default();
        let repo_root = AbsoluteSystemPath::from_std_path(root_dir.path())?;
        fs::write(repo_root.join_component("turbo.json"), turbo_json_content)?;

        let turbo_json = TurboJson::load(repo_root, &root_package_json, false)?;
        assert_eq!(turbo_json, expected_turbo_json);

        Ok(())
    }

    #[test_case(
        None,
        PackageJson {
             scripts: [("build".to_string(), "echo build".to_string())].into_iter().collect(),
             ..PackageJson::default()
        },
        TurboJson {
            pipeline: Pipeline([(
                "//#build".into(),
                RawTaskDefinition {
                  cache: Some(false),
                  ..RawTaskDefinition::default()
                }
            )].into_iter().collect()),
            ..TurboJson::default()
        }
    )]
    #[test_case(
        Some("{}"),
        PackageJson {
            legacy_turbo_config: Some(serde_json::Value::String("build".to_string())),
            ..PackageJson::default()
        },
        TurboJson::default()
    )]
    #[test_case(
        Some(r#"{
            "pipeline": {
                "build": {
                    "cache": true
                }
            }
        }"#),
        PackageJson {
             scripts: [("test".to_string(), "echo test".to_string())].into_iter().collect(),
             ..PackageJson::default()
        },
        TurboJson {
            pipeline: Pipeline([(
                "//#build".into(),
                RawTaskDefinition {
                    cache: Some(true),
                    ..RawTaskDefinition::default()
                }
            ),
            (
                "//#test".into(),
                RawTaskDefinition {
                  cache: Some(false),
                  ..RawTaskDefinition::default()
                }
            )].into_iter().collect()),
            ..TurboJson::default()
        }
    )]
    fn test_get_root_turbo_with_synthesizing(
        turbo_json_content: Option<&str>,
        root_package_json: PackageJson,
        expected_turbo_json: TurboJson,
    ) -> Result<()> {
        let root_dir = tempdir()?;
        let repo_root = AbsoluteSystemPath::from_std_path(root_dir.path())?;

        if let Some(content) = turbo_json_content {
            fs::write(repo_root.join_component("turbo.json"), content)?;
        }

        let turbo_json = TurboJson::load(repo_root, &root_package_json, true)?;
        assert_eq!(turbo_json, expected_turbo_json);

        Ok(())
    }

    #[test_case(
        "{}",
        RawTaskDefinition::default(),
        TaskDefinition::default()
    ; "empty")]
    #[test_case(
        r#"{ "persistent": false }"#,
        RawTaskDefinition {
            persistent: Some(false),
            ..RawTaskDefinition::default()
        },
        TaskDefinition::default()
    )]
    #[test_case(
        r#"{ "dotEnv": [] }"#,
        RawTaskDefinition {
            dot_env: Some(Vec::new()),
            ..RawTaskDefinition::default()
        },
        TaskDefinition {
            dot_env: Some(Vec::new()),
            ..Default::default()
        }
        ; "empty dotenv"
    )]
    #[test_case(
        r#"{
          "dependsOn": ["cli#build"],
          "dotEnv": ["package/a/.env"],
          "env": ["OS"],
          "passThroughEnv": ["AWS_SECRET_KEY"],
          "outputs": ["package/a/dist"],
          "cache": false,
          "inputs": ["package/a/src/**"],
          "outputMode": "full",
          "persistent": true
        }"#,
        RawTaskDefinition {
            depends_on: Some(vec!["cli#build".to_string()]),
            dot_env: Some(vec!["package/a/.env".to_string()]),
            env: Some(vec!["OS".to_string()]),
            pass_through_env: Some(vec!["AWS_SECRET_KEY".to_string()]),
            outputs: Some(vec!["package/a/dist".to_string()]),
            cache: Some(false),
            inputs: Some(vec!["package/a/src/**".to_string()]),
            output_mode: Some(OutputLogsMode::Full),
            persistent: Some(true),
        },
        TaskDefinition {
          dot_env: Some(vec![RelativeUnixPathBuf::new("package/a/.env").unwrap()]),
          env: vec!["OS".to_string()],
          outputs: TaskOutputs {
              inclusions: vec!["package/a/dist".to_string()],
              exclusions: vec![],
          },
          cache: false,
          inputs: vec!["package/a/src/**".to_string()],
          output_mode: OutputLogsMode::Full,
          pass_through_env: Some(vec!["AWS_SECRET_KEY".to_string()]),
          task_dependencies: vec!["cli#build".into()],
          topological_dependencies: vec![],
          persistent: true,
        }
    )]
    fn test_deserialize_task_definition(
        task_definition_content: &str,
        expected_raw_task_definition: RawTaskDefinition,
        expected_task_definition: TaskDefinition,
    ) -> Result<()> {
        let raw_task_definition: RawTaskDefinition = serde_json::from_str(task_definition_content)?;
        assert_eq!(raw_task_definition, expected_raw_task_definition);

        let task_definition: TaskDefinition = raw_task_definition.try_into()?;
        assert_eq!(task_definition, expected_task_definition);

        Ok(())
    }

    #[test_case("[]", TaskOutputs::default())]
    #[test_case(r#"["target/**"]"#, TaskOutputs { inclusions: vec!["target/**".to_string()], exclusions: vec![] })]
    #[test_case(
        r#"[".next/**", "!.next/cache/**"]"#,
        TaskOutputs {
             inclusions: vec![".next/**".to_string()],
             exclusions: vec![".next/cache/**".to_string()]
        }
    )]
    fn test_deserialize_task_outputs(
        task_outputs_str: &str,
        expected_task_outputs: TaskOutputs,
    ) -> Result<()> {
        let raw_task_outputs: Vec<String> = serde_json::from_str(task_outputs_str)?;
        let task_outputs: TaskOutputs = raw_task_outputs.into();
        assert_eq!(task_outputs, expected_task_outputs);

        Ok(())
    }

    #[test]
    fn test_turbo_task_pruning() {
        let json: RawTurboJson = serde_json::from_value(serde_json::json!({
            "pipeline": {
                "//#top": {},
                "build": {},
                "a#build": {},
                "b#build": {},
            }
        }))
        .unwrap();
        let pruned_json = json.prune_tasks(&["a"]);
        let expected: RawTurboJson = serde_json::from_value(serde_json::json!({
            "pipeline": {
                "//#top": {},
                "build": {},
                "a#build": {},
            }
        }))
        .unwrap();

        assert_eq!(pruned_json, expected);
    }

    #[test_case("full", Some(OutputLogsMode::Full) ; "full")]
    #[test_case("hash-only", Some(OutputLogsMode::HashOnly) ; "hash-only")]
    #[test_case("new-only", Some(OutputLogsMode::NewOnly) ; "new-only")]
    #[test_case("errors-only", Some(OutputLogsMode::ErrorsOnly) ; "errors-only")]
    #[test_case("none", Some(OutputLogsMode::None) ; "none")]
    #[test_case("junk", None ; "invalid value")]
    fn test_parsing_output_mode(output_mode: &str, expected: Option<OutputLogsMode>) {
        let json: Result<RawTurboJson, _> = serde_json::from_value(serde_json::json!({
            "pipeline": {
                "build": {
                    "outputMode": output_mode,
                }
            }
        }));

        let actual = json
            .as_ref()
            .ok()
            .and_then(|j| j.pipeline.as_ref())
            .and_then(|pipeline| pipeline.0.get(&TaskName::from("build")))
            .and_then(|build| build.output_mode);
        assert_eq!(actual, expected);
    }
}<|MERGE_RESOLUTION|>--- conflicted
+++ resolved
@@ -145,6 +145,7 @@
         set_field!(self, other, inputs);
         set_field!(self, other, output_mode);
         set_field!(self, other, persistent);
+        set_field!(self, other, interactive);
         set_field!(self, other, env);
         set_field!(self, other, pass_through_env);
         set_field!(self, other, dot_env);
@@ -292,35 +293,6 @@
             })
             .transpose()?;
 
-<<<<<<< HEAD
-        if raw_task.output_mode.is_some() {
-            defined_fields.insert("OutputMode".to_string());
-        }
-        if raw_task.persistent.is_some() {
-            defined_fields.insert("Persistent".to_string());
-        }
-        if raw_task.interactive.is_some() {
-            defined_fields.insert("Interactive".to_string());
-        }
-
-        Ok(BookkeepingTaskDefinition {
-            defined_fields,
-            experimental_fields: Default::default(),
-            experimental: Default::default(),
-            task_definition: TaskDefinitionStable {
-                outputs,
-                cache,
-                topological_dependencies,
-                task_dependencies,
-                env,
-                inputs,
-                pass_through_env,
-                dot_env,
-                output_mode: raw_task.output_mode.unwrap_or_default(),
-                persistent: raw_task.persistent.unwrap_or_default(),
-                interactive: raw_task.interactive.unwrap_or_default(),
-            },
-=======
         Ok(TaskDefinition {
             outputs,
             cache: cache.unwrap_or(true),
@@ -332,7 +304,7 @@
             dot_env,
             output_mode: raw_task.output_mode.unwrap_or_default(),
             persistent: raw_task.persistent.unwrap_or_default(),
->>>>>>> b2a148f0
+            interactive: raw_task.interactive.unwrap_or_default(),
         })
     }
 }

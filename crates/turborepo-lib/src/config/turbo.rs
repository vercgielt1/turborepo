use std::{
    collections::{BTreeMap, HashMap, HashSet},
    path::Path,
};

use camino::Utf8Path;
use serde::{Deserialize, Serialize};
use turbopath::{AbsoluteSystemPath, RelativeUnixPathBuf};
<<<<<<< HEAD

use crate::{
    cli::OutputLogsMode,
    config::{turbo_config::ConfigurationOptions, Error},
    package_json::PackageJson,
=======
use turborepo_cache::RemoteCacheOpts;
use turborepo_repository::package_json::PackageJson;

use crate::{
    cli::OutputLogsMode,
    config::Error,
>>>>>>> 602e41ea
    run::task_id::{TaskId, TaskName, ROOT_PKG_NAME},
    task_graph::{BookkeepingTaskDefinition, Pipeline, TaskDefinitionStable, TaskOutputs},
};

#[derive(Serialize, Deserialize, Debug, Default, PartialEq, Clone)]
#[serde(rename_all = "camelCase")]
pub struct SpacesJson {
    pub id: Option<String>,
    #[serde(flatten)]
    pub other: Option<serde_json::Value>,
}

#[derive(Clone, Debug, Default, PartialEq, Eq)]
// The processed TurboJSON ready for use by Turborepo.
pub struct TurboJson {
    pub(crate) extends: Vec<String>,
    pub(crate) global_deps: Vec<String>,
    pub(crate) global_dot_env: Vec<RelativeUnixPathBuf>,
    pub(crate) global_env: Vec<String>,
    pub(crate) global_pass_through_env: Option<Vec<String>>,
    pub(crate) pipeline: Pipeline,
    pub(crate) remote_cache: Option<ConfigurationOptions>,
    pub(crate) space_id: Option<String>,
}

#[derive(Serialize, Deserialize, Default, Debug, PartialEq, Clone)]
#[serde(rename_all = "camelCase")]
// The raw deserialized turbo.json file.
pub struct RawTurboJSON {
    #[serde(rename = "$schema", skip_serializing_if = "Option::is_none")]
    schema: Option<String>,

    #[serde(skip_serializing_if = "Option::is_none")]
    pub experimental_spaces: Option<SpacesJson>,
    #[serde(skip_serializing_if = "Option::is_none")]
    extends: Option<Vec<String>>,
    // Global root filesystem dependencies
    #[serde(skip_serializing_if = "Option::is_none")]
    global_dependencies: Option<Vec<String>>,
    #[serde(skip_serializing_if = "Option::is_none")]
    global_env: Option<Vec<String>>,
    #[serde(skip_serializing_if = "Option::is_none")]
    global_pass_through_env: Option<Vec<String>>,
    // .env files to consider, in order.
    #[serde(skip_serializing_if = "Option::is_none")]
    global_dot_env: Option<Vec<String>>,
    // Pipeline is a map of Turbo pipeline entries which define the task graph
    // and cache behavior on a per task or per package-task basis.
    #[serde(skip_serializing_if = "Option::is_none")]
    pipeline: Option<RawPipeline>,
    // Configuration options when interfacing with the remote cache
    #[serde(skip_serializing_if = "Option::is_none")]
    pub(crate) remote_cache: Option<ConfigurationOptions>,
}

#[derive(Serialize, Deserialize, Default, Debug, PartialEq, Clone)]
#[serde(transparent)]
struct RawPipeline(BTreeMap<TaskName<'static>, RawTaskDefinition>);

#[derive(Serialize, Deserialize, Default, Debug, PartialEq, Clone)]
#[serde(rename_all = "camelCase")]
struct RawTaskDefinition {
    #[serde(skip_serializing_if = "Option::is_none")]
    cache: Option<bool>,
    #[serde(skip_serializing_if = "Option::is_none")]
    depends_on: Option<Vec<String>>,
    #[serde(skip_serializing_if = "Option::is_none")]
    dot_env: Option<Vec<String>>,
    #[serde(skip_serializing_if = "Option::is_none")]
    env: Option<Vec<String>>,
    #[serde(skip_serializing_if = "Option::is_none")]
    inputs: Option<Vec<String>>,
    #[serde(skip_serializing_if = "Option::is_none")]
    pass_through_env: Option<Vec<String>>,
    #[serde(skip_serializing_if = "Option::is_none")]
    persistent: Option<bool>,
    #[serde(skip_serializing_if = "Option::is_none")]
    outputs: Option<Vec<String>>,
    #[serde(skip_serializing_if = "Option::is_none")]
    output_mode: Option<OutputLogsMode>,
}

const CONFIG_FILE: &str = "turbo.json";
const ENV_PIPELINE_DELIMITER: &str = "$";
const TOPOLOGICAL_PIPELINE_DELIMITER: &str = "^";

impl From<Vec<String>> for TaskOutputs {
    fn from(outputs: Vec<String>) -> Self {
        let mut inclusions = Vec::new();
        let mut exclusions = Vec::new();

        for glob in outputs {
            if let Some(glob) = glob.strip_prefix('!') {
                if Utf8Path::new(glob).is_absolute() {
                    println!(
                        "[WARNING] Using an absolute path in \"outputs\" ({}) will not work and \
                         will be an error in a future version",
                        glob
                    )
                }

                exclusions.push(glob.to_string());
            } else {
                if Utf8Path::new(&glob).is_absolute() {
                    println!(
                        "[WARNING] Using an absolute path in \"outputs\" ({}) will not work and \
                         will be an error in a future version",
                        glob
                    )
                }

                inclusions.push(glob);
            }
        }

        inclusions.sort();
        exclusions.sort();

        TaskOutputs {
            inclusions,
            exclusions,
        }
    }
}

impl TryFrom<RawTaskDefinition> for BookkeepingTaskDefinition {
    type Error = Error;

    fn try_from(raw_task: RawTaskDefinition) -> Result<Self, Error> {
        let mut defined_fields = HashSet::new();

        let outputs = raw_task
            .outputs
            .map(|outputs| {
                // Assign a bookkeeping field so we know that there really were
                // outputs configured in the underlying config file.
                defined_fields.insert("Outputs".to_string());

                outputs.into()
            })
            .unwrap_or_default();

        let cache = raw_task.cache.map_or(true, |cache| {
            defined_fields.insert("Cache".to_string());

            cache
        });

        let mut topological_dependencies = Vec::new();
        let mut task_dependencies = Vec::new();

        let mut env_var_dependencies = HashSet::new();
        if let Some(depends_on) = raw_task.depends_on {
            // If there was a dependsOn field, add the bookkeeping
            // we don't care what's in the field, just that it was there
            // We'll use this marker to overwrite while merging TaskDefinitions.
            defined_fields.insert("DependsOn".to_string());

            for dependency in depends_on {
                if let Some(dependency) = dependency.strip_prefix(ENV_PIPELINE_DELIMITER) {
                    println!(
                        "[DEPRECATED] Declaring an environment variable in \"dependsOn\" is \
                         deprecated, found {}. Use the \"env\" key or use `npx @turbo/codemod \
                         migrate-env-var-dependencies`.\n",
                        dependency
                    );
                    defined_fields.insert("Env".to_string());
                    env_var_dependencies.insert(dependency.to_string());
                } else if let Some(topo_dependency) =
                    dependency.strip_prefix(TOPOLOGICAL_PIPELINE_DELIMITER)
                {
                    topological_dependencies.push(topo_dependency.to_string().into());
                } else {
                    task_dependencies.push(dependency.into());
                }
            }
        }

        task_dependencies.sort();
        topological_dependencies.sort();

        let env = raw_task
            .env
            .map(|env| -> Result<Vec<String>, Error> {
                defined_fields.insert("Env".to_string());
                gather_env_vars(env, "env", &mut env_var_dependencies)?;
                let mut env_var_dependencies: Vec<String> =
                    env_var_dependencies.into_iter().collect();
                env_var_dependencies.sort();
                Ok(env_var_dependencies)
            })
            .transpose()?
            .unwrap_or_default();

        let inputs = raw_task
            .inputs
            .map(|inputs| {
                defined_fields.insert("Inputs".to_string());
                for input in &inputs {
                    if Path::new(&input).is_absolute() {
                        println!(
                            "[WARNING] Using an absolute path in \"inputs\" ({}) will not work \
                             and will be an error in a future version",
                            input
                        )
                    }
                }

                inputs
            })
            .unwrap_or_default();

        let pass_through_env = raw_task
            .pass_through_env
            .map(|env| -> Result<Vec<String>, Error> {
                defined_fields.insert("PassThroughEnv".to_string());
                let mut pass_through_env = HashSet::new();
                gather_env_vars(env, "passThroughEnv", &mut pass_through_env)?;
                let mut pass_through_env: Vec<String> = pass_through_env.into_iter().collect();
                pass_through_env.sort();
                Ok(pass_through_env)
            })
            .transpose()?;

        let dot_env = raw_task
            .dot_env
            .map(|env| -> Result<Vec<RelativeUnixPathBuf>, Error> {
                defined_fields.insert("DotEnv".to_string());
                // Going to _at least_ be an empty array.
                let mut dot_env = Vec::new();
                for dot_env_path in env {
                    let type_checked_path = RelativeUnixPathBuf::new(dot_env_path)?;
                    // These are _explicitly_ not sorted.
                    dot_env.push(type_checked_path);
                }

                Ok(dot_env)
            })
            .transpose()?
            .unwrap_or_default();

        if raw_task.output_mode.is_some() {
            defined_fields.insert("OutputMode".to_string());
        }
        if raw_task.persistent.is_some() {
            defined_fields.insert("Persistent".to_string());
        }

        Ok(BookkeepingTaskDefinition {
            defined_fields,
            experimental_fields: Default::default(),
            experimental: Default::default(),
            task_definition: TaskDefinitionStable {
                outputs,
                cache,
                topological_dependencies,
                task_dependencies,
                env,
                inputs,
                pass_through_env,
                dot_env,
                output_mode: raw_task.output_mode.unwrap_or_default(),
                persistent: raw_task.persistent.unwrap_or_default(),
            },
        })
    }
}

impl RawTurboJSON {
    pub(crate) fn read(path: &AbsoluteSystemPath) -> Result<RawTurboJSON, Error> {
        let contents = path.read()?;
        let raw_turbo_json: RawTurboJSON =
            serde_json::from_reader(json_comments::StripComments::new(contents.as_slice()))?;

        Ok(raw_turbo_json)
    }

    /// Produces a new turbo.json without any tasks that reference non-existent
    /// workspaces
    pub fn prune_tasks<S: AsRef<str>>(&self, workspaces: &[S]) -> Self {
        let mut this = self.clone();
        if let Some(pipeline) = &mut this.pipeline {
            pipeline.0.retain(|task_name, _| {
                task_name.in_workspace(ROOT_PKG_NAME)
                    || workspaces
                        .iter()
                        .any(|workspace| task_name.in_workspace(workspace.as_ref()))
            })
        }

        this
    }
}

impl TryFrom<RawTurboJSON> for TurboJson {
    type Error = Error;

    fn try_from(raw_turbo: RawTurboJSON) -> Result<Self, Error> {
        let mut global_env = HashSet::new();
        let mut global_file_dependencies = HashSet::new();

        if let Some(global_env_from_turbo) = raw_turbo.global_env {
            gather_env_vars(global_env_from_turbo, "globalEnv", &mut global_env)?;
        }

        // TODO: In the rust port, warnings should be refactored to a post-parse
        // validation step
        for value in raw_turbo.global_dependencies.into_iter().flatten() {
            if let Some(env_var) = value.strip_prefix(ENV_PIPELINE_DELIMITER) {
                println!(
                    "[DEPRECATED] Declaring an environment variable in \"dependsOn\" is \
                     deprecated, found {}. Use the \"env\" key or use `npx @turbo/codemod \
                     migrate-env-var-dependencies`.\n",
                    env_var
                );

                global_env.insert(env_var.to_string());
            } else {
                if Path::new(&value).is_absolute() {
                    println!(
                        "[WARNING] Using an absolute path in \"globalDependencies\" ({}) will not \
                         work and will be an error in a future version",
                        value
                    )
                }

                global_file_dependencies.insert(value);
            }
        }

        Ok(TurboJson {
            global_env: {
                let mut global_env: Vec<_> = global_env.into_iter().collect();
                global_env.sort();
                global_env
            },
            global_pass_through_env: raw_turbo
                .global_pass_through_env
                .map(|env| -> Result<Vec<String>, Error> {
                    let mut global_pass_through_env = HashSet::new();
                    gather_env_vars(env, "globalPassThroughEnv", &mut global_pass_through_env)?;
                    let mut global_pass_through_env: Vec<String> =
                        global_pass_through_env.into_iter().collect();
                    global_pass_through_env.sort();
                    Ok(global_pass_through_env)
                })
                .transpose()?,
            global_deps: {
                let mut global_deps: Vec<_> = global_file_dependencies.into_iter().collect();
                global_deps.sort();
                global_deps
            },
            global_dot_env: raw_turbo
                .global_dot_env
                .map(|env| -> Result<Vec<RelativeUnixPathBuf>, Error> {
                    let mut global_dot_env = Vec::new();
                    for dot_env_path in env {
                        let type_checked_path = RelativeUnixPathBuf::new(dot_env_path)?;
                        // These are _explicitly_ not sorted.
                        global_dot_env.push(type_checked_path);
                    }

                    Ok(global_dot_env)
                })
                .transpose()?
                .unwrap_or_default(),
            pipeline: raw_turbo
                .pipeline
                .into_iter()
                .flat_map(|p| p.0)
                .map(|(task_name, task_definition)| Ok((task_name, task_definition.try_into()?)))
                .collect::<Result<HashMap<_, _>, Error>>()?,
            // copy these over, we don't need any changes here.
            remote_cache: raw_turbo.remote_cache,
            extends: raw_turbo.extends.unwrap_or_default(),
            // Directly to space_id, we don't need to keep the struct
            space_id: raw_turbo.experimental_spaces.and_then(|s| s.id),
        })
    }
}

impl TurboJson {
    /// Loads turbo.json by reading the file at `dir` and optionally combining
    /// with synthesized information from the provided package.json
    pub fn load(
        dir: &AbsoluteSystemPath,
        root_package_json: &PackageJson,
        include_synthesized_from_root_package_json: bool,
    ) -> Result<TurboJson, Error> {
        if root_package_json.legacy_turbo_config.is_some() {
            println!(
                "[WARNING] \"turbo\" in package.json is no longer supported. Migrate to {} by \
                 running \"npx @turbo/codemod create-turbo-config\"\n",
                CONFIG_FILE
            );
        }

        let turbo_from_files = Self::read(&dir.join_component(CONFIG_FILE));

        let mut turbo_json = match (include_synthesized_from_root_package_json, turbo_from_files) {
            // If the file didn't exist, throw a custom error here instead of propagating
            (false, Err(Error::Io(_))) => return Err(Error::NoTurboJSON),
            // There was an error, and we don't have any chance of recovering
            // because we aren't synthesizing anything
            (false, Err(e)) => return Err(e),
            // We're not synthesizing anything and there was no error, we're done
            (false, Ok(turbo)) => return Ok(turbo),
            // turbo.json doesn't exist, but we're going try to synthesize something
            (true, Err(Error::Io(_))) => TurboJson::default(),
            // some other happened, we can't recover
            (true, Err(e)) => return Err(e),
            // we're synthesizing, but we have a starting point
            // Note: this will have to change to support task inference in a monorepo
            // for now, we're going to error on any "root" tasks and turn non-root tasks into root
            // tasks
            (true, Ok(mut turbo_from_files)) => {
                let mut pipeline = Pipeline::default();
                for (task_name, task_definition) in turbo_from_files.pipeline {
                    if task_name.is_package_task() {
                        return Err(Error::PackageTaskInSinglePackageMode {
                            task_id: task_name.to_string(),
                        });
                    }

                    pipeline.insert(task_name.into_root_task(), task_definition);
                }

                turbo_from_files.pipeline = pipeline;

                turbo_from_files
            }
        };

        for script_name in root_package_json.scripts.keys() {
            let task_name = TaskName::from(script_name.as_str());
            if !turbo_json.has_task(&task_name) {
                let task_name = task_name.into_root_task();
                // Explicitly set Cache to false in this definition and add the bookkeeping
                // fields so downstream we can pretend that it was set on
                // purpose (as if read from a config file) rather than
                // defaulting to the 0-value of a boolean field.
                turbo_json.pipeline.insert(
                    task_name,
                    BookkeepingTaskDefinition {
                        defined_fields: {
                            let mut set = HashSet::new();
                            set.insert("Cache".to_string());
                            set
                        },
                        task_definition: TaskDefinitionStable {
                            cache: false,
                            ..TaskDefinitionStable::default()
                        },
                        ..BookkeepingTaskDefinition::default()
                    },
                );
            }
        }

        Ok(turbo_json)
    }

    fn has_task(&self, task_name: &TaskName) -> bool {
        for key in self.pipeline.keys() {
            if key == task_name || (key.task() == task_name.task() && !task_name.is_package_task())
            {
                return true;
            }
        }

        false
    }

    /// Reads a `RawTurboJson` from the given path
    /// and then converts it into `TurboJson`
    pub(crate) fn read(path: &AbsoluteSystemPath) -> Result<TurboJson, Error> {
        let raw_turbo_json = RawTurboJSON::read(path)?;
        raw_turbo_json.try_into()
    }

    pub fn task(
        &self,
        task_id: &TaskId,
        task_name: &TaskName,
    ) -> Option<BookkeepingTaskDefinition> {
        match self.pipeline.get(&task_id.as_task_name()) {
            Some(task) => Some(task.clone()),
            None => self.pipeline.get(task_name).cloned(),
        }
    }

    pub fn validate(&self, validations: &[TurboJSONValidation]) -> Vec<Error> {
        validations
            .iter()
            .flat_map(|validation| validation(self))
            .collect()
    }
}

type TurboJSONValidation = fn(&TurboJson) -> Vec<Error>;

pub fn validate_no_package_task_syntax(turbo_json: &TurboJson) -> Vec<Error> {
    turbo_json
        .pipeline
        .keys()
        .filter(|task_name| task_name.is_package_task())
        .map(|task_name| Error::UnnecessaryPackageTaskSyntax {
            actual: task_name.to_string(),
            wanted: task_name.task().to_string(),
        })
        .collect()
}

pub fn validate_extends(turbo_json: &TurboJson) -> Vec<Error> {
    match turbo_json.extends.first() {
        Some(package_name) if package_name != ROOT_PKG_NAME || turbo_json.extends.len() > 1 => {
            vec![Error::ExtendFromNonRoot]
        }
        None => vec![Error::NoExtends],
        _ => vec![],
    }
}

fn gather_env_vars(vars: Vec<String>, key: &str, into: &mut HashSet<String>) -> Result<(), Error> {
    for value in vars {
        if value.starts_with(ENV_PIPELINE_DELIMITER) {
            // Hard error to help people specify this correctly during migration.
            // TODO: Remove this error after we have run summary.
            return Err(Error::InvalidEnvPrefix {
                key: key.to_string(),
                value,
                env_pipeline_delimiter: ENV_PIPELINE_DELIMITER,
            });
        }

        into.insert(value);
    }

    Ok(())
}

#[cfg(test)]
mod tests {
    use std::{collections::HashSet, fs};

    use anyhow::Result;
    use pretty_assertions::assert_eq;
    use tempfile::tempdir;
    use test_case::test_case;
    use turbopath::{AbsoluteSystemPath, RelativeUnixPathBuf};
    use turborepo_repository::package_json::PackageJson;

    use super::RawTurboJSON;
    use crate::{
        cli::OutputLogsMode,
        config::{turbo::RawTaskDefinition, TurboJson},
        run::task_id::TaskName,
        task_graph::{
            BookkeepingTaskDefinition, TaskDefinitionExperiments, TaskDefinitionStable, TaskOutputs,
        },
    };

    #[test_case(r"{}", TurboJson::default() ; "empty")]
    #[test_case(r#"{ "globalDependencies": ["tsconfig.json", "jest.config.js"] }"#,
        TurboJson {
            global_deps: vec!["jest.config.js".to_string(), "tsconfig.json".to_string()],
            ..TurboJson::default()
        }
    ; "global dependencies (sorted)")]
    #[test_case(r#"{ "globalDotEnv": [".env.local", ".env"] }"#,
        TurboJson {
            global_dot_env: vec![RelativeUnixPathBuf::new(".env.local").unwrap(), RelativeUnixPathBuf::new(".env").unwrap()],
            ..TurboJson::default()
        }
    ; "global dot env (unsorted)")]
    #[test_case(r#"{ "globalPassThroughEnv": ["GITHUB_TOKEN", "AWS_SECRET_KEY"] }"#,
        TurboJson {
            global_pass_through_env: Some(vec!["AWS_SECRET_KEY".to_string(), "GITHUB_TOKEN".to_string()]),
            ..TurboJson::default()
        }
    )]
    fn test_get_root_turbo_no_synthesizing(
        turbo_json_content: &str,
        expected_turbo_json: TurboJson,
    ) -> Result<()> {
        let root_dir = tempdir()?;
        let root_package_json = PackageJson::default();
        let repo_root = AbsoluteSystemPath::from_std_path(root_dir.path())?;
        fs::write(repo_root.join_component("turbo.json"), turbo_json_content)?;

        let turbo_json = TurboJson::load(repo_root, &root_package_json, false)?;
        assert_eq!(turbo_json, expected_turbo_json);

        Ok(())
    }

    #[test_case(
        None,
        PackageJson {
             scripts: [("build".to_string(), "echo build".to_string())].into_iter().collect(),
             ..PackageJson::default()
        },
        TurboJson {
            pipeline: [(
                "//#build".into(),
                BookkeepingTaskDefinition {
                    defined_fields: ["Cache".to_string()].into_iter().collect(),
                    task_definition: TaskDefinitionStable {
                        cache: false,
                        ..TaskDefinitionStable::default()
                    },
                    ..BookkeepingTaskDefinition::default()
                }
            )].into_iter().collect(),
            ..TurboJson::default()
        }
    )]
    #[test_case(
        Some("{}"),
        PackageJson {
            legacy_turbo_config: Some(serde_json::Value::String("build".to_string())),
            ..PackageJson::default()
        },
        TurboJson::default()
    )]
    #[test_case(
        Some(r#"{
            "pipeline": {
                "build": {
                    "cache": true
                }
            }
        }"#),
        PackageJson {
             scripts: [("test".to_string(), "echo test".to_string())].into_iter().collect(),
             ..PackageJson::default()
        },
        TurboJson {
            pipeline: [(
                "//#build".into(),
                BookkeepingTaskDefinition {
                    defined_fields: ["Cache".to_string()].into_iter().collect(),
                    task_definition: TaskDefinitionStable {
                        cache: true,
                        ..TaskDefinitionStable::default()
                    },
                    ..BookkeepingTaskDefinition::default()
                }
            ),
            (
                "//#test".into(),
                BookkeepingTaskDefinition {
                    defined_fields: ["Cache".to_string()].into_iter().collect(),
                    task_definition: TaskDefinitionStable {
                        cache: false,
                        ..TaskDefinitionStable::default()
                    },
                    ..BookkeepingTaskDefinition::default()
                }
            )].into_iter().collect(),
            ..TurboJson::default()
        }
    )]
    fn test_get_root_turbo_with_synthesizing(
        turbo_json_content: Option<&str>,
        root_package_json: PackageJson,
        expected_turbo_json: TurboJson,
    ) -> Result<()> {
        let root_dir = tempdir()?;
        let repo_root = AbsoluteSystemPath::from_std_path(root_dir.path())?;

        if let Some(content) = turbo_json_content {
            fs::write(repo_root.join_component("turbo.json"), content)?;
        }

        let turbo_json = TurboJson::load(repo_root, &root_package_json, true)?;
        assert_eq!(turbo_json, expected_turbo_json);

        Ok(())
    }

    #[test_case(
        "{}",
        RawTaskDefinition::default(),
        BookkeepingTaskDefinition::default()
    ; "empty")]
    #[test_case(
        r#"{ "persistent": false }"#,
        RawTaskDefinition {
            persistent: Some(false),
            ..RawTaskDefinition::default()
        },
        BookkeepingTaskDefinition {
            defined_fields: ["Persistent".to_string()].into_iter().collect(),
            experimental_fields: HashSet::new(),
            experimental: TaskDefinitionExperiments::default(),
            task_definition: TaskDefinitionStable::default()
        }
    )]
    #[test_case(
        r#"{
          "dependsOn": ["cli#build"],
          "dotEnv": ["package/a/.env"],
          "env": ["OS"],
          "passThroughEnv": ["AWS_SECRET_KEY"],
          "outputs": ["package/a/dist"],
          "cache": false,
          "inputs": ["package/a/src/**"],
          "outputMode": "full",
          "persistent": true
        }"#,
        RawTaskDefinition {
            depends_on: Some(vec!["cli#build".to_string()]),
            dot_env: Some(vec!["package/a/.env".to_string()]),
            env: Some(vec!["OS".to_string()]),
            pass_through_env: Some(vec!["AWS_SECRET_KEY".to_string()]),
            outputs: Some(vec!["package/a/dist".to_string()]),
            cache: Some(false),
            inputs: Some(vec!["package/a/src/**".to_string()]),
            output_mode: Some(OutputLogsMode::Full),
            persistent: Some(true),
        },
        BookkeepingTaskDefinition {
            defined_fields: [
                "Outputs".to_string(),
                "Env".to_string(),
                "DotEnv".to_string(),
                "OutputMode".to_string(),
                "PassThroughEnv".to_string(),
                "Cache".to_string(),
                "Persistent".to_string(),
                "Inputs".to_string(),
                "DependsOn".to_string()
            ].into_iter().collect(),
            experimental_fields: HashSet::new(),
            experimental: TaskDefinitionExperiments {},
            task_definition: TaskDefinitionStable {
                dot_env: vec![RelativeUnixPathBuf::new("package/a/.env").unwrap()],
                env: vec!["OS".to_string()],
                outputs: TaskOutputs {
                    inclusions: vec!["package/a/dist".to_string()],
                    exclusions: vec![],
                },
                cache: false,
                inputs: vec!["package/a/src/**".to_string()],
                output_mode: OutputLogsMode::Full,
                pass_through_env: Some(vec!["AWS_SECRET_KEY".to_string()]),
                task_dependencies: vec!["cli#build".into()],
                topological_dependencies: vec![],
                persistent: true,
            }
        }
    )]
    fn test_deserialize_task_definition(
        task_definition_content: &str,
        expected_raw_task_definition: RawTaskDefinition,
        expected_task_definition: BookkeepingTaskDefinition,
    ) -> Result<()> {
        let raw_task_definition: RawTaskDefinition = serde_json::from_str(task_definition_content)?;
        assert_eq!(raw_task_definition, expected_raw_task_definition);

        let task_definition: BookkeepingTaskDefinition = raw_task_definition.try_into()?;
        assert_eq!(task_definition, expected_task_definition);

        Ok(())
    }

    #[test_case("[]", TaskOutputs::default())]
    #[test_case(r#"["target/**"]"#, TaskOutputs { inclusions: vec!["target/**".to_string()], exclusions: vec![] })]
    #[test_case(
        r#"[".next/**", "!.next/cache/**"]"#,
        TaskOutputs {
             inclusions: vec![".next/**".to_string()],
             exclusions: vec![".next/cache/**".to_string()]
        }
    )]
    fn test_deserialize_task_outputs(
        task_outputs_str: &str,
        expected_task_outputs: TaskOutputs,
    ) -> Result<()> {
        let raw_task_outputs: Vec<String> = serde_json::from_str(task_outputs_str)?;
        let task_outputs: TaskOutputs = raw_task_outputs.into();
        assert_eq!(task_outputs, expected_task_outputs);

        Ok(())
    }

    #[test]
    fn test_turbo_task_pruning() {
        let json: RawTurboJSON = serde_json::from_value(serde_json::json!({
            "pipeline": {
                "//#top": {},
                "build": {},
                "a#build": {},
                "b#build": {},
            }
        }))
        .unwrap();
        let pruned_json = json.prune_tasks(&["a"]);
        let expected: RawTurboJSON = serde_json::from_value(serde_json::json!({
            "pipeline": {
                "//#top": {},
                "build": {},
                "a#build": {},
            }
        }))
        .unwrap();

        assert_eq!(pruned_json, expected);
    }

    #[test_case("full", Some(OutputLogsMode::Full) ; "full")]
    #[test_case("hash-only", Some(OutputLogsMode::HashOnly) ; "hash-only")]
    #[test_case("new-only", Some(OutputLogsMode::NewOnly) ; "new-only")]
    #[test_case("errors-only", Some(OutputLogsMode::ErrorsOnly) ; "errors-only")]
    #[test_case("none", Some(OutputLogsMode::None) ; "none")]
    #[test_case("junk", None ; "invalid value")]
    fn test_parsing_output_mode(output_mode: &str, expected: Option<OutputLogsMode>) {
        let json: Result<RawTurboJSON, _> = serde_json::from_value(serde_json::json!({
            "pipeline": {
                "build": {
                    "outputMode": output_mode,
                }
            }
        }));

        let actual = json
            .as_ref()
            .ok()
            .and_then(|j| j.pipeline.as_ref())
            .and_then(|pipeline| pipeline.0.get(&TaskName::from("build")))
            .and_then(|build| build.output_mode);
        assert_eq!(actual, expected);
    }
}<|MERGE_RESOLUTION|>--- conflicted
+++ resolved
@@ -6,20 +6,12 @@
 use camino::Utf8Path;
 use serde::{Deserialize, Serialize};
 use turbopath::{AbsoluteSystemPath, RelativeUnixPathBuf};
-<<<<<<< HEAD
-
-use crate::{
-    cli::OutputLogsMode,
-    config::{turbo_config::ConfigurationOptions, Error},
-    package_json::PackageJson,
-=======
 use turborepo_cache::RemoteCacheOpts;
 use turborepo_repository::package_json::PackageJson;
 
 use crate::{
     cli::OutputLogsMode,
     config::Error,
->>>>>>> 602e41ea
     run::task_id::{TaskId, TaskName, ROOT_PKG_NAME},
     task_graph::{BookkeepingTaskDefinition, Pipeline, TaskDefinitionStable, TaskOutputs},
 };

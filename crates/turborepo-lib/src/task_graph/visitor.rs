--- conflicted
+++ resolved
@@ -243,26 +243,9 @@
                         execution_env,
                     );
 
-<<<<<<< HEAD
-            let output_client = self.output_client(&info);
-            let tracker = self.run_tracker.track_task(info.clone().into_owned());
-            let spaces_client = self.run_tracker.spaces_task_client();
-            let parent_span = Span::current();
-            tasks.push(tokio::spawn(async move {
-                exec_context
-                    .execute(
-                        parent_span.id(),
-                        tracker,
-                        output_client,
-                        callback,
-                        spaces_client,
-                    )
-                    .await;
-            }));
-=======
+                    let output_client = self.output_client(&info);
                     let tracker = self.run_tracker.track_task(info.clone().into_owned());
                     let spaces_client = self.run_tracker.spaces_task_client();
-                    let output_client = self.output_client();
                     let parent_span = Span::current();
 
                     tasks.push(tokio::spawn(async move {
@@ -278,7 +261,6 @@
                     }));
                 }
             }
->>>>>>> 214d35e2
         }
 
         // Wait for the engine task to finish and for all of our tasks to finish

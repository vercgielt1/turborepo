--- conflicted
+++ resolved
@@ -2,12 +2,8 @@
     borrow::Cow,
     collections::HashSet,
     io::{BufRead, Write},
-<<<<<<< HEAD
-    sync::{Arc, Mutex, OnceLock},
-=======
     process::Stdio,
     sync::{mpsc::sync_channel as std_sync_channel, Arc, Mutex, OnceLock},
->>>>>>> 828ea6e9
     time::{Duration, Instant},
 };
 
@@ -15,12 +11,8 @@
 use futures::{stream::FuturesUnordered, StreamExt};
 use regex::Regex;
 use tokio::{
-<<<<<<< HEAD
     io::{AsyncRead, AsyncReadExt, AsyncWriteExt},
-=======
-    io::AsyncWriteExt,
     process::Command,
->>>>>>> 828ea6e9
     sync::{mpsc, oneshot},
     task,
 };
@@ -569,11 +561,7 @@
         task_cache: TaskCache,
         workspace_directory: AbsoluteSystemPathBuf,
         execution_env: EnvironmentVariableMap,
-<<<<<<< HEAD
-        is_interactive: bool,
-=======
         interactive: bool,
->>>>>>> 828ea6e9
     ) -> ExecContext {
         let task_id_for_display = self.visitor.display_task_id(&task_id);
         let pass_through_args = self.visitor.opts.run_opts.args_for_task(&task_id);
@@ -597,11 +585,7 @@
             continue_on_error: self.visitor.opts.run_opts.continue_on_error,
             pass_through_args,
             errors: self.errors.clone(),
-<<<<<<< HEAD
-            is_interactive: is_interactive,
-=======
             is_interactive: interactive,
->>>>>>> 828ea6e9
         }
     }
 
@@ -789,26 +773,6 @@
         }
         cmd.args(args);
         cmd.current_dir(self.workspace_directory.as_path());
-<<<<<<< HEAD
-=======
-
-        if self.is_interactive {
-            debug!(
-                "{} is interactive, setting cmd stdin to piped",
-                self.task_id
-            );
-            // TODO: piped makes `process.stdin.isTTY` undefined in Node
-            // which some tools will throw over.
-            // https://github.com/Shopify/cli/blob/dccb00a3eebfe1c298bec6fb9e0a13faac546dbb/packages/cli-kit/src/public/node/ui.tsx#L697C1-L701
-            // https://github.com/Shopify/cli/blob/dccb00a3eebfe1c298bec6fb9e0a13faac546dbb/packages/cli-kit/src/public/node/system.ts#L138-L141
-            cmd.stdin(Stdio::piped());
-        } else {
-            cmd.stdin(Stdio::null());
-        }
-
-        cmd.stdout(Stdio::piped());
-        cmd.stderr(Stdio::piped());
->>>>>>> 828ea6e9
 
         // We clear the env before populating it with variables we expect
         cmd.env_clear();
@@ -827,40 +791,7 @@
             }
         };
 
-<<<<<<< HEAD
         let (sender, mut receiver) = tokio::sync::mpsc::unbounded_channel::<Vec<u8>>();
-=======
-        let (sender, receiver) = std_sync_channel::<(tokio::process::ChildStdin, TaskId<'_>)>(1);
-
-        if self.is_interactive {
-            std::thread::spawn(move || {
-                let mut parent_stdin_handle = std::io::stdin().lock();
-                debug!("Locked parent stdin");
-                let (mut child_stdin, task_id) = match receiver.recv() {
-                    Ok(stdin) => stdin,
-                    Err(_) => {
-                        debug!(
-                            "No message from child process for stdin readiness, exiting and \
-                             releasing parent stdin lock"
-                        );
-                        return;
-                    }
-                };
-
-                debug!("Granting stdin lock to {}", task_id);
-
-                let mut buffer = String::new();
-                // TODO: read_line doesn't cover the case of when the user doesn't hit enter
-                // TODO: handle error
-                let _ = parent_stdin_handle.read_line(&mut buffer);
-
-                debug!("Granting stdin lock to {}", task_id);
-
-                // write data from parent stdin to child_stdin
-                let _ = futures::executor::block_on(child_stdin.write_all(buffer.as_bytes()));
-            });
-        }
->>>>>>> 828ea6e9
 
         let mut process = match self.manager.spawn(cmd, Duration::from_millis(500)) {
             Some(Ok(child)) => child,
@@ -884,7 +815,6 @@
             }
         };
 
-<<<<<<< HEAD
         if self.is_interactive {
             let mut stdin = process.stdin().take().unwrap();
             let stdout = process.stdout().take().unwrap();
@@ -913,13 +843,6 @@
                 copy_pty_tty(stdout, std::io::stdout()).await.unwrap();
                 copy_pty_tty(stderr, std::io::stderr()).await.unwrap();
             });
-=======
-        // Notify the stdin thread that the child process has been spawned and can read
-        // input now
-        if self.is_interactive {
-            let stdin = process.stdin().unwrap();
-            let _ = sender.send((stdin, self.task_id.clone()));
->>>>>>> 828ea6e9
         }
 
         let exit_status = match process

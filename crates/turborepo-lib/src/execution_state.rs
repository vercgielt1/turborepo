use serde::Serialize;
use tracing::trace;
use turborepo_repository::{package_json::PackageJson, package_manager::PackageManager};

<<<<<<< HEAD
use crate::{cli::Args, commands::CommandBase, config::ConfigurationOptions};

#[derive(Debug, Serialize)]
pub struct ExecutionState<'a> {
    pub config: &'a ConfigurationOptions,
=======
use crate::{cli::Args, commands::CommandBase, run::Run, task_hash::TaskHashTrackerState};

#[derive(Debug, Serialize)]
pub struct ExecutionState<'a> {
    global_hash: Option<String>,
    task_hash_tracker: Option<TaskHashTrackerState>,
>>>>>>> fa4ae6aa
    pub api_client_config: APIClientConfig<'a>,
    pub spaces_api_client_config: SpacesAPIClientConfig<'a>,
    package_manager: PackageManager,
    pub cli_args: &'a Args,
}

#[derive(Debug, Serialize, Default)]
pub struct APIClientConfig<'a> {
    // Comes from user config, i.e. $XDG_CONFIG_HOME/turborepo/config.json
    pub token: Option<&'a str>,
    // Comes from repo config, i.e. ./.turbo/config.json
    pub team_id: Option<&'a str>,
    pub team_slug: Option<&'a str>,
    pub api_url: &'a str,
    pub use_preflight: bool,
    pub timeout: u64,
}

#[derive(Debug, Serialize, Default)]
pub struct SpacesAPIClientConfig<'a> {
    // Comes from user config, i.e. $XDG_CONFIG_HOME/turborepo/config.json
    pub token: Option<&'a str>,
    // Comes from repo config, i.e. ./.turbo/config.json
    pub team_id: Option<&'a str>,
    pub team_slug: Option<&'a str>,
    pub api_url: &'a str,
    pub use_preflight: bool,
    pub timeout: u64,
}

impl<'a> TryFrom<&'a CommandBase> for ExecutionState<'a> {
    type Error = anyhow::Error;
    fn try_from(base: &'a CommandBase) -> Result<Self, Self::Error> {
        let run = Run::new(base);

        let global_hash;
        let task_hash_tracker;
        #[cfg(debug_assertions)]
        {
            let result = run.get_hashes()?;
            global_hash = Some(result.0);
            task_hash_tracker = Some(result.1);
        }
        #[cfg(not(debug_assertions))]
        {
            global_hash = None;
            task_hash_tracker = None;
        }

        let root_package_json =
            PackageJson::load(&base.repo_root.join_component("package.json")).ok();

        let package_manager =
            PackageManager::get_package_manager(&base.repo_root, root_package_json.as_ref())?;
        trace!("Found {} as package manager", package_manager);

        let config = base.config()?;

        let api_client_config = APIClientConfig {
            token: config.token(),
            team_id: config.team_id(),
            team_slug: config.team_slug(),
            api_url: config.api_url(),
            use_preflight: config.preflight(),
            timeout: config.timeout(),
        };

        let spaces_api_client_config = SpacesAPIClientConfig {
            token: config.token(),
            team_id: config.team_id(),
            team_slug: config.team_slug(),
            api_url: config.api_url(),
            use_preflight: config.preflight(),
            timeout: config.timeout(),
        };

        Ok(ExecutionState {
<<<<<<< HEAD
            config,
=======
            global_hash,
            task_hash_tracker,
>>>>>>> fa4ae6aa
            api_client_config,
            spaces_api_client_config,
            package_manager,
            cli_args: base.args(),
        })
    }
}<|MERGE_RESOLUTION|>--- conflicted
+++ resolved
@@ -2,20 +2,16 @@
 use tracing::trace;
 use turborepo_repository::{package_json::PackageJson, package_manager::PackageManager};
 
-<<<<<<< HEAD
-use crate::{cli::Args, commands::CommandBase, config::ConfigurationOptions};
+use crate::{
+    cli::Args, commands::CommandBase, config::ConfigurationOptions, run::Run,
+    task_hash::TaskHashTrackerState,
+};
 
 #[derive(Debug, Serialize)]
 pub struct ExecutionState<'a> {
     pub config: &'a ConfigurationOptions,
-=======
-use crate::{cli::Args, commands::CommandBase, run::Run, task_hash::TaskHashTrackerState};
-
-#[derive(Debug, Serialize)]
-pub struct ExecutionState<'a> {
     global_hash: Option<String>,
     task_hash_tracker: Option<TaskHashTrackerState>,
->>>>>>> fa4ae6aa
     pub api_client_config: APIClientConfig<'a>,
     pub spaces_api_client_config: SpacesAPIClientConfig<'a>,
     package_manager: PackageManager,
@@ -93,12 +89,9 @@
         };
 
         Ok(ExecutionState {
-<<<<<<< HEAD
             config,
-=======
             global_hash,
             task_hash_tracker,
->>>>>>> fa4ae6aa
             api_client_config,
             spaces_api_client_config,
             package_manager,

--- conflicted
+++ resolved
@@ -63,12 +63,7 @@
   "tokio-runtime",
 ], default-features = false }
 criterion = { version = "0.4.0", features = ["async_tokio"] }
-<<<<<<< HEAD
-=======
-fs_extra = "1.2.0"
 httpmock = { version = "0.6.6", features = ["standalone"] }
-lazy_static = "1.4.0"
->>>>>>> 552768ba
 once_cell = "1.13.0"
 parking_lot = "0.12.1"
 portpicker = "0.1.1"

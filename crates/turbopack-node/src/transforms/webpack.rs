use anyhow::{bail, Context, Result};
use serde::{Deserialize, Serialize};
use serde_json::json;
use turbo_tasks::{primitives::JsonValueVc, trace::TraceRawVcs, CompletionVc, Value};
use turbo_tasks_fs::{
    json::parse_json_rope_with_source_context, File, FileContent, FileSystemPathVc,
};
use turbopack_core::{
    asset::{Asset, AssetContent, AssetContentVc, AssetVc},
    context::{AssetContext, AssetContextVc},
<<<<<<< HEAD
    source_asset::SourceAssetVc,
=======
    ident::AssetIdentVc,
>>>>>>> decc4f9a
    source_transform::{SourceTransform, SourceTransformVc},
    virtual_asset::VirtualAssetVc,
};
use turbopack_ecmascript::{
    EcmascriptInputTransform, EcmascriptInputTransformsVc, EcmascriptModuleAssetType,
    EcmascriptModuleAssetVc,
};

use super::util::{emitted_assets_to_virtual_assets, EmittedAsset};
use crate::{
    embed_js::embed_file_path,
    evaluate::{evaluate, JavaScriptValue},
    execution_context::{ExecutionContext, ExecutionContextVc},
};

#[derive(Debug, Serialize, Deserialize, Clone)]
#[serde(rename_all = "camelCase")]
#[turbo_tasks::value(transparent, serialization = "custom")]
struct WebpackLoadersProcessingResult {
    source: String,
    map: Option<String>,
    #[turbo_tasks(trace_ignore)]
    assets: Option<Vec<EmittedAsset>>,
}

#[derive(Clone, PartialEq, Eq, Debug, TraceRawVcs, Serialize, Deserialize)]
#[serde(untagged)]
pub enum WebpackLoaderConfigItem {
    LoaderName(String),
    LoaderNameWithOptions {
        loader: String,
        #[turbo_tasks(trace_ignore)]
        options: serde_json::Map<String, serde_json::Value>,
    },
}

#[derive(Debug, Clone)]
#[turbo_tasks::value(shared, transparent)]
pub struct WebpackLoaderConfigItems(pub Vec<WebpackLoaderConfigItem>);

#[turbo_tasks::value]
pub struct WebpackLoaders {
    evaluate_context: AssetContextVc,
    execution_context: ExecutionContextVc,
    loaders: WebpackLoaderConfigItemsVc,
}

#[turbo_tasks::value_impl]
impl WebpackLoadersVc {
    #[turbo_tasks::function]
    pub fn new(
        evaluate_context: AssetContextVc,
        execution_context: ExecutionContextVc,
        loaders: WebpackLoaderConfigItemsVc,
    ) -> Self {
        WebpackLoaders {
            evaluate_context,
            execution_context,
            loaders,
        }
        .cell()
    }
}

#[turbo_tasks::value_impl]
impl SourceTransform for WebpackLoaders {
    #[turbo_tasks::function]
    fn transform(&self, source: AssetVc) -> AssetVc {
        WebpackLoadersProcessedAsset {
            evaluate_context: self.evaluate_context,
            execution_context: self.execution_context,
            loaders: self.loaders,
            source,
        }
        .cell()
        .into()
    }
}

#[turbo_tasks::value]
struct WebpackLoadersProcessedAsset {
    evaluate_context: AssetContextVc,
    execution_context: ExecutionContextVc,
    loaders: WebpackLoaderConfigItemsVc,
    source: AssetVc,
}

#[turbo_tasks::value_impl]
impl Asset for WebpackLoadersProcessedAsset {
    #[turbo_tasks::function]
    fn ident(&self) -> AssetIdentVc {
        self.source.ident()
    }

    #[turbo_tasks::function]
    async fn content(self_vc: WebpackLoadersProcessedAssetVc) -> Result<AssetContentVc> {
        Ok(self_vc.process().await?.content)
    }
}

#[turbo_tasks::value]
struct ProcessWebpackLoadersResult {
    content: AssetContentVc,
    assets: Vec<VirtualAssetVc>,
}

#[turbo_tasks::function]
<<<<<<< HEAD
fn webpack_loaders_executor(context: AssetContextVc) -> AssetVc {
    EcmascriptModuleAssetVc::new(
        SourceAssetVc::new(embed_file_path("transforms/webpack-loaders.ts")).into(),
=======
fn webpack_loaders_executor(project_path: FileSystemPathVc, context: AssetContextVc) -> AssetVc {
    EcmascriptModuleAssetVc::new(
        VirtualAssetVc::new(
            project_path.join("__turbopack__/webpack-loaders-executor.ts"),
            AssetContent::File(embed_file("transforms/webpack-loaders.ts")).cell(),
        )
        .into(),
>>>>>>> decc4f9a
        context,
        Value::new(EcmascriptModuleAssetType::Typescript),
        EcmascriptInputTransformsVc::cell(vec![EcmascriptInputTransform::TypeScript]),
        context.compile_time_info(),
    )
    .into()
}

#[turbo_tasks::value_impl]
impl WebpackLoadersProcessedAssetVc {
    #[turbo_tasks::function]
    async fn process(self) -> Result<ProcessWebpackLoadersResultVc> {
        let this = self.await?;

        let ExecutionContext {
            project_path,
            intermediate_output_path,
            env,
        } = *this.execution_context.await?;
        let source_content = this.source.content();
        let AssetContent::File(file) = *source_content.await? else {
            bail!("Webpack Loaders transform only support transforming files");
        };
        let FileContent::Content(content) = &*file.await? else {
            return Ok(ProcessWebpackLoadersResult {
                content: AssetContent::File(FileContent::NotFound.cell()).cell(),
                assets: Vec::new()
            }.cell());
        };
        let content = content.content().to_str()?;
        let context = this.evaluate_context;

<<<<<<< HEAD
        let webpack_loaders_executor = webpack_loaders_executor(context);
        let resource_fs_path = this.source.path().await?;
=======
        let webpack_loaders_executor = webpack_loaders_executor(project_path, context);
        let resource_fs_path = this.source.ident().path().await?;
>>>>>>> decc4f9a
        let resource_path = resource_fs_path.path.as_str();
        let loaders = this.loaders.await?;
        let config_value = evaluate(
            project_path,
            webpack_loaders_executor,
            project_path,
            env,
            this.source.ident(),
            context,
            intermediate_output_path,
            None,
            vec![
                JsonValueVc::cell(content.into()),
                JsonValueVc::cell(resource_path.into()),
                JsonValueVc::cell(json!(*loaders)),
            ],
            CompletionVc::immutable(),
            /* debug */ false,
        )
        .await?;
        let JavaScriptValue::Value(val) = &*config_value else {
            // An error happened, which has already been converted into an issue.
            return Ok(ProcessWebpackLoadersResult {
                content: AssetContent::File(FileContent::NotFound.cell()).cell(),
                assets: Vec::new()
            }.cell());
        };
        let processed: WebpackLoadersProcessingResult = parse_json_rope_with_source_context(val)
            .context("Unable to deserializate response from webpack loaders transform operation")?;
        // TODO handle SourceMap
        let file = File::from(processed.source);
        let assets = emitted_assets_to_virtual_assets(processed.assets);
        let content = AssetContent::File(FileContent::Content(file).cell()).cell();
        Ok(ProcessWebpackLoadersResult { content, assets }.cell())
    }
}<|MERGE_RESOLUTION|>--- conflicted
+++ resolved
@@ -2,17 +2,12 @@
 use serde::{Deserialize, Serialize};
 use serde_json::json;
 use turbo_tasks::{primitives::JsonValueVc, trace::TraceRawVcs, CompletionVc, Value};
-use turbo_tasks_fs::{
-    json::parse_json_rope_with_source_context, File, FileContent, FileSystemPathVc,
-};
+use turbo_tasks_fs::{json::parse_json_rope_with_source_context, File, FileContent};
 use turbopack_core::{
     asset::{Asset, AssetContent, AssetContentVc, AssetVc},
     context::{AssetContext, AssetContextVc},
-<<<<<<< HEAD
+    ident::AssetIdentVc,
     source_asset::SourceAssetVc,
-=======
-    ident::AssetIdentVc,
->>>>>>> decc4f9a
     source_transform::{SourceTransform, SourceTransformVc},
     virtual_asset::VirtualAssetVc,
 };
@@ -120,19 +115,9 @@
 }
 
 #[turbo_tasks::function]
-<<<<<<< HEAD
 fn webpack_loaders_executor(context: AssetContextVc) -> AssetVc {
     EcmascriptModuleAssetVc::new(
         SourceAssetVc::new(embed_file_path("transforms/webpack-loaders.ts")).into(),
-=======
-fn webpack_loaders_executor(project_path: FileSystemPathVc, context: AssetContextVc) -> AssetVc {
-    EcmascriptModuleAssetVc::new(
-        VirtualAssetVc::new(
-            project_path.join("__turbopack__/webpack-loaders-executor.ts"),
-            AssetContent::File(embed_file("transforms/webpack-loaders.ts")).cell(),
-        )
-        .into(),
->>>>>>> decc4f9a
         context,
         Value::new(EcmascriptModuleAssetType::Typescript),
         EcmascriptInputTransformsVc::cell(vec![EcmascriptInputTransform::TypeScript]),
@@ -165,13 +150,8 @@
         let content = content.content().to_str()?;
         let context = this.evaluate_context;
 
-<<<<<<< HEAD
         let webpack_loaders_executor = webpack_loaders_executor(context);
-        let resource_fs_path = this.source.path().await?;
-=======
-        let webpack_loaders_executor = webpack_loaders_executor(project_path, context);
         let resource_fs_path = this.source.ident().path().await?;
->>>>>>> decc4f9a
         let resource_path = resource_fs_path.path.as_str();
         let loaders = this.loaders.await?;
         let config_value = evaluate(

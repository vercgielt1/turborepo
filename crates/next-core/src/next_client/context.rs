use core::{default::Default, result::Result::Ok};
use std::collections::HashMap;

use anyhow::Result;
use turbo_tasks::{primitives::StringVc, Value};
use turbo_tasks_env::ProcessEnvVc;
use turbo_tasks_fs::FileSystemPathVc;
use turbopack::{
    module_options::{
        module_options_context::{ModuleOptionsContext, ModuleOptionsContextVc},
        PostCssTransformOptions, WebpackLoadersOptions,
    },
    resolve_options_context::{ResolveOptionsContext, ResolveOptionsContextVc},
    transition::TransitionsByNameVc,
    ModuleAssetContextVc,
};
use turbopack_core::{
    chunk::{dev::DevChunkingContextVc, ChunkingContextVc},
    compile_time_info::{CompileTimeInfo, CompileTimeInfoVc},
    context::AssetContextVc,
    environment::{BrowserEnvironment, EnvironmentIntention, EnvironmentVc, ExecutionEnvironment},
    resolve::{parse::RequestVc, pattern::Pattern},
};
use turbopack_env::ProcessEnvAssetVc;
use turbopack_node::execution_context::ExecutionContextVc;

use super::transforms::get_next_client_transforms_rules;
use crate::{
    babel::maybe_add_babel_loader,
    embed_js::attached_next_js_package_path,
    env::env_for_js,
    next_build::{get_external_next_compiled_package_mapping, get_postcss_package_mapping},
    next_client::runtime_entry::{RuntimeEntriesVc, RuntimeEntry},
    next_config::NextConfigVc,
    next_import_map::{
        get_next_client_fallback_import_map, get_next_client_import_map,
        get_next_client_resolved_map,
    },
    react_refresh::assert_can_resolve_react_refresh,
    util::foreign_code_context_condition,
};

#[turbo_tasks::function]
pub fn get_client_compile_time_info(browserslist_query: &str) -> CompileTimeInfoVc {
    CompileTimeInfo {
        environment: EnvironmentVc::new(
            Value::new(ExecutionEnvironment::Browser(
                BrowserEnvironment {
                    dom: true,
                    web_worker: false,
                    service_worker: false,
                    browserslist_query: browserslist_query.to_owned(),
                }
                .into(),
            )),
            Value::new(EnvironmentIntention::Client),
        ),
    }
    .cell()
}

#[turbo_tasks::value(serialization = "auto_for_input")]
#[derive(Debug, Copy, Clone, Hash, PartialOrd, Ord)]
pub enum ClientContextType {
    Pages { pages_dir: FileSystemPathVc },
    App { app_dir: FileSystemPathVc },
    Fallback,
    Other,
}

#[turbo_tasks::function]
pub async fn get_client_resolve_options_context(
    project_path: FileSystemPathVc,
    ty: Value<ClientContextType>,
    next_config: NextConfigVc,
) -> Result<ResolveOptionsContextVc> {
    let next_client_import_map = get_next_client_import_map(project_path, ty, next_config);
    let next_client_fallback_import_map = get_next_client_fallback_import_map(ty);
    let next_client_resolved_map = get_next_client_resolved_map(project_path, project_path);
    let module_options_context = ResolveOptionsContext {
        enable_node_modules: true,
        custom_conditions: vec!["development".to_string()],
        import_map: Some(next_client_import_map),
        fallback_import_map: Some(next_client_fallback_import_map),
        resolved_map: Some(next_client_resolved_map),
        browser: true,
        module: true,
        ..Default::default()
    };
    Ok(ResolveOptionsContext {
        enable_typescript: true,
        enable_react: true,
        rules: vec![(
            foreign_code_context_condition(next_config).await?,
            module_options_context.clone().cell(),
        )],
        ..module_options_context
    }
    .cell())
}

#[turbo_tasks::function]
pub async fn get_client_module_options_context(
    project_path: FileSystemPathVc,
    execution_context: ExecutionContextVc,
    env: EnvironmentVc,
    ty: Value<ClientContextType>,
    next_config: NextConfigVc,
) -> Result<ModuleOptionsContextVc> {
    let custom_rules = get_next_client_transforms_rules(ty.into_value()).await?;
    let resolve_options_context = get_client_resolve_options_context(project_path, ty, next_config);
    let enable_react_refresh =
        assert_can_resolve_react_refresh(project_path, resolve_options_context)
            .await?
            .is_found();

    let options = &*next_config.webpack_loaders_options().await?;
    let enable_webpack_loaders = WebpackLoadersOptions {
        extension_to_loaders: options.clone(),
        loader_runner_package: Some(get_external_next_compiled_package_mapping(StringVc::cell(
            "loader-runner".to_owned(),
        ))),
        placeholder_for_future_extensions: (),
    }
    .clone_if();

    let module_options_context = ModuleOptionsContext {
        preset_env_versions: Some(env),
        execution_context: Some(execution_context),
        ..Default::default()
    };

    let webpack_loaders_options =
        maybe_add_babel_loader(project_path, next_config.webpack_loaders_options());

    let module_options_context = ModuleOptionsContext {
        // We don't need to resolve React Refresh for each module. Instead,
        // we try resolve it once at the root and pass down a context to all
        // the modules.
        enable_jsx: true,
        enable_emotion: true,
        enable_react_refresh,
        enable_styled_components: true,
        enable_styled_jsx: true,
        enable_postcss_transform: Some(PostCssTransformOptions {
            postcss_package: Some(get_postcss_package_mapping(project_path)),
            ..Default::default()
        }),
<<<<<<< HEAD
        enable_webpack_loaders: webpack_loaders_options.await?.clone_if(),
=======
        enable_webpack_loaders,
>>>>>>> fdd1ef2d
        enable_typescript_transform: true,
        rules: vec![(
            foreign_code_context_condition(next_config).await?,
            module_options_context.clone().cell(),
        )],
        custom_rules,
        ..module_options_context
    }
    .cell();

    Ok(module_options_context)
}

#[turbo_tasks::function]
pub fn get_client_asset_context(
    project_path: FileSystemPathVc,
    execution_context: ExecutionContextVc,
    compile_time_info: CompileTimeInfoVc,
    ty: Value<ClientContextType>,
    next_config: NextConfigVc,
) -> AssetContextVc {
    let resolve_options_context = get_client_resolve_options_context(project_path, ty, next_config);
    let module_options_context = get_client_module_options_context(
        project_path,
        execution_context,
        compile_time_info.environment(),
        ty,
        next_config,
    );

    let context: AssetContextVc = ModuleAssetContextVc::new(
        TransitionsByNameVc::cell(HashMap::new()),
        compile_time_info,
        module_options_context,
        resolve_options_context,
    )
    .into();

    context
}

#[turbo_tasks::function]
pub fn get_client_chunking_context(
    project_path: FileSystemPathVc,
    server_root: FileSystemPathVc,
    environment: EnvironmentVc,
    ty: Value<ClientContextType>,
) -> ChunkingContextVc {
    DevChunkingContextVc::builder(
        project_path,
        server_root,
        match ty.into_value() {
            ClientContextType::Pages { .. } | ClientContextType::App { .. } => {
                server_root.join("/_next/static/chunks")
            }
            ClientContextType::Fallback | ClientContextType::Other => server_root.join("/_chunks"),
        },
        get_client_assets_path(server_root, ty),
        environment,
    )
    .hot_module_replacement()
    .build()
}

#[turbo_tasks::function]
pub fn get_client_assets_path(
    server_root: FileSystemPathVc,
    ty: Value<ClientContextType>,
) -> FileSystemPathVc {
    match ty.into_value() {
        ClientContextType::Pages { .. } | ClientContextType::App { .. } => {
            server_root.join("/_next/static/assets")
        }
        ClientContextType::Fallback | ClientContextType::Other => server_root.join("/_assets"),
    }
}

#[turbo_tasks::function]
pub async fn get_client_runtime_entries(
    project_root: FileSystemPathVc,
    env: ProcessEnvVc,
    ty: Value<ClientContextType>,
    next_config: NextConfigVc,
) -> Result<RuntimeEntriesVc> {
    let resolve_options_context = get_client_resolve_options_context(project_root, ty, next_config);
    let enable_react_refresh =
        assert_can_resolve_react_refresh(project_root, resolve_options_context)
            .await?
            .as_request();

    let mut runtime_entries = vec![RuntimeEntry::Ecmascript(
        ProcessEnvAssetVc::new(project_root, env_for_js(env, true, next_config)).into(),
    )
    .cell()];

    // It's important that React Refresh come before the regular bootstrap file,
    // because the bootstrap contains JSX which requires Refresh's global
    // functions to be available.
    if let Some(request) = enable_react_refresh {
        runtime_entries.push(RuntimeEntry::Request(request, project_root.join("_")).cell())
    };
    if matches!(ty.into_value(), ClientContextType::Other) {
        runtime_entries.push(
            RuntimeEntry::Request(
                RequestVc::parse(Value::new(Pattern::Constant(
                    "./dev/bootstrap.ts".to_string(),
                ))),
                attached_next_js_package_path(project_root).join("_"),
            )
            .cell(),
        );
    }

    Ok(RuntimeEntriesVc::cell(runtime_entries))
}<|MERGE_RESOLUTION|>--- conflicted
+++ resolved
@@ -114,24 +114,27 @@
             .await?
             .is_found();
 
-    let options = &*next_config.webpack_loaders_options().await?;
-    let enable_webpack_loaders = WebpackLoadersOptions {
-        extension_to_loaders: options.clone(),
-        loader_runner_package: Some(get_external_next_compiled_package_mapping(StringVc::cell(
-            "loader-runner".to_owned(),
-        ))),
-        placeholder_for_future_extensions: (),
-    }
-    .clone_if();
+    let enable_webpack_loaders = {
+        let options = &*next_config.webpack_loaders_options().await?;
+        let loaders_options = WebpackLoadersOptions {
+            extension_to_loaders: options.clone(),
+            loader_runner_package: Some(get_external_next_compiled_package_mapping(
+                StringVc::cell("loader-runner".to_owned()),
+            )),
+            placeholder_for_future_extensions: (),
+        }
+        .cell();
+
+        maybe_add_babel_loader(project_path, loaders_options)
+            .await?
+            .clone_if()
+    };
 
     let module_options_context = ModuleOptionsContext {
         preset_env_versions: Some(env),
         execution_context: Some(execution_context),
         ..Default::default()
     };
-
-    let webpack_loaders_options =
-        maybe_add_babel_loader(project_path, next_config.webpack_loaders_options());
 
     let module_options_context = ModuleOptionsContext {
         // We don't need to resolve React Refresh for each module. Instead,
@@ -146,11 +149,7 @@
             postcss_package: Some(get_postcss_package_mapping(project_path)),
             ..Default::default()
         }),
-<<<<<<< HEAD
-        enable_webpack_loaders: webpack_loaders_options.await?.clone_if(),
-=======
         enable_webpack_loaders,
->>>>>>> fdd1ef2d
         enable_typescript_transform: true,
         rules: vec![(
             foreign_code_context_condition(next_config).await?,

use anyhow::Result;
use indexmap::IndexMap;
use serde::{Deserialize, Serialize};
use serde_json::Value as JsonValue;
use turbo_tasks::{
    primitives::{BoolVc, StringsVc},
    trace::TraceRawVcs,
    Value,
};
use turbo_tasks_env::EnvMapVc;
use turbopack::{
    evaluate_context::node_evaluate_asset_context,
    module_options::{WebpackLoadersOptions, WebpackLoadersOptionsVc},
};
use turbopack_core::{
    asset::Asset,
    reference_type::{EntryReferenceSubType, ReferenceType},
    resolve::{
        find_context_file,
        options::{ImportMap, ImportMapping},
        FindContextFileResult, ResolveAliasMap, ResolveAliasMapVc,
    },
    source_asset::SourceAssetVc,
};
use turbopack_ecmascript::{
    chunk::EcmascriptChunkPlaceablesVc, EcmascriptInputTransformsVc, EcmascriptModuleAssetType,
    EcmascriptModuleAssetVc,
};
use turbopack_node::{
    evaluate::{evaluate, JavaScriptValue},
    execution_context::{ExecutionContext, ExecutionContextVc},
};

use crate::embed_js::next_asset;

#[turbo_tasks::value(serialization = "custom")]
#[derive(Debug, Serialize, Deserialize, Clone, Default)]
#[serde(rename_all = "camelCase")]
pub struct NextConfig {
    pub config_file: Option<String>,
    pub config_file_name: String,
    pub typescript: Option<TypeScriptConfig>,
    pub react_strict_mode: Option<bool>,
    pub experimental: Option<ExperimentalConfig>,
    pub env: IndexMap<String, String>,
    pub compiler: Option<CompilerConfig>,
    pub images: ImageConfig,
    pub transpile_packages: Option<Vec<String>>,
}

#[derive(Clone, Debug, Ord, PartialOrd, PartialEq, Eq, Serialize, Deserialize, TraceRawVcs)]
#[serde(rename_all = "camelCase")]
pub struct TypeScriptConfig {
    pub ignore_build_errors: Option<bool>,
    pub ts_config_path: Option<String>,
}

#[turbo_tasks::value]
#[derive(Clone, Debug, Ord, PartialOrd)]
#[serde(rename_all = "camelCase")]
pub struct ImageConfig {
    pub device_sizes: Vec<u16>,
    pub image_sizes: Vec<u16>,
    pub path: String,
    pub loader: ImageLoader,
    pub domains: Vec<String>,
    pub disable_static_images: bool,
    #[serde(rename(deserialize = "minimumCacheTTL"))]
    pub minimum_cache_ttl: u32,
    pub formats: Vec<ImageFormat>,
    #[serde(rename(deserialize = "dangerouslyAllowSVG"))]
    pub dangerously_allow_svg: bool,
    pub content_security_policy: String,
    pub remote_patterns: Vec<RemotePattern>,
    pub unoptimized: bool,
}

impl Default for ImageConfig {
    fn default() -> Self {
        // https://github.com/vercel/next.js/blob/327634eb/packages/next/shared/lib/image-config.ts#L100-L114
        Self {
            device_sizes: vec![640, 750, 828, 1080, 1200, 1920, 2048, 3840],
            image_sizes: vec![16, 32, 48, 64, 96, 128, 256, 384],
            path: "/_next/image".to_string(),
            loader: ImageLoader::Default,
            domains: vec![],
            disable_static_images: false,
            minimum_cache_ttl: 60,
            formats: vec![ImageFormat::Webp],
            dangerously_allow_svg: false,
            content_security_policy: "".to_string(),
            remote_patterns: vec![],
            unoptimized: false,
        }
    }
}

#[derive(Clone, Debug, Ord, PartialOrd, PartialEq, Eq, Serialize, Deserialize, TraceRawVcs)]
#[serde(rename_all = "lowercase")]
pub enum ImageLoader {
    Default,
    Imgix,
    Cloudinary,
    Akamai,
    Custom,
}

#[derive(Clone, Debug, Ord, PartialOrd, PartialEq, Eq, Serialize, Deserialize, TraceRawVcs)]
pub enum ImageFormat {
    #[serde(rename(deserialize = "image/webp"))]
    Webp,
    #[serde(rename(deserialize = "image/avif"))]
    Avif,
}

#[derive(
    Clone, Debug, Default, Ord, PartialOrd, PartialEq, Eq, Serialize, Deserialize, TraceRawVcs,
)]
#[serde(rename_all = "camelCase")]
pub struct RemotePattern {
    pub protocol: Option<RemotePatternProtocal>,
    pub hostname: String,
    pub port: Option<String>,
    pub pathname: Option<String>,
}

#[derive(Clone, Debug, Ord, PartialOrd, PartialEq, Eq, Serialize, Deserialize, TraceRawVcs)]
#[serde(rename_all = "lowercase")]
pub enum RemotePatternProtocal {
    Http,
    Https,
}

#[derive(Clone, Debug, PartialEq, Eq, Serialize, Deserialize, TraceRawVcs)]
#[serde(rename_all = "camelCase")]
pub struct ExperimentalConfig {
    pub server_components_external_packages: Option<Vec<String>>,
    pub app_dir: Option<bool>,
<<<<<<< HEAD
    pub turbopack_webpack_loaders: Option<IndexMap<String, Vec<String>>>,
    pub resolve_alias: Option<IndexMap<String, JsonValue>>,
=======
    pub turbopack_loaders: Option<IndexMap<String, Vec<String>>>,
    pub resolve_alias: Option<IndexMap<String, Vec<String>>>,
>>>>>>> 6e0af06b
}

#[derive(Clone, Debug, Ord, PartialOrd, PartialEq, Eq, Serialize, Deserialize, TraceRawVcs)]
#[serde(rename_all = "camelCase")]
pub struct CompilerConfig {
    pub react_remove_properties: Option<bool>,
    pub relay: Option<RelayConfig>,
    pub remove_console: Option<RemoveConsoleConfig>,
}

#[derive(Clone, Debug, Ord, PartialOrd, PartialEq, Eq, Serialize, Deserialize, TraceRawVcs)]
#[serde(untagged, rename_all = "camelCase")]
pub enum ReactRemoveProperties {
    Boolean(bool),
    Config { properties: Option<Vec<String>> },
}

#[derive(Clone, Debug, Ord, PartialOrd, PartialEq, Eq, Serialize, Deserialize, TraceRawVcs)]
#[serde(rename_all = "camelCase")]
pub struct RelayConfig {
    pub src: String,
    pub artifact_directory: Option<String>,
    pub language: Option<RelayLanguage>,
}

#[derive(Clone, Debug, Ord, PartialOrd, PartialEq, Eq, Serialize, Deserialize, TraceRawVcs)]
#[serde(untagged, rename_all = "lowercase")]
pub enum RelayLanguage {
    TypeScript,
    Flow,
    JavaScript,
}

#[derive(Clone, Debug, Ord, PartialOrd, PartialEq, Eq, Serialize, Deserialize, TraceRawVcs)]
#[serde(untagged)]
pub enum RemoveConsoleConfig {
    Boolean(bool),
    Config { exclude: Option<Vec<String>> },
}

#[turbo_tasks::value_impl]
impl NextConfigVc {
    #[turbo_tasks::function]
    pub async fn server_component_externals(self) -> Result<StringsVc> {
        Ok(StringsVc::cell(
            self.await?
                .experimental
                .as_ref()
                .and_then(|e| e.server_components_external_packages.as_ref())
                .cloned()
                .unwrap_or_default(),
        ))
    }

    #[turbo_tasks::function]
    pub async fn app_dir(self) -> Result<BoolVc> {
        Ok(BoolVc::cell(
            self.await?
                .experimental
                .as_ref()
                .and_then(|e| e.app_dir.as_ref())
                .cloned()
                .unwrap_or_default(),
        ))
    }

    #[turbo_tasks::function]
    pub async fn env(self) -> Result<EnvMapVc> {
        Ok(EnvMapVc::cell(self.await?.env.clone()))
    }

    #[turbo_tasks::function]
    pub async fn image_config(self) -> Result<ImageConfigVc> {
        Ok(self.await?.images.clone().cell())
    }

    #[turbo_tasks::function]
    pub async fn transpile_packages(self) -> Result<StringsVc> {
        Ok(StringsVc::cell(
            self.await?.transpile_packages.clone().unwrap_or_default(),
        ))
    }

    #[turbo_tasks::function]
    pub async fn webpack_loaders_options(self) -> Result<WebpackLoadersOptionsVc> {
        let this = self.await?;
        let Some(turbopack_loaders) = this.experimental.as_ref().and_then(|experimental| experimental.turbopack_loaders.as_ref()) else {
            return Ok(WebpackLoadersOptionsVc::cell(WebpackLoadersOptions::default()));
        };
        let mut extension_to_loaders = IndexMap::new();
        for (ext, loaders) in turbopack_loaders {
            extension_to_loaders.insert(ext.clone(), StringsVc::cell(loaders.clone()));
        }
        Ok(WebpackLoadersOptions {
            extension_to_loaders,
            ..Default::default()
        }
        .cell())
    }

    #[turbo_tasks::function]
    pub async fn resolve_alias_options(self) -> Result<ResolveAliasMapVc> {
        let this = self.await?;
        let Some(resolve_alias) = this.experimental.as_ref().and_then(|experimental| experimental.resolve_alias.as_ref()) else {
            return Ok(ResolveAliasMapVc::cell(ResolveAliasMap::default()));
        };
        let alias_map: ResolveAliasMap = resolve_alias.try_into()?;
        Ok(alias_map.cell())
    }
}

fn next_configs() -> StringsVc {
    StringsVc::cell(
        ["next.config.mjs", "next.config.js"]
            .into_iter()
            .map(ToOwned::to_owned)
            .collect(),
    )
}

#[turbo_tasks::function]
pub async fn load_next_config(execution_context: ExecutionContextVc) -> Result<NextConfigVc> {
    let ExecutionContext {
        project_root,
        intermediate_output_path,
    } = *execution_context.await?;
    let mut import_map = ImportMap::default();

    import_map.insert_exact_alias("next", ImportMapping::External(None).into());
    import_map.insert_wildcard_alias("next/", ImportMapping::External(None).into());

    let context = node_evaluate_asset_context(Some(import_map.cell()));
    let find_config_result = find_context_file(project_root, next_configs());
    let config_asset = match &*find_config_result.await? {
        FindContextFileResult::Found(config_path, _) => Some(SourceAssetVc::new(*config_path)),
        FindContextFileResult::NotFound(_) => None,
    };

    let runtime_entries = config_asset.map(|config_asset| {
        // TODO this is a hack to add the config to the bundling to make it watched
        let config_chunk = EcmascriptModuleAssetVc::new(
            config_asset.into(),
            context,
            Value::new(EcmascriptModuleAssetType::Ecmascript),
            EcmascriptInputTransformsVc::cell(vec![]),
            context.environment(),
        )
        .as_ecmascript_chunk_placeable();
        EcmascriptChunkPlaceablesVc::cell(vec![config_chunk])
    });
    let asset_path = config_asset
        .map_or(project_root, |a| a.path())
        .join("load-next-config.js");
    let load_next_config_asset = context.process(
        next_asset(asset_path, "entry/config/next.js"),
        Value::new(ReferenceType::Entry(EntryReferenceSubType::Undefined)),
    );
    let config_value = evaluate(
        project_root,
        load_next_config_asset,
        project_root,
        config_asset.map_or(project_root, |c| c.path()),
        context,
        intermediate_output_path,
        runtime_entries,
        vec![],
    )
    .await?;
    match &*config_value {
        JavaScriptValue::Value(val) => {
            let next_config: NextConfig = serde_json::from_reader(val.read())?;
            Ok(next_config.cell())
        }
        JavaScriptValue::Error => Ok(NextConfig::default().cell()),
        JavaScriptValue::Stream(_) => {
            unimplemented!("Stream not supported now");
        }
    }
}<|MERGE_RESOLUTION|>--- conflicted
+++ resolved
@@ -136,13 +136,8 @@
 pub struct ExperimentalConfig {
     pub server_components_external_packages: Option<Vec<String>>,
     pub app_dir: Option<bool>,
-<<<<<<< HEAD
-    pub turbopack_webpack_loaders: Option<IndexMap<String, Vec<String>>>,
+    pub turbopack_loaders: Option<IndexMap<String, Vec<String>>>,
     pub resolve_alias: Option<IndexMap<String, JsonValue>>,
-=======
-    pub turbopack_loaders: Option<IndexMap<String, Vec<String>>>,
-    pub resolve_alias: Option<IndexMap<String, Vec<String>>>,
->>>>>>> 6e0af06b
 }
 
 #[derive(Clone, Debug, Ord, PartialOrd, PartialEq, Eq, Serialize, Deserialize, TraceRawVcs)]

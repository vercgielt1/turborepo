use std::collections::HashMap;

use anyhow::Result;
use turbo_tasks::{
    primitives::{BoolVc, StringVc},
    Value,
};
use turbo_tasks_env::ProcessEnvVc;
use turbo_tasks_fs::{DirectoryContent, DirectoryEntry, FileSystemEntryType, FileSystemPathVc};
use turbopack::{transition::TransitionsByNameVc, ModuleAssetContextVc};
use turbopack_core::{
    asset::AssetVc,
    chunk::{dev::DevChunkingContextVc, ChunkingContextVc},
    context::AssetContextVc,
    environment::ServerAddrVc,
    reference_type::{EntryReferenceSubType, ReferenceType},
    source_asset::SourceAssetVc,
    virtual_asset::VirtualAssetVc,
};
use turbopack_dev_server::{
    html::DevHtmlAssetVc,
    source::{
        asset_graph::AssetGraphContentSourceVc,
        combined::{CombinedContentSource, CombinedContentSourceVc},
        specificity::SpecificityVc,
        ContentSourceData, ContentSourceVc, NoContentSourceVc,
    },
};
use turbopack_ecmascript::{
    chunk::EcmascriptChunkPlaceablesVc, EcmascriptInputTransform, EcmascriptInputTransformsVc,
    EcmascriptModuleAssetType, EcmascriptModuleAssetVc,
};
use turbopack_env::ProcessEnvAssetVc;
use turbopack_node::{
    execution_context::ExecutionContextVc,
    render::{
        node_api_source::create_node_api_source, rendered_source::create_node_rendered_source,
    },
    NodeEntry, NodeEntryVc, NodeRenderingEntry, NodeRenderingEntryVc,
};

use crate::{
    embed_js::{next_js_file, wrap_with_next_js_fs},
    env::env_for_js,
    fallback::get_fallback_page,
    next_client::{
        context::{
            add_next_transforms_to_pages, get_client_assets_path, get_client_chunking_context,
            get_client_environment, get_client_module_options_context,
            get_client_resolve_options_context, get_client_runtime_entries, ContextType,
        },
        NextClientTransition,
    },
    next_config::NextConfigVc,
    next_server::{
        get_server_environment, get_server_module_options_context,
        get_server_resolve_options_context, ServerContextType,
    },
    page_loader::create_page_loader,
    util::{get_asset_path_from_route, pathname_for_path, regular_expression_for_path},
};

/// Create a content source serving the `pages` or `src/pages` directory as
/// Next.js pages folder.
#[turbo_tasks::function]
pub async fn create_server_rendered_source(
    project_root: FileSystemPathVc,
    execution_context: ExecutionContextVc,
    output_path: FileSystemPathVc,
    server_root: FileSystemPathVc,
    env: ProcessEnvVc,
    browserslist_query: &str,
    next_config: NextConfigVc,
    server_addr: ServerAddrVc,
) -> Result<ContentSourceVc> {
    let project_path = wrap_with_next_js_fs(project_root);

    let pages = project_path.join("pages");
    let src_pages = project_path.join("src/pages");
    let pages_dir = if *pages.get_type().await? == FileSystemEntryType::Directory {
        pages
    } else if *src_pages.get_type().await? == FileSystemEntryType::Directory {
        src_pages
    } else {
        return Ok(NoContentSourceVc::new().into());
    };

    let ty = Value::new(ContextType::Pages { pages_dir });
    let server_ty = Value::new(ServerContextType::Pages { pages_dir });

    let client_environment = get_client_environment(browserslist_query);
    let client_module_options_context =
        get_client_module_options_context(project_path, execution_context, client_environment, ty);
    let client_module_options_context =
        add_next_transforms_to_pages(client_module_options_context, pages_dir);
    let client_resolve_options_context = get_client_resolve_options_context(project_path, ty);
    let client_context: AssetContextVc = ModuleAssetContextVc::new(
        TransitionsByNameVc::cell(HashMap::new()),
        client_environment,
        client_module_options_context,
        client_resolve_options_context,
    )
    .into();

    let client_chunking_context = get_client_chunking_context(project_path, server_root, ty);

    let client_runtime_entries = get_client_runtime_entries(project_path, env, ty, next_config);

    let next_client_transition = NextClientTransition {
        is_app: false,
        client_chunking_context,
        client_module_options_context,
        client_resolve_options_context,
        client_environment,
        server_root,
        runtime_entries: client_runtime_entries,
    }
    .cell()
    .into();

    let mut transitions = HashMap::new();
    transitions.insert("next-client".to_string(), next_client_transition);
    let context: AssetContextVc = ModuleAssetContextVc::new(
        TransitionsByNameVc::cell(transitions),
<<<<<<< HEAD
        get_server_environment(server_ty, env, server_addr),
        get_server_module_options_context(server_ty),
=======
        get_server_environment(server_ty, env),
        get_server_module_options_context(project_path, execution_context, server_ty),
>>>>>>> 8faea8ea
        get_server_resolve_options_context(project_path, server_ty, next_config),
    )
    .into();

    let server_runtime_entries =
        vec![
            ProcessEnvAssetVc::new(project_path, env_for_js(env, false, next_config))
                .as_ecmascript_chunk_placeable(),
        ];

    let fallback_page = get_fallback_page(
        project_path,
        execution_context,
        server_root,
        env,
        browserslist_query,
        next_config,
    );

    let server_rendered_source = create_server_rendered_source_for_directory(
        project_path,
        context,
        client_context,
        pages_dir,
        SpecificityVc::exact(),
        0,
        pages_dir,
        EcmascriptChunkPlaceablesVc::cell(server_runtime_entries),
        fallback_page,
        server_root,
        server_root,
        server_root.join("api"),
        output_path,
    );
    let fallback_source =
        AssetGraphContentSourceVc::new_eager(server_root, fallback_page.as_asset());

    Ok(CombinedContentSource {
        sources: vec![server_rendered_source.into(), fallback_source.into()],
    }
    .cell()
    .into())
}

/// Handles a single page file in the pages directory
#[turbo_tasks::function]
async fn create_server_rendered_source_for_file(
    context_path: FileSystemPathVc,
    context: AssetContextVc,
    client_context: AssetContextVc,
    pages_dir: FileSystemPathVc,
    specificity: SpecificityVc,
    page_file: FileSystemPathVc,
    runtime_entries: EcmascriptChunkPlaceablesVc,
    fallback_page: DevHtmlAssetVc,
    server_root: FileSystemPathVc,
    server_path: FileSystemPathVc,
    is_api_path: BoolVc,
    intermediate_output_path: FileSystemPathVc,
) -> Result<ContentSourceVc> {
    let source_asset = SourceAssetVc::new(page_file).into();
    let entry_asset = context.process(
        source_asset,
        Value::new(ReferenceType::Entry(EntryReferenceSubType::Page)),
    );

    let chunking_context = DevChunkingContextVc::builder(
        context_path,
        intermediate_output_path,
        intermediate_output_path.join("chunks"),
        get_client_assets_path(server_root, Value::new(ContextType::Pages { pages_dir })),
    )
    .build();

    let client_chunking_context = get_client_chunking_context(
        context_path,
        server_root,
        Value::new(ContextType::Pages { pages_dir }),
    );

    let pathname = pathname_for_path(server_root, server_path, true);
    let path_regex = regular_expression_for_path(pathname);

    Ok(if *is_api_path.await? {
        create_node_api_source(
            specificity,
            server_root,
            pathname,
            path_regex,
            SsrEntry {
                context,
                entry_asset,
                is_api_path,
                chunking_context,
                intermediate_output_path,
            }
            .cell()
            .into(),
            runtime_entries,
        )
    } else {
        let data_pathname = format!(
            "_next/data/development/{}",
            get_asset_path_from_route(&pathname.await?, ".json")
        );
        let data_path_regex = regular_expression_for_path(StringVc::cell(data_pathname));

        let ssr_entry = SsrEntry {
            context,
            entry_asset,
            is_api_path,
            chunking_context,
            intermediate_output_path,
        }
        .cell()
        .into();

        CombinedContentSourceVc::new(vec![
            create_node_rendered_source(
                specificity,
                server_root,
                pathname,
                path_regex,
                ssr_entry,
                runtime_entries,
                fallback_page,
            ),
            create_node_rendered_source(
                specificity,
                server_root,
                pathname,
                data_path_regex,
                ssr_entry,
                runtime_entries,
                fallback_page,
            ),
            create_page_loader(
                server_root,
                client_context,
                client_chunking_context,
                entry_asset,
                pathname,
            ),
        ])
        .into()
    })
}

/// Handles a directory in the pages directory (or the pages directory itself).
/// Calls itself recursively for sub directories or the
/// [create_server_rendered_source_for_file] method for files.
#[turbo_tasks::function]
async fn create_server_rendered_source_for_directory(
    context_path: FileSystemPathVc,
    context: AssetContextVc,
    client_context: AssetContextVc,
    pages_dir: FileSystemPathVc,
    specificity: SpecificityVc,
    position: u32,
    input_dir: FileSystemPathVc,
    runtime_entries: EcmascriptChunkPlaceablesVc,
    fallback_page: DevHtmlAssetVc,
    server_root: FileSystemPathVc,
    server_path: FileSystemPathVc,
    server_api_path: FileSystemPathVc,
    intermediate_output_path: FileSystemPathVc,
) -> Result<CombinedContentSourceVc> {
    let mut sources = vec![];
    let dir_content = input_dir.read_dir().await?;
    if let DirectoryContent::Entries(entries) = &*dir_content {
        for (name, entry) in entries.iter() {
            let specificity = if name.starts_with("[[") || name.starts_with("[...") {
                specificity.with_catch_all(position)
            } else if name.starts_with('[') {
                specificity.with_dynamic_segment(position)
            } else {
                specificity
            };
            match entry {
                DirectoryEntry::File(file) => {
                    if let Some((basename, extension)) = name.rsplit_once('.') {
                        match extension {
                            // pageExtensions option from next.js
                            // defaults: https://github.com/vercel/next.js/blob/611e13f5159457fedf96d850845650616a1f75dd/packages/next/server/config-shared.ts#L499
                            "js" | "ts" | "jsx" | "tsx" | "mdx" => {
                                let (dev_server_path, intermediate_output_path, specificity) =
                                    if basename == "index" {
                                        (
                                            server_path.join("index.html"),
                                            intermediate_output_path,
                                            specificity,
                                        )
                                    } else if basename == "404" {
                                        (
                                            server_path.join("[...]"),
                                            intermediate_output_path.join(basename),
                                            specificity.with_fallback(position),
                                        )
                                    } else {
                                        (
                                            server_path.join(basename).join("index.html"),
                                            intermediate_output_path.join(basename),
                                            specificity,
                                        )
                                    };
                                sources.push((
                                    name,
                                    create_server_rendered_source_for_file(
                                        context_path,
                                        context,
                                        client_context,
                                        pages_dir,
                                        specificity,
                                        *file,
                                        runtime_entries,
                                        fallback_page,
                                        server_root,
                                        dev_server_path,
                                        dev_server_path.is_inside(server_api_path),
                                        intermediate_output_path,
                                    ),
                                ));
                            }
                            _ => {}
                        }
                    }
                }
                DirectoryEntry::Directory(dir) => {
                    sources.push((
                        name,
                        create_server_rendered_source_for_directory(
                            context_path,
                            context,
                            client_context,
                            pages_dir,
                            specificity,
                            position + 1,
                            *dir,
                            runtime_entries,
                            fallback_page,
                            server_root,
                            server_path.join(name),
                            server_api_path,
                            intermediate_output_path.join(name),
                        )
                        .into(),
                    ));
                }
                _ => {}
            }
        }
    }

    // Ensure deterministic order since read_dir is not deterministic
    sources.sort_by_key(|(k, _)| *k);

    Ok(CombinedContentSource {
        sources: sources.into_iter().map(|(_, v)| v).collect(),
    }
    .cell())
}

/// The node.js renderer for SSR of pages.
#[turbo_tasks::value]
struct SsrEntry {
    context: AssetContextVc,
    entry_asset: AssetVc,
    is_api_path: BoolVc,
    chunking_context: ChunkingContextVc,
    intermediate_output_path: FileSystemPathVc,
}

#[turbo_tasks::value_impl]
impl NodeEntry for SsrEntry {
    #[turbo_tasks::function]
    async fn entry(&self, _data: Value<ContentSourceData>) -> Result<NodeRenderingEntryVc> {
        let virtual_asset = if *self.is_api_path.await? {
            VirtualAssetVc::new(
                self.entry_asset.path().join("server-api.tsx"),
                next_js_file("entry/server-api.tsx").into(),
            )
        } else {
            VirtualAssetVc::new(
                self.entry_asset.path().join("server-renderer.tsx"),
                next_js_file("entry/server-renderer.tsx").into(),
            )
        };

        Ok(NodeRenderingEntry {
            module: EcmascriptModuleAssetVc::new(
                virtual_asset.into(),
                self.context,
                Value::new(EcmascriptModuleAssetType::Typescript),
                EcmascriptInputTransformsVc::cell(vec![
                    EcmascriptInputTransform::TypeScript,
                    EcmascriptInputTransform::React { refresh: false },
                ]),
                self.context.environment(),
            ),
            chunking_context: self.chunking_context,
            intermediate_output_path: self.intermediate_output_path,
        }
        .cell())
    }
}<|MERGE_RESOLUTION|>--- conflicted
+++ resolved
@@ -122,13 +122,8 @@
     transitions.insert("next-client".to_string(), next_client_transition);
     let context: AssetContextVc = ModuleAssetContextVc::new(
         TransitionsByNameVc::cell(transitions),
-<<<<<<< HEAD
         get_server_environment(server_ty, env, server_addr),
-        get_server_module_options_context(server_ty),
-=======
-        get_server_environment(server_ty, env),
         get_server_module_options_context(project_path, execution_context, server_ty),
->>>>>>> 8faea8ea
         get_server_resolve_options_context(project_path, server_ty, next_config),
     )
     .into();

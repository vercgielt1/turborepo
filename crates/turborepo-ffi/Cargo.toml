--- conflicted
+++ resolved
@@ -10,13 +10,9 @@
 [dependencies]
 directories = "4.0.1"
 prost = "0.11.6"
-<<<<<<< HEAD
 thiserror = "1.0.38"
 turborepo-lockfiles = { path = "../turborepo-lockfiles" }
-turborepo-scm = { path = "../turborepo-scm" }
-=======
 turborepo-scm = { workspace = true }
->>>>>>> c4b52488
 
 [build-dependencies]
 cbindgen = "0.24.3"

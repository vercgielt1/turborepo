--- conflicted
+++ resolved
@@ -76,11 +76,7 @@
     pub fn to_unix(&self) -> Result<RelativeUnixPathBuf, PathError> {
         #[cfg(unix)]
         {
-<<<<<<< HEAD
-            return RelativeUnixPathBuf::new(self.as_str());
-=======
             return RelativeUnixPathBuf::new(self.0.as_str());
->>>>>>> fc5e2b0d
         }
         #[cfg(not(unix))]
         {

--- conflicted
+++ resolved
@@ -8,17 +8,10 @@
 use camino::Utf8Path;
 use serde::{Deserialize, Serialize};
 
-<<<<<<< HEAD
-use crate::{IntoUnix, PathError, RelativeUnixPath};
+use crate::{PathError, RelativeUnixPath};
 #[derive(Clone, Debug, PartialEq, Eq, PartialOrd, Ord, Hash, Default, Serialize, Deserialize)]
 // This is necessary to perform validation on the string during deserialization
 #[serde(try_from = "String", into = "String")]
-=======
-use crate::{PathError, RelativeUnixPath};
-
-#[derive(Clone, Debug, PartialEq, Eq, PartialOrd, Ord, Hash, Default, Serialize)]
-#[serde(transparent)]
->>>>>>> fc5e2b0d
 pub struct RelativeUnixPathBuf(pub(crate) String);
 
 impl Display for RelativeUnixPathBuf {

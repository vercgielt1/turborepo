--- conflicted
+++ resolved
@@ -4,12 +4,8 @@
 use turbo_tasks::{Value, Vc};
 use turbo_tasks_fs::{glob::Glob, FileSystemPath};
 use turbopack_core::{
-<<<<<<< HEAD
     issue::{Issue, IssueExt, IssueSeverity, OptionStyledString, StyledString},
-=======
-    issue::{Issue, IssueExt, IssueSeverity, StyledString},
     reference_type::ReferenceType,
->>>>>>> 46a38545
     resolve::{
         parse::Request,
         plugin::{ResolvePlugin, ResolvePluginCondition},

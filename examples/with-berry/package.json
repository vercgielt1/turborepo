{
  "private": true,
  "workspaces": [
    "apps/*",
    "packages/*"
  ],
  "scripts": {
    "build": "turbo run build",
    "dev": "turbo run dev",
    "lint": "turbo run lint"
  },
  "devDependencies": {
    "eslint": "8.57.0",
    "eslint-config-custom": "*",
<<<<<<< HEAD
    "prettier": "^3.1.1",
    "turbo": "^1.12.1"
=======
    "prettier": "^3.2.5",
    "turbo": "^1.12.4"
>>>>>>> f07566df
  },
  "packageManager": "yarn@3.6.3",
  "engines": {
    "node": ">=18"
  }
}<|MERGE_RESOLUTION|>--- conflicted
+++ resolved
@@ -12,13 +12,8 @@
   "devDependencies": {
     "eslint": "8.57.0",
     "eslint-config-custom": "*",
-<<<<<<< HEAD
-    "prettier": "^3.1.1",
-    "turbo": "^1.12.1"
-=======
     "prettier": "^3.2.5",
     "turbo": "^1.12.4"
->>>>>>> f07566df
   },
   "packageManager": "yarn@3.6.3",
   "engines": {

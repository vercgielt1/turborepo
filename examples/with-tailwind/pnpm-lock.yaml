lockfileVersion: '6.0'

settings:
  autoInstallPeers: true
  excludeLinksFromLockfile: false

importers:

  .:
    devDependencies:
      '@repo/typescript-config':
        specifier: workspace:*
        version: link:packages/config-typescript
      eslint:
        specifier: ^8.57.0
        version: 8.57.0
      prettier:
        specifier: ^3.2.5
        version: 3.2.5
      prettier-plugin-tailwindcss:
        specifier: ^0.5.11
        version: 0.5.11(prettier@3.2.5)
      turbo:
        specifier: ^1.12.4
        version: 1.12.4

  apps/docs:
    dependencies:
      '@repo/ui':
        specifier: workspace:*
        version: link:../../packages/ui
      next:
        specifier: ^14.1.1
        version: 14.1.1(react-dom@18.2.0)(react@18.2.0)
      react:
        specifier: ^18.2.0
        version: 18.2.0
      react-dom:
        specifier: ^18.2.0
        version: 18.2.0(react@18.2.0)
    devDependencies:
      '@next/eslint-plugin-next':
        specifier: ^14.1.1
        version: 14.1.1
      '@repo/eslint-config':
        specifier: workspace:*
        version: link:../../packages/config-eslint
      '@repo/tailwind-config':
        specifier: workspace:*
        version: link:../../packages/config-tailwind
      '@repo/typescript-config':
        specifier: workspace:*
        version: link:../../packages/config-typescript
      '@types/node':
        specifier: ^20.11.24
        version: 20.11.24
      '@types/react':
        specifier: ^18.2.61
        version: 18.2.61
      '@types/react-dom':
        specifier: ^18.2.19
        version: 18.2.19
      autoprefixer:
        specifier: ^10.4.18
        version: 10.4.18(postcss@8.4.35)
      postcss:
        specifier: ^8.4.35
        version: 8.4.35
      tailwindcss:
        specifier: ^3.4.1
        version: 3.4.1
      typescript:
        specifier: ^5.3.3
        version: 5.3.3

  apps/web:
    dependencies:
      '@repo/ui':
        specifier: workspace:*
        version: link:../../packages/ui
      next:
        specifier: ^14.1.1
        version: 14.1.1(react-dom@18.2.0)(react@18.2.0)
      react:
        specifier: ^18.2.0
        version: 18.2.0
      react-dom:
        specifier: ^18.2.0
        version: 18.2.0(react@18.2.0)
    devDependencies:
      '@next/eslint-plugin-next':
        specifier: ^14.1.1
        version: 14.1.1
      '@repo/eslint-config':
        specifier: workspace:*
        version: link:../../packages/config-eslint
      '@repo/tailwind-config':
        specifier: workspace:*
        version: link:../../packages/config-tailwind
      '@repo/typescript-config':
        specifier: workspace:*
        version: link:../../packages/config-typescript
      '@types/node':
        specifier: ^20.11.24
        version: 20.11.24
      '@types/react':
        specifier: ^18.2.61
        version: 18.2.61
      '@types/react-dom':
        specifier: ^18.2.19
        version: 18.2.19
      autoprefixer:
        specifier: ^10.4.18
        version: 10.4.18(postcss@8.4.35)
      postcss:
        specifier: ^8.4.35
        version: 8.4.35
      tailwindcss:
        specifier: ^3.4.1
        version: 3.4.1
      typescript:
        specifier: ^5.3.3
        version: 5.3.3

  packages/config-eslint:
    devDependencies:
      '@vercel/style-guide':
        specifier: ^5.2.0
        version: 5.2.0(eslint@8.57.0)(prettier@3.2.5)(typescript@5.3.3)
      eslint-config-turbo:
        specifier: ^1.12.4
        version: 1.12.4(eslint@8.57.0)

  packages/config-tailwind:
    devDependencies:
      '@repo/typescript-config':
        specifier: workspace:*
        version: link:../config-typescript
      tailwindcss:
        specifier: ^3.4.1
        version: 3.4.1

  packages/config-typescript: {}

  packages/ui:
    devDependencies:
      '@repo/eslint-config':
        specifier: workspace:*
        version: link:../config-eslint
      '@repo/tailwind-config':
        specifier: workspace:*
        version: link:../config-tailwind
      '@repo/typescript-config':
        specifier: workspace:*
        version: link:../config-typescript
      '@types/react':
        specifier: ^18.2.61
        version: 18.2.61
      autoprefixer:
        specifier: ^10.4.18
        version: 10.4.18(postcss@8.4.35)
      postcss:
        specifier: ^8.4.35
        version: 8.4.35
      react:
        specifier: ^18.2.0
        version: 18.2.0
      tailwindcss:
<<<<<<< HEAD
        specifier: ^3.4.0
        version: 3.4.0
=======
        specifier: ^3.4.1
        version: 3.4.1
      tsup:
        specifier: ^8.0.2
        version: 8.0.2(postcss@8.4.35)(typescript@5.3.3)
>>>>>>> 4ff45dd4
      typescript:
        specifier: ^5.3.3
        version: 5.3.3

packages:

  /@aashutoshrathi/word-wrap@1.2.6:
    resolution: {integrity: sha512-1Yjs2SvM8TflER/OD3cOjhWWOZb58A2t7wpE2S9XfBYTiIl+XFhQG2bjy4Pu1I+EAlCNUzRDYDdFwFYUKvXcIA==}
    engines: {node: '>=0.10.0'}
    dev: true

  /@alloc/quick-lru@5.2.0:
    resolution: {integrity: sha512-UrcABB+4bUrFABwbluTIBErXwvbsU/V7TZWfmbgJfbkwiBuziS9gxdODUyuiecfdGQ85jglMW6juS3+z5TsKLw==}
    engines: {node: '>=10'}
    dev: true

  /@ampproject/remapping@2.2.1:
    resolution: {integrity: sha512-lFMjJTrFL3j7L9yBxwYfCq2k6qqwHyzuUl/XBnif78PWTJYyL/dfowQHWE3sp6U6ZzqWiiIZnpTMO96zhkjwtg==}
    engines: {node: '>=6.0.0'}
    dependencies:
      '@jridgewell/gen-mapping': 0.3.3
      '@jridgewell/trace-mapping': 0.3.20
    dev: true

  /@babel/code-frame@7.23.4:
    resolution: {integrity: sha512-r1IONyb6Ia+jYR2vvIDhdWdlTGhqbBoFqLTQidzZ4kepUFH15ejXvFHxCVbtl7BOXIudsIubf4E81xeA3h3IXA==}
    engines: {node: '>=6.9.0'}
    dependencies:
      '@babel/highlight': 7.23.4
      chalk: 2.4.2
    dev: true

  /@babel/compat-data@7.23.3:
    resolution: {integrity: sha512-BmR4bWbDIoFJmJ9z2cZ8Gmm2MXgEDgjdWgpKmKWUt54UGFJdlj31ECtbaDvCG/qVdG3AQ1SfpZEs01lUFbzLOQ==}
    engines: {node: '>=6.9.0'}
    dev: true

  /@babel/core@7.23.3:
    resolution: {integrity: sha512-Jg+msLuNuCJDyBvFv5+OKOUjWMZgd85bKjbICd3zWrKAo+bJ49HJufi7CQE0q0uR8NGyO6xkCACScNqyjHSZew==}
    engines: {node: '>=6.9.0'}
    dependencies:
      '@ampproject/remapping': 2.2.1
      '@babel/code-frame': 7.23.4
      '@babel/generator': 7.23.4
      '@babel/helper-compilation-targets': 7.22.15
      '@babel/helper-module-transforms': 7.23.3(@babel/core@7.23.3)
      '@babel/helpers': 7.23.4
      '@babel/parser': 7.23.4
      '@babel/template': 7.22.15
      '@babel/traverse': 7.23.4
      '@babel/types': 7.23.4
      convert-source-map: 2.0.0
      debug: 4.3.4
      gensync: 1.0.0-beta.2
      json5: 2.2.3
      semver: 6.3.1
    transitivePeerDependencies:
      - supports-color
    dev: true

  /@babel/eslint-parser@7.23.3(@babel/core@7.23.3)(eslint@8.57.0):
    resolution: {integrity: sha512-9bTuNlyx7oSstodm1cR1bECj4fkiknsDa1YniISkJemMY3DGhJNYBECbe6QD/q54mp2J8VO66jW3/7uP//iFCw==}
    engines: {node: ^10.13.0 || ^12.13.0 || >=14.0.0}
    peerDependencies:
      '@babel/core': ^7.11.0
      eslint: ^7.5.0 || ^8.0.0
    dependencies:
      '@babel/core': 7.23.3
      '@nicolo-ribaudo/eslint-scope-5-internals': 5.1.1-v1
      eslint: 8.57.0
      eslint-visitor-keys: 2.1.0
      semver: 6.3.1
    dev: true

  /@babel/generator@7.23.4:
    resolution: {integrity: sha512-esuS49Cga3HcThFNebGhlgsrVLkvhqvYDTzgjfFFlHJcIfLe5jFmRRfCQ1KuBfc4Jrtn3ndLgKWAKjBE+IraYQ==}
    engines: {node: '>=6.9.0'}
    dependencies:
      '@babel/types': 7.23.4
      '@jridgewell/gen-mapping': 0.3.3
      '@jridgewell/trace-mapping': 0.3.20
      jsesc: 2.5.2
    dev: true

  /@babel/helper-compilation-targets@7.22.15:
    resolution: {integrity: sha512-y6EEzULok0Qvz8yyLkCvVX+02ic+By2UdOhylwUOvOn9dvYc9mKICJuuU1n1XBI02YWsNsnrY1kc6DVbjcXbtw==}
    engines: {node: '>=6.9.0'}
    dependencies:
      '@babel/compat-data': 7.23.3
      '@babel/helper-validator-option': 7.22.15
      browserslist: 4.23.0
      lru-cache: 5.1.1
      semver: 6.3.1
    dev: true

  /@babel/helper-environment-visitor@7.22.20:
    resolution: {integrity: sha512-zfedSIzFhat/gFhWfHtgWvlec0nqB9YEIVrpuwjruLlXfUSnA8cJB0miHKwqDnQ7d32aKo2xt88/xZptwxbfhA==}
    engines: {node: '>=6.9.0'}
    dev: true

  /@babel/helper-function-name@7.23.0:
    resolution: {integrity: sha512-OErEqsrxjZTJciZ4Oo+eoZqeW9UIiOcuYKRJA4ZAgV9myA+pOXhhmpfNCKjEH/auVfEYVFJ6y1Tc4r0eIApqiw==}
    engines: {node: '>=6.9.0'}
    dependencies:
      '@babel/template': 7.22.15
      '@babel/types': 7.23.4
    dev: true

  /@babel/helper-hoist-variables@7.22.5:
    resolution: {integrity: sha512-wGjk9QZVzvknA6yKIUURb8zY3grXCcOZt+/7Wcy8O2uctxhplmUPkOdlgoNhmdVee2c92JXbf1xpMtVNbfoxRw==}
    engines: {node: '>=6.9.0'}
    dependencies:
      '@babel/types': 7.23.4
    dev: true

  /@babel/helper-module-imports@7.22.15:
    resolution: {integrity: sha512-0pYVBnDKZO2fnSPCrgM/6WMc7eS20Fbok+0r88fp+YtWVLZrp4CkafFGIp+W0VKw4a22sgebPT99y+FDNMdP4w==}
    engines: {node: '>=6.9.0'}
    dependencies:
      '@babel/types': 7.23.4
    dev: true

  /@babel/helper-module-transforms@7.23.3(@babel/core@7.23.3):
    resolution: {integrity: sha512-7bBs4ED9OmswdfDzpz4MpWgSrV7FXlc3zIagvLFjS5H+Mk7Snr21vQ6QwrsoCGMfNC4e4LQPdoULEt4ykz0SRQ==}
    engines: {node: '>=6.9.0'}
    peerDependencies:
      '@babel/core': ^7.0.0
    dependencies:
      '@babel/core': 7.23.3
      '@babel/helper-environment-visitor': 7.22.20
      '@babel/helper-module-imports': 7.22.15
      '@babel/helper-simple-access': 7.22.5
      '@babel/helper-split-export-declaration': 7.22.6
      '@babel/helper-validator-identifier': 7.22.20
    dev: true

  /@babel/helper-simple-access@7.22.5:
    resolution: {integrity: sha512-n0H99E/K+Bika3++WNL17POvo4rKWZ7lZEp1Q+fStVbUi8nxPQEBOlTmCOxW/0JsS56SKKQ+ojAe2pHKJHN35w==}
    engines: {node: '>=6.9.0'}
    dependencies:
      '@babel/types': 7.23.4
    dev: true

  /@babel/helper-split-export-declaration@7.22.6:
    resolution: {integrity: sha512-AsUnxuLhRYsisFiaJwvp1QF+I3KjD5FOxut14q/GzovUe6orHLesW2C7d754kRm53h5gqrz6sFl6sxc4BVtE/g==}
    engines: {node: '>=6.9.0'}
    dependencies:
      '@babel/types': 7.23.4
    dev: true

  /@babel/helper-string-parser@7.23.4:
    resolution: {integrity: sha512-803gmbQdqwdf4olxrX4AJyFBV/RTr3rSmOj0rKwesmzlfhYNDEs+/iOcznzpNWlJlIlTJC2QfPFcHB6DlzdVLQ==}
    engines: {node: '>=6.9.0'}
    dev: true

  /@babel/helper-validator-identifier@7.22.20:
    resolution: {integrity: sha512-Y4OZ+ytlatR8AI+8KZfKuL5urKp7qey08ha31L8b3BwewJAoJamTzyvxPR/5D+KkdJCGPq/+8TukHBlY10FX9A==}
    engines: {node: '>=6.9.0'}
    dev: true

  /@babel/helper-validator-option@7.22.15:
    resolution: {integrity: sha512-bMn7RmyFjY/mdECUbgn9eoSY4vqvacUnS9i9vGAGttgFWesO6B4CYWA7XlpbWgBt71iv/hfbPlynohStqnu5hA==}
    engines: {node: '>=6.9.0'}
    dev: true

  /@babel/helpers@7.23.4:
    resolution: {integrity: sha512-HfcMizYz10cr3h29VqyfGL6ZWIjTwWfvYBMsBVGwpcbhNGe3wQ1ZXZRPzZoAHhd9OqHadHqjQ89iVKINXnbzuw==}
    engines: {node: '>=6.9.0'}
    dependencies:
      '@babel/template': 7.22.15
      '@babel/traverse': 7.23.4
      '@babel/types': 7.23.4
    transitivePeerDependencies:
      - supports-color
    dev: true

  /@babel/highlight@7.23.4:
    resolution: {integrity: sha512-acGdbYSfp2WheJoJm/EBBBLh/ID8KDc64ISZ9DYtBmC8/Q204PZJLHyzeB5qMzJ5trcOkybd78M4x2KWsUq++A==}
    engines: {node: '>=6.9.0'}
    dependencies:
      '@babel/helper-validator-identifier': 7.22.20
      chalk: 2.4.2
      js-tokens: 4.0.0
    dev: true

  /@babel/parser@7.23.4:
    resolution: {integrity: sha512-vf3Xna6UEprW+7t6EtOmFpHNAuxw3xqPZghy+brsnusscJRW5BMUzzHZc5ICjULee81WeUV2jjakG09MDglJXQ==}
    engines: {node: '>=6.0.0'}
    hasBin: true
    dependencies:
      '@babel/types': 7.23.4
    dev: true

  /@babel/runtime@7.23.4:
    resolution: {integrity: sha512-2Yv65nlWnWlSpe3fXEyX5i7fx5kIKo4Qbcj+hMO0odwaneFjfXw5fdum+4yL20O0QiaHpia0cYQ9xpNMqrBwHg==}
    engines: {node: '>=6.9.0'}
    dependencies:
      regenerator-runtime: 0.14.0
    dev: true

  /@babel/template@7.22.15:
    resolution: {integrity: sha512-QPErUVm4uyJa60rkI73qneDacvdvzxshT3kksGqlGWYdOTIUOwJ7RDUL8sGqslY1uXWSL6xMFKEXDS3ox2uF0w==}
    engines: {node: '>=6.9.0'}
    dependencies:
      '@babel/code-frame': 7.23.4
      '@babel/parser': 7.23.4
      '@babel/types': 7.23.4
    dev: true

  /@babel/traverse@7.23.4:
    resolution: {integrity: sha512-IYM8wSUwunWTB6tFC2dkKZhxbIjHoWemdK+3f8/wq8aKhbUscxD5MX72ubd90fxvFknaLPeGw5ycU84V1obHJg==}
    engines: {node: '>=6.9.0'}
    dependencies:
      '@babel/code-frame': 7.23.4
      '@babel/generator': 7.23.4
      '@babel/helper-environment-visitor': 7.22.20
      '@babel/helper-function-name': 7.23.0
      '@babel/helper-hoist-variables': 7.22.5
      '@babel/helper-split-export-declaration': 7.22.6
      '@babel/parser': 7.23.4
      '@babel/types': 7.23.4
      debug: 4.3.4
      globals: 11.12.0
    transitivePeerDependencies:
      - supports-color
    dev: true

  /@babel/types@7.23.4:
    resolution: {integrity: sha512-7uIFwVYpoplT5jp/kVv6EF93VaJ8H+Yn5IczYiaAi98ajzjfoZfslet/e0sLh+wVBjb2qqIut1b0S26VSafsSQ==}
    engines: {node: '>=6.9.0'}
    dependencies:
      '@babel/helper-string-parser': 7.23.4
      '@babel/helper-validator-identifier': 7.22.20
      to-fast-properties: 2.0.0
    dev: true

<<<<<<< HEAD
  /@eslint-community/eslint-utils@4.4.0(eslint@8.56.0):
=======
  /@esbuild/android-arm64@0.19.7:
    resolution: {integrity: sha512-YEDcw5IT7hW3sFKZBkCAQaOCJQLONVcD4bOyTXMZz5fr66pTHnAet46XAtbXAkJRfIn2YVhdC6R9g4xa27jQ1w==}
    engines: {node: '>=12'}
    cpu: [arm64]
    os: [android]
    requiresBuild: true
    dev: true
    optional: true

  /@esbuild/android-arm@0.19.7:
    resolution: {integrity: sha512-YGSPnndkcLo4PmVl2tKatEn+0mlVMr3yEpOOT0BeMria87PhvoJb5dg5f5Ft9fbCVgtAz4pWMzZVgSEGpDAlww==}
    engines: {node: '>=12'}
    cpu: [arm]
    os: [android]
    requiresBuild: true
    dev: true
    optional: true

  /@esbuild/android-x64@0.19.7:
    resolution: {integrity: sha512-jhINx8DEjz68cChFvM72YzrqfwJuFbfvSxZAk4bebpngGfNNRm+zRl4rtT9oAX6N9b6gBcFaJHFew5Blf6CvUw==}
    engines: {node: '>=12'}
    cpu: [x64]
    os: [android]
    requiresBuild: true
    dev: true
    optional: true

  /@esbuild/darwin-arm64@0.19.7:
    resolution: {integrity: sha512-dr81gbmWN//3ZnBIm6YNCl4p3pjnabg1/ZVOgz2fJoUO1a3mq9WQ/1iuEluMs7mCL+Zwv7AY5e3g1hjXqQZ9Iw==}
    engines: {node: '>=12'}
    cpu: [arm64]
    os: [darwin]
    requiresBuild: true
    dev: true
    optional: true

  /@esbuild/darwin-x64@0.19.7:
    resolution: {integrity: sha512-Lc0q5HouGlzQEwLkgEKnWcSazqr9l9OdV2HhVasWJzLKeOt0PLhHaUHuzb8s/UIya38DJDoUm74GToZ6Wc7NGQ==}
    engines: {node: '>=12'}
    cpu: [x64]
    os: [darwin]
    requiresBuild: true
    dev: true
    optional: true

  /@esbuild/freebsd-arm64@0.19.7:
    resolution: {integrity: sha512-+y2YsUr0CxDFF7GWiegWjGtTUF6gac2zFasfFkRJPkMAuMy9O7+2EH550VlqVdpEEchWMynkdhC9ZjtnMiHImQ==}
    engines: {node: '>=12'}
    cpu: [arm64]
    os: [freebsd]
    requiresBuild: true
    dev: true
    optional: true

  /@esbuild/freebsd-x64@0.19.7:
    resolution: {integrity: sha512-CdXOxIbIzPJmJhrpmJTLx+o35NoiKBIgOvmvT+jeSadYiWJn0vFKsl+0bSG/5lwjNHoIDEyMYc/GAPR9jxusTA==}
    engines: {node: '>=12'}
    cpu: [x64]
    os: [freebsd]
    requiresBuild: true
    dev: true
    optional: true

  /@esbuild/linux-arm64@0.19.7:
    resolution: {integrity: sha512-inHqdOVCkUhHNvuQPT1oCB7cWz9qQ/Cz46xmVe0b7UXcuIJU3166aqSunsqkgSGMtUCWOZw3+KMwI6otINuC9g==}
    engines: {node: '>=12'}
    cpu: [arm64]
    os: [linux]
    requiresBuild: true
    dev: true
    optional: true

  /@esbuild/linux-arm@0.19.7:
    resolution: {integrity: sha512-Y+SCmWxsJOdQtjcBxoacn/pGW9HDZpwsoof0ttL+2vGcHokFlfqV666JpfLCSP2xLxFpF1lj7T3Ox3sr95YXww==}
    engines: {node: '>=12'}
    cpu: [arm]
    os: [linux]
    requiresBuild: true
    dev: true
    optional: true

  /@esbuild/linux-ia32@0.19.7:
    resolution: {integrity: sha512-2BbiL7nLS5ZO96bxTQkdO0euGZIUQEUXMTrqLxKUmk/Y5pmrWU84f+CMJpM8+EHaBPfFSPnomEaQiG/+Gmh61g==}
    engines: {node: '>=12'}
    cpu: [ia32]
    os: [linux]
    requiresBuild: true
    dev: true
    optional: true

  /@esbuild/linux-loong64@0.19.7:
    resolution: {integrity: sha512-BVFQla72KXv3yyTFCQXF7MORvpTo4uTA8FVFgmwVrqbB/4DsBFWilUm1i2Oq6zN36DOZKSVUTb16jbjedhfSHw==}
    engines: {node: '>=12'}
    cpu: [loong64]
    os: [linux]
    requiresBuild: true
    dev: true
    optional: true

  /@esbuild/linux-mips64el@0.19.7:
    resolution: {integrity: sha512-DzAYckIaK+pS31Q/rGpvUKu7M+5/t+jI+cdleDgUwbU7KdG2eC3SUbZHlo6Q4P1CfVKZ1lUERRFP8+q0ob9i2w==}
    engines: {node: '>=12'}
    cpu: [mips64el]
    os: [linux]
    requiresBuild: true
    dev: true
    optional: true

  /@esbuild/linux-ppc64@0.19.7:
    resolution: {integrity: sha512-JQ1p0SmUteNdUaaiRtyS59GkkfTW0Edo+e0O2sihnY4FoZLz5glpWUQEKMSzMhA430ctkylkS7+vn8ziuhUugQ==}
    engines: {node: '>=12'}
    cpu: [ppc64]
    os: [linux]
    requiresBuild: true
    dev: true
    optional: true

  /@esbuild/linux-riscv64@0.19.7:
    resolution: {integrity: sha512-xGwVJ7eGhkprY/nB7L7MXysHduqjpzUl40+XoYDGC4UPLbnG+gsyS1wQPJ9lFPcxYAaDXbdRXd1ACs9AE9lxuw==}
    engines: {node: '>=12'}
    cpu: [riscv64]
    os: [linux]
    requiresBuild: true
    dev: true
    optional: true

  /@esbuild/linux-s390x@0.19.7:
    resolution: {integrity: sha512-U8Rhki5PVU0L0nvk+E8FjkV8r4Lh4hVEb9duR6Zl21eIEYEwXz8RScj4LZWA2i3V70V4UHVgiqMpszXvG0Yqhg==}
    engines: {node: '>=12'}
    cpu: [s390x]
    os: [linux]
    requiresBuild: true
    dev: true
    optional: true

  /@esbuild/linux-x64@0.19.7:
    resolution: {integrity: sha512-ZYZopyLhm4mcoZXjFt25itRlocKlcazDVkB4AhioiL9hOWhDldU9n38g62fhOI4Pth6vp+Mrd5rFKxD0/S+7aQ==}
    engines: {node: '>=12'}
    cpu: [x64]
    os: [linux]
    requiresBuild: true
    dev: true
    optional: true

  /@esbuild/netbsd-x64@0.19.7:
    resolution: {integrity: sha512-/yfjlsYmT1O3cum3J6cmGG16Fd5tqKMcg5D+sBYLaOQExheAJhqr8xOAEIuLo8JYkevmjM5zFD9rVs3VBcsjtQ==}
    engines: {node: '>=12'}
    cpu: [x64]
    os: [netbsd]
    requiresBuild: true
    dev: true
    optional: true

  /@esbuild/openbsd-x64@0.19.7:
    resolution: {integrity: sha512-MYDFyV0EW1cTP46IgUJ38OnEY5TaXxjoDmwiTXPjezahQgZd+j3T55Ht8/Q9YXBM0+T9HJygrSRGV5QNF/YVDQ==}
    engines: {node: '>=12'}
    cpu: [x64]
    os: [openbsd]
    requiresBuild: true
    dev: true
    optional: true

  /@esbuild/sunos-x64@0.19.7:
    resolution: {integrity: sha512-JcPvgzf2NN/y6X3UUSqP6jSS06V0DZAV/8q0PjsZyGSXsIGcG110XsdmuWiHM+pno7/mJF6fjH5/vhUz/vA9fw==}
    engines: {node: '>=12'}
    cpu: [x64]
    os: [sunos]
    requiresBuild: true
    dev: true
    optional: true

  /@esbuild/win32-arm64@0.19.7:
    resolution: {integrity: sha512-ZA0KSYti5w5toax5FpmfcAgu3ZNJxYSRm0AW/Dao5up0YV1hDVof1NvwLomjEN+3/GMtaWDI+CIyJOMTRSTdMw==}
    engines: {node: '>=12'}
    cpu: [arm64]
    os: [win32]
    requiresBuild: true
    dev: true
    optional: true

  /@esbuild/win32-ia32@0.19.7:
    resolution: {integrity: sha512-CTOnijBKc5Jpk6/W9hQMMvJnsSYRYgveN6O75DTACCY18RA2nqka8dTZR+x/JqXCRiKk84+5+bRKXUSbbwsS0A==}
    engines: {node: '>=12'}
    cpu: [ia32]
    os: [win32]
    requiresBuild: true
    dev: true
    optional: true

  /@esbuild/win32-x64@0.19.7:
    resolution: {integrity: sha512-gRaP2sk6hc98N734luX4VpF318l3w+ofrtTu9j5L8EQXF+FzQKV6alCOHMVoJJHvVK/mGbwBXfOL1HETQu9IGQ==}
    engines: {node: '>=12'}
    cpu: [x64]
    os: [win32]
    requiresBuild: true
    dev: true
    optional: true

  /@eslint-community/eslint-utils@4.4.0(eslint@8.57.0):
>>>>>>> 4ff45dd4
    resolution: {integrity: sha512-1/sA4dwrzBAyeUoQ6oxahHKmrZvsnLCg4RfxW3ZFGGmQkSNQPFNLV9CUEFQP1x9EYXHTo5p6xdhZM1Ne9p/AfA==}
    engines: {node: ^12.22.0 || ^14.17.0 || >=16.0.0}
    peerDependencies:
      eslint: ^6.0.0 || ^7.0.0 || >=8.0.0
    dependencies:
      eslint: 8.57.0
      eslint-visitor-keys: 3.4.3
    dev: true

  /@eslint-community/regexpp@4.10.0:
    resolution: {integrity: sha512-Cu96Sd2By9mCNTx2iyKOmq10v22jUVQv0lQnlGNy16oE9589yE+QADPbrMGCkA51cKZSg3Pu/aTJVTGfL/qjUA==}
    engines: {node: ^12.0.0 || ^14.0.0 || >=16.0.0}
    dev: true

  /@eslint/eslintrc@2.1.4:
    resolution: {integrity: sha512-269Z39MS6wVJtsoUl10L60WdkhJVdPG24Q4eZTH3nnF6lpvSShEK3wQjDX9JRWAUPvPh7COouPpU9IrqaZFvtQ==}
    engines: {node: ^12.22.0 || ^14.17.0 || >=16.0.0}
    dependencies:
      ajv: 6.12.6
      debug: 4.3.4
      espree: 9.6.1
      globals: 13.24.0
      ignore: 5.3.1
      import-fresh: 3.3.0
      js-yaml: 4.1.0
      minimatch: 3.1.2
      strip-json-comments: 3.1.1
    transitivePeerDependencies:
      - supports-color
    dev: true

  /@eslint/js@8.57.0:
    resolution: {integrity: sha512-Ys+3g2TaW7gADOJzPt83SJtCDhMjndcDMFVQ/Tj9iA1BfJzFKD9mAUXT3OenpuPHbI6P/myECxRJrofUsDx/5g==}
    engines: {node: ^12.22.0 || ^14.17.0 || >=16.0.0}
    dev: true

  /@humanwhocodes/config-array@0.11.14:
    resolution: {integrity: sha512-3T8LkOmg45BV5FICb15QQMsyUSWrQ8AygVfC7ZG32zOalnqrilm018ZVCw0eapXux8FtA33q8PSRSstjee3jSg==}
    engines: {node: '>=10.10.0'}
    dependencies:
      '@humanwhocodes/object-schema': 2.0.2
      debug: 4.3.4
      minimatch: 3.1.2
    transitivePeerDependencies:
      - supports-color
    dev: true

  /@humanwhocodes/module-importer@1.0.1:
    resolution: {integrity: sha512-bxveV4V8v5Yb4ncFTT3rPSgZBOpCkjfK0y4oVVVJwIuDVBRMDXrPyXRL988i5ap9m9bnyEEjWfm5WkBmtffLfA==}
    engines: {node: '>=12.22'}
    dev: true

  /@humanwhocodes/object-schema@2.0.2:
    resolution: {integrity: sha512-6EwiSjwWYP7pTckG6I5eyFANjPhmPjUX9JRLUSfNPC7FX7zK9gyZAfUEaECL6ALTpGX5AjnBq3C9XmVWPitNpw==}
    dev: true

  /@isaacs/cliui@8.0.2:
    resolution: {integrity: sha512-O8jcjabXaleOG9DQ0+ARXWZBTfnP4WNAqzuiJK7ll44AmxGKv/J2M4TPjxjY3znBCfvBXFzucm1twdyFybFqEA==}
    engines: {node: '>=12'}
    dependencies:
      string-width: 5.1.2
      string-width-cjs: /string-width@4.2.3
      strip-ansi: 7.1.0
      strip-ansi-cjs: /strip-ansi@6.0.1
      wrap-ansi: 8.1.0
      wrap-ansi-cjs: /wrap-ansi@7.0.0
    dev: true

  /@jridgewell/gen-mapping@0.3.3:
    resolution: {integrity: sha512-HLhSWOLRi875zjjMG/r+Nv0oCW8umGb0BgEhyX3dDX3egwZtB8PqLnjz3yedt8R5StBrzcg4aBpnh8UA9D1BoQ==}
    engines: {node: '>=6.0.0'}
    dependencies:
      '@jridgewell/set-array': 1.1.2
      '@jridgewell/sourcemap-codec': 1.4.15
      '@jridgewell/trace-mapping': 0.3.20
    dev: true

  /@jridgewell/resolve-uri@3.1.1:
    resolution: {integrity: sha512-dSYZh7HhCDtCKm4QakX0xFpsRDqjjtZf/kjI/v3T3Nwt5r8/qz/M19F9ySyOqU94SXBmeG9ttTul+YnR4LOxFA==}
    engines: {node: '>=6.0.0'}
    dev: true

  /@jridgewell/set-array@1.1.2:
    resolution: {integrity: sha512-xnkseuNADM0gt2bs+BvhO0p78Mk762YnZdsuzFV018NoG1Sj1SCQvpSqa7XUaTam5vAGasABV9qXASMKnFMwMw==}
    engines: {node: '>=6.0.0'}
    dev: true

  /@jridgewell/sourcemap-codec@1.4.15:
    resolution: {integrity: sha512-eF2rxCRulEKXHTRiDrDy6erMYWqNw4LPdQ8UQA4huuxaQsVeRPFl2oM8oDGxMFhJUWZf9McpLtJasDDZb/Bpeg==}
    dev: true

  /@jridgewell/trace-mapping@0.3.20:
    resolution: {integrity: sha512-R8LcPeWZol2zR8mmH3JeKQ6QRCFb7XgUhV9ZlGhHLGyg4wpPiPZNQOOWhFZhxKw8u//yTbNGI42Bx/3paXEQ+Q==}
    dependencies:
      '@jridgewell/resolve-uri': 3.1.1
      '@jridgewell/sourcemap-codec': 1.4.15
    dev: true

  /@microsoft/tsdoc-config@0.16.2:
    resolution: {integrity: sha512-OGiIzzoBLgWWR0UdRJX98oYO+XKGf7tiK4Zk6tQ/E4IJqGCe7dvkTvgDZV5cFJUzLGDOjeAXrnZoA6QkVySuxw==}
    dependencies:
      '@microsoft/tsdoc': 0.14.2
      ajv: 6.12.6
      jju: 1.4.0
      resolve: 1.19.0
    dev: true

  /@microsoft/tsdoc@0.14.2:
    resolution: {integrity: sha512-9b8mPpKrfeGRuhFH5iO1iwCLeIIsV6+H1sRfxbkoGXIyQE2BTsPd9zqSqQJ+pv5sJ/hT5M1zvOFL02MnEezFug==}
    dev: true

  /@next/env@14.1.1:
    resolution: {integrity: sha512-7CnQyD5G8shHxQIIg3c7/pSeYFeMhsNbpU/bmvH7ZnDql7mNRgg8O2JZrhrc/soFnfBnKP4/xXNiiSIPn2w8gA==}
    dev: false

  /@next/eslint-plugin-next@14.1.1:
    resolution: {integrity: sha512-NP1WoGFnFLpqqCWgGFjnn/sTwUExdPyjeFKRdQP1X/bL/tjAQ/TXDmYqw6vzGaP5NaZ2u6xzg+N/0nd7fOPOGQ==}
    dependencies:
      glob: 10.3.10
    dev: true

  /@next/swc-darwin-arm64@14.1.1:
    resolution: {integrity: sha512-yDjSFKQKTIjyT7cFv+DqQfW5jsD+tVxXTckSe1KIouKk75t1qZmj/mV3wzdmFb0XHVGtyRjDMulfVG8uCKemOQ==}
    engines: {node: '>= 10'}
    cpu: [arm64]
    os: [darwin]
    requiresBuild: true
    dev: false
    optional: true

  /@next/swc-darwin-x64@14.1.1:
    resolution: {integrity: sha512-KCQmBL0CmFmN8D64FHIZVD9I4ugQsDBBEJKiblXGgwn7wBCSe8N4Dx47sdzl4JAg39IkSN5NNrr8AniXLMb3aw==}
    engines: {node: '>= 10'}
    cpu: [x64]
    os: [darwin]
    requiresBuild: true
    dev: false
    optional: true

  /@next/swc-linux-arm64-gnu@14.1.1:
    resolution: {integrity: sha512-YDQfbWyW0JMKhJf/T4eyFr4b3tceTorQ5w2n7I0mNVTFOvu6CGEzfwT3RSAQGTi/FFMTFcuspPec/7dFHuP7Eg==}
    engines: {node: '>= 10'}
    cpu: [arm64]
    os: [linux]
    requiresBuild: true
    dev: false
    optional: true

  /@next/swc-linux-arm64-musl@14.1.1:
    resolution: {integrity: sha512-fiuN/OG6sNGRN/bRFxRvV5LyzLB8gaL8cbDH5o3mEiVwfcMzyE5T//ilMmaTrnA8HLMS6hoz4cHOu6Qcp9vxgQ==}
    engines: {node: '>= 10'}
    cpu: [arm64]
    os: [linux]
    requiresBuild: true
    dev: false
    optional: true

  /@next/swc-linux-x64-gnu@14.1.1:
    resolution: {integrity: sha512-rv6AAdEXoezjbdfp3ouMuVqeLjE1Bin0AuE6qxE6V9g3Giz5/R3xpocHoAi7CufRR+lnkuUjRBn05SYJ83oKNQ==}
    engines: {node: '>= 10'}
    cpu: [x64]
    os: [linux]
    requiresBuild: true
    dev: false
    optional: true

  /@next/swc-linux-x64-musl@14.1.1:
    resolution: {integrity: sha512-YAZLGsaNeChSrpz/G7MxO3TIBLaMN8QWMr3X8bt6rCvKovwU7GqQlDu99WdvF33kI8ZahvcdbFsy4jAFzFX7og==}
    engines: {node: '>= 10'}
    cpu: [x64]
    os: [linux]
    requiresBuild: true
    dev: false
    optional: true

  /@next/swc-win32-arm64-msvc@14.1.1:
    resolution: {integrity: sha512-1L4mUYPBMvVDMZg1inUYyPvFSduot0g73hgfD9CODgbr4xiTYe0VOMTZzaRqYJYBA9mana0x4eaAaypmWo1r5A==}
    engines: {node: '>= 10'}
    cpu: [arm64]
    os: [win32]
    requiresBuild: true
    dev: false
    optional: true

  /@next/swc-win32-ia32-msvc@14.1.1:
    resolution: {integrity: sha512-jvIE9tsuj9vpbbXlR5YxrghRfMuG0Qm/nZ/1KDHc+y6FpnZ/apsgh+G6t15vefU0zp3WSpTMIdXRUsNl/7RSuw==}
    engines: {node: '>= 10'}
    cpu: [ia32]
    os: [win32]
    requiresBuild: true
    dev: false
    optional: true

  /@next/swc-win32-x64-msvc@14.1.1:
    resolution: {integrity: sha512-S6K6EHDU5+1KrBDLko7/c1MNy/Ya73pIAmvKeFwsF4RmBFJSO7/7YeD4FnZ4iBdzE69PpQ4sOMU9ORKeNuxe8A==}
    engines: {node: '>= 10'}
    cpu: [x64]
    os: [win32]
    requiresBuild: true
    dev: false
    optional: true

  /@nicolo-ribaudo/eslint-scope-5-internals@5.1.1-v1:
    resolution: {integrity: sha512-54/JRvkLIzzDWshCWfuhadfrfZVPiElY8Fcgmg1HroEly/EDSszzhBAsarCux+D/kOslTRquNzuyGSmUSTTHGg==}
    dependencies:
      eslint-scope: 5.1.1
    dev: true

  /@nodelib/fs.scandir@2.1.5:
    resolution: {integrity: sha512-vq24Bq3ym5HEQm2NKCr3yXDwjc7vTsEThRDnkp2DK9p1uqLR+DHurm/NOTo0KG7HYHU7eppKZj3MyqYuMBf62g==}
    engines: {node: '>= 8'}
    dependencies:
      '@nodelib/fs.stat': 2.0.5
      run-parallel: 1.2.0
    dev: true

  /@nodelib/fs.stat@2.0.5:
    resolution: {integrity: sha512-RkhPPp2zrqDAQA/2jNhnztcPAlv64XdhIp7a7454A5ovI7Bukxgt7MX7udwAu3zg1DcpPU0rz3VV1SeaqvY4+A==}
    engines: {node: '>= 8'}
    dev: true

  /@nodelib/fs.walk@1.2.8:
    resolution: {integrity: sha512-oGB+UxlgWcgQkgwo8GcEGwemoTFt3FIO9ababBmaGwXIoBKZ+GTy0pP185beGg7Llih/NSHSV2XAs1lnznocSg==}
    engines: {node: '>= 8'}
    dependencies:
      '@nodelib/fs.scandir': 2.1.5
      fastq: 1.17.1
    dev: true

  /@pkgjs/parseargs@0.11.0:
    resolution: {integrity: sha512-+1VkjdD0QBLPodGrJUeqarH8VAIvQODIbwh9XpP5Syisf7YoQgsJKPNFoqqLQlu+VQ/tVSshMR6loPMn8U+dPg==}
    engines: {node: '>=14'}
    requiresBuild: true
    dev: true
    optional: true

  /@pkgr/utils@2.4.2:
    resolution: {integrity: sha512-POgTXhjrTfbTV63DiFXav4lBHiICLKKwDeaKn9Nphwj7WH6m0hMMCaJkMyRWjgtPFyRKRVoMXXjczsTQRDEhYw==}
    engines: {node: ^12.20.0 || ^14.18.0 || >=16.0.0}
    dependencies:
      cross-spawn: 7.0.3
      fast-glob: 3.3.2
      is-glob: 4.0.3
      open: 9.1.0
      picocolors: 1.0.0
      tslib: 2.6.2
    dev: true

  /@rushstack/eslint-patch@1.6.0:
    resolution: {integrity: sha512-2/U3GXA6YiPYQDLGwtGlnNgKYBSwCFIHf8Y9LUY5VATHdtbLlU0Y1R3QoBnT0aB4qv/BEiVVsj7LJXoQCgJ2vA==}
    dev: true

  /@swc/helpers@0.5.2:
    resolution: {integrity: sha512-E4KcWTpoLHqwPHLxidpOqQbcrZVgi0rsmmZXUle1jXmJfuIf/UWpczUJ7MZZ5tlxytgJXyp0w4PGkkeLiuIdZw==}
    dependencies:
      tslib: 2.6.2
    dev: false

  /@types/json-schema@7.0.15:
    resolution: {integrity: sha512-5+fP8P8MFNC+AyZCDxrB2pkZFPGzqQWUzpSeuuVLvm8VMcorNYavBqoFcxK8bQz4Qsbn4oUEEem4wDLfcysGHA==}
    dev: true

  /@types/json5@0.0.29:
    resolution: {integrity: sha512-dRLjCWHYg4oaA77cxO64oO+7JwCwnIzkZPdrrC71jQmQtlhM556pwKo5bUzqvZndkVbeFLIIi+9TC40JNF5hNQ==}
    dev: true

  /@types/node@20.11.24:
    resolution: {integrity: sha512-Kza43ewS3xoLgCEpQrsT+xRo/EJej1y0kVYGiLFE1NEODXGzTfwiC6tXTLMQskn1X4/Rjlh0MQUvx9W+L9long==}
    dependencies:
      undici-types: 5.26.5
    dev: true

  /@types/normalize-package-data@2.4.4:
    resolution: {integrity: sha512-37i+OaWTh9qeK4LSHPsyRC7NahnGotNuZvjLSgcPzblpHB3rrCJxAOgI5gCdKm7coonsaX1Of0ILiTcnZjbfxA==}
    dev: true

  /@types/prop-types@15.7.11:
    resolution: {integrity: sha512-ga8y9v9uyeiLdpKddhxYQkxNDrfvuPrlFb0N1qnZZByvcElJaXthF1UhvCh9TLWJBEHeNtdnbysW7Y6Uq8CVng==}
    dev: true

  /@types/react-dom@18.2.19:
    resolution: {integrity: sha512-aZvQL6uUbIJpjZk4U8JZGbau9KDeAwMfmhyWorxgBkqDIEf6ROjRozcmPIicqsUwPUjbkDfHKgGee1Lq65APcA==}
    dependencies:
      '@types/react': 18.2.61
    dev: true

  /@types/react@18.2.61:
    resolution: {integrity: sha512-NURTN0qNnJa7O/k4XUkEW2yfygA+NxS0V5h1+kp9jPwhzZy95q3ADoGMP0+JypMhrZBTTgjKAUlTctde1zzeQA==}
    dependencies:
      '@types/prop-types': 15.7.11
      '@types/scheduler': 0.16.8
      csstype: 3.1.2
    dev: true

  /@types/scheduler@0.16.8:
    resolution: {integrity: sha512-WZLiwShhwLRmeV6zH+GkbOFT6Z6VklCItrDioxUnv+u4Ll+8vKeFySoFyK/0ctcRpOmwAicELfmys1sDc/Rw+A==}
    dev: true

  /@types/semver@7.5.6:
    resolution: {integrity: sha512-dn1l8LaMea/IjDoHNd9J52uBbInB796CDffS6VdIxvqYCPSG0V0DzHp76GpaWnlhg88uYyPbXCDIowa86ybd5A==}
    dev: true

  /@typescript-eslint/eslint-plugin@6.12.0(@typescript-eslint/parser@6.12.0)(eslint@8.57.0)(typescript@5.3.3):
    resolution: {integrity: sha512-XOpZ3IyJUIV1b15M7HVOpgQxPPF7lGXgsfcEIu3yDxFPaf/xZKt7s9QO/pbk7vpWQyVulpJbu4E5LwpZiQo4kA==}
    engines: {node: ^16.0.0 || >=18.0.0}
    peerDependencies:
      '@typescript-eslint/parser': ^6.0.0 || ^6.0.0-alpha
      eslint: ^7.0.0 || ^8.0.0
      typescript: '*'
    peerDependenciesMeta:
      typescript:
        optional: true
    dependencies:
      '@eslint-community/regexpp': 4.10.0
      '@typescript-eslint/parser': 6.12.0(eslint@8.57.0)(typescript@5.3.3)
      '@typescript-eslint/scope-manager': 6.12.0
      '@typescript-eslint/type-utils': 6.12.0(eslint@8.57.0)(typescript@5.3.3)
      '@typescript-eslint/utils': 6.12.0(eslint@8.57.0)(typescript@5.3.3)
      '@typescript-eslint/visitor-keys': 6.12.0
      debug: 4.3.4
      eslint: 8.57.0
      graphemer: 1.4.0
      ignore: 5.3.1
      natural-compare: 1.4.0
      semver: 7.5.4
      ts-api-utils: 1.0.3(typescript@5.3.3)
      typescript: 5.3.3
    transitivePeerDependencies:
      - supports-color
    dev: true

  /@typescript-eslint/parser@6.12.0(eslint@8.57.0)(typescript@5.3.3):
    resolution: {integrity: sha512-s8/jNFPKPNRmXEnNXfuo1gemBdVmpQsK1pcu+QIvuNJuhFzGrpD7WjOcvDc/+uEdfzSYpNu7U/+MmbScjoQ6vg==}
    engines: {node: ^16.0.0 || >=18.0.0}
    peerDependencies:
      eslint: ^7.0.0 || ^8.0.0
      typescript: '*'
    peerDependenciesMeta:
      typescript:
        optional: true
    dependencies:
      '@typescript-eslint/scope-manager': 6.12.0
      '@typescript-eslint/types': 6.12.0
      '@typescript-eslint/typescript-estree': 6.12.0(typescript@5.3.3)
      '@typescript-eslint/visitor-keys': 6.12.0
      debug: 4.3.4
      eslint: 8.57.0
      typescript: 5.3.3
    transitivePeerDependencies:
      - supports-color
    dev: true

  /@typescript-eslint/scope-manager@5.62.0:
    resolution: {integrity: sha512-VXuvVvZeQCQb5Zgf4HAxc04q5j+WrNAtNh9OwCsCgpKqESMTu3tF/jhZ3xG6T4NZwWl65Bg8KuS2uEvhSfLl0w==}
    engines: {node: ^12.22.0 || ^14.17.0 || >=16.0.0}
    dependencies:
      '@typescript-eslint/types': 5.62.0
      '@typescript-eslint/visitor-keys': 5.62.0
    dev: true

  /@typescript-eslint/scope-manager@6.12.0:
    resolution: {integrity: sha512-5gUvjg+XdSj8pcetdL9eXJzQNTl3RD7LgUiYTl8Aabdi8hFkaGSYnaS6BLc0BGNaDH+tVzVwmKtWvu0jLgWVbw==}
    engines: {node: ^16.0.0 || >=18.0.0}
    dependencies:
      '@typescript-eslint/types': 6.12.0
      '@typescript-eslint/visitor-keys': 6.12.0
    dev: true

  /@typescript-eslint/type-utils@6.12.0(eslint@8.57.0)(typescript@5.3.3):
    resolution: {integrity: sha512-WWmRXxhm1X8Wlquj+MhsAG4dU/Blvf1xDgGaYCzfvStP2NwPQh6KBvCDbiOEvaE0filhranjIlK/2fSTVwtBng==}
    engines: {node: ^16.0.0 || >=18.0.0}
    peerDependencies:
      eslint: ^7.0.0 || ^8.0.0
      typescript: '*'
    peerDependenciesMeta:
      typescript:
        optional: true
    dependencies:
      '@typescript-eslint/typescript-estree': 6.12.0(typescript@5.3.3)
      '@typescript-eslint/utils': 6.12.0(eslint@8.57.0)(typescript@5.3.3)
      debug: 4.3.4
      eslint: 8.57.0
      ts-api-utils: 1.0.3(typescript@5.3.3)
      typescript: 5.3.3
    transitivePeerDependencies:
      - supports-color
    dev: true

  /@typescript-eslint/types@5.62.0:
    resolution: {integrity: sha512-87NVngcbVXUahrRTqIK27gD2t5Cu1yuCXxbLcFtCzZGlfyVWWh8mLHkoxzjsB6DDNnvdL+fW8MiwPEJyGJQDgQ==}
    engines: {node: ^12.22.0 || ^14.17.0 || >=16.0.0}
    dev: true

  /@typescript-eslint/types@6.12.0:
    resolution: {integrity: sha512-MA16p/+WxM5JG/F3RTpRIcuOghWO30//VEOvzubM8zuOOBYXsP+IfjoCXXiIfy2Ta8FRh9+IO9QLlaFQUU+10Q==}
    engines: {node: ^16.0.0 || >=18.0.0}
    dev: true

  /@typescript-eslint/typescript-estree@5.62.0(typescript@5.3.3):
    resolution: {integrity: sha512-CmcQ6uY7b9y694lKdRB8FEel7JbU/40iSAPomu++SjLMntB+2Leay2LO6i8VnJk58MtE9/nQSFIH6jpyRWyYzA==}
    engines: {node: ^12.22.0 || ^14.17.0 || >=16.0.0}
    peerDependencies:
      typescript: '*'
    peerDependenciesMeta:
      typescript:
        optional: true
    dependencies:
      '@typescript-eslint/types': 5.62.0
      '@typescript-eslint/visitor-keys': 5.62.0
      debug: 4.3.4
      globby: 11.1.0
      is-glob: 4.0.3
      semver: 7.5.4
      tsutils: 3.21.0(typescript@5.3.3)
      typescript: 5.3.3
    transitivePeerDependencies:
      - supports-color
    dev: true

  /@typescript-eslint/typescript-estree@6.12.0(typescript@5.3.3):
    resolution: {integrity: sha512-vw9E2P9+3UUWzhgjyyVczLWxZ3GuQNT7QpnIY3o5OMeLO/c8oHljGc8ZpryBMIyympiAAaKgw9e5Hl9dCWFOYw==}
    engines: {node: ^16.0.0 || >=18.0.0}
    peerDependencies:
      typescript: '*'
    peerDependenciesMeta:
      typescript:
        optional: true
    dependencies:
      '@typescript-eslint/types': 6.12.0
      '@typescript-eslint/visitor-keys': 6.12.0
      debug: 4.3.4
      globby: 11.1.0
      is-glob: 4.0.3
      semver: 7.5.4
      ts-api-utils: 1.0.3(typescript@5.3.3)
      typescript: 5.3.3
    transitivePeerDependencies:
      - supports-color
    dev: true

  /@typescript-eslint/utils@5.62.0(eslint@8.57.0)(typescript@5.3.3):
    resolution: {integrity: sha512-n8oxjeb5aIbPFEtmQxQYOLI0i9n5ySBEY/ZEHHZqKQSFnxio1rv6dthascc9dLuwrL0RC5mPCxB7vnAVGAYWAQ==}
    engines: {node: ^12.22.0 || ^14.17.0 || >=16.0.0}
    peerDependencies:
      eslint: ^6.0.0 || ^7.0.0 || ^8.0.0
    dependencies:
      '@eslint-community/eslint-utils': 4.4.0(eslint@8.57.0)
      '@types/json-schema': 7.0.15
      '@types/semver': 7.5.6
      '@typescript-eslint/scope-manager': 5.62.0
      '@typescript-eslint/types': 5.62.0
      '@typescript-eslint/typescript-estree': 5.62.0(typescript@5.3.3)
      eslint: 8.57.0
      eslint-scope: 5.1.1
      semver: 7.5.4
    transitivePeerDependencies:
      - supports-color
      - typescript
    dev: true

  /@typescript-eslint/utils@6.12.0(eslint@8.57.0)(typescript@5.3.3):
    resolution: {integrity: sha512-LywPm8h3tGEbgfyjYnu3dauZ0U7R60m+miXgKcZS8c7QALO9uWJdvNoP+duKTk2XMWc7/Q3d/QiCuLN9X6SWyQ==}
    engines: {node: ^16.0.0 || >=18.0.0}
    peerDependencies:
      eslint: ^7.0.0 || ^8.0.0
    dependencies:
      '@eslint-community/eslint-utils': 4.4.0(eslint@8.57.0)
      '@types/json-schema': 7.0.15
      '@types/semver': 7.5.6
      '@typescript-eslint/scope-manager': 6.12.0
      '@typescript-eslint/types': 6.12.0
      '@typescript-eslint/typescript-estree': 6.12.0(typescript@5.3.3)
      eslint: 8.57.0
      semver: 7.5.4
    transitivePeerDependencies:
      - supports-color
      - typescript
    dev: true

  /@typescript-eslint/visitor-keys@5.62.0:
    resolution: {integrity: sha512-07ny+LHRzQXepkGg6w0mFY41fVUNBrL2Roj/++7V1txKugfjm/Ci/qSND03r2RhlJhJYMcTn9AhhSSqQp0Ysyw==}
    engines: {node: ^12.22.0 || ^14.17.0 || >=16.0.0}
    dependencies:
      '@typescript-eslint/types': 5.62.0
      eslint-visitor-keys: 3.4.3
    dev: true

  /@typescript-eslint/visitor-keys@6.12.0:
    resolution: {integrity: sha512-rg3BizTZHF1k3ipn8gfrzDXXSFKyOEB5zxYXInQ6z0hUvmQlhaZQzK+YmHmNViMA9HzW5Q9+bPPt90bU6GQwyw==}
    engines: {node: ^16.0.0 || >=18.0.0}
    dependencies:
      '@typescript-eslint/types': 6.12.0
      eslint-visitor-keys: 3.4.3
    dev: true

  /@ungap/structured-clone@1.2.0:
    resolution: {integrity: sha512-zuVdFrMJiuCDQUMCzQaD6KL28MjnqqN8XnAqiEq9PNm/hCPTSGfrXCOfwj1ow4LFb/tNymJPwsNbVePc1xFqrQ==}
    dev: true

  /@vercel/style-guide@5.2.0(eslint@8.57.0)(prettier@3.2.5)(typescript@5.3.3):
    resolution: {integrity: sha512-fNSKEaZvSkiBoF6XEefs8CcgAV9K9e+MbcsDZjUsktHycKdA0jvjAzQi1W/FzLS+Nr5zZ6oejCwq/97dHUKe0g==}
    engines: {node: '>=16'}
    peerDependencies:
      '@next/eslint-plugin-next': '>=12.3.0 <15'
      eslint: '>=8.48.0 <9'
      prettier: '>=3.0.0 <4'
      typescript: '>=4.8.0 <6'
    peerDependenciesMeta:
      '@next/eslint-plugin-next':
        optional: true
      eslint:
        optional: true
      prettier:
        optional: true
      typescript:
        optional: true
    dependencies:
      '@babel/core': 7.23.3
      '@babel/eslint-parser': 7.23.3(@babel/core@7.23.3)(eslint@8.57.0)
      '@rushstack/eslint-patch': 1.6.0
      '@typescript-eslint/eslint-plugin': 6.12.0(@typescript-eslint/parser@6.12.0)(eslint@8.57.0)(typescript@5.3.3)
      '@typescript-eslint/parser': 6.12.0(eslint@8.57.0)(typescript@5.3.3)
      eslint: 8.57.0
      eslint-config-prettier: 9.0.0(eslint@8.57.0)
      eslint-import-resolver-alias: 1.1.2(eslint-plugin-import@2.29.0)
      eslint-import-resolver-typescript: 3.6.1(@typescript-eslint/parser@6.12.0)(eslint-plugin-import@2.29.0)(eslint@8.57.0)
      eslint-plugin-eslint-comments: 3.2.0(eslint@8.57.0)
      eslint-plugin-import: 2.29.0(@typescript-eslint/parser@6.12.0)(eslint-import-resolver-typescript@3.6.1)(eslint@8.57.0)
      eslint-plugin-jest: 27.6.0(@typescript-eslint/eslint-plugin@6.12.0)(eslint@8.57.0)(typescript@5.3.3)
      eslint-plugin-jsx-a11y: 6.8.0(eslint@8.57.0)
      eslint-plugin-playwright: 0.16.0(eslint-plugin-jest@27.6.0)(eslint@8.57.0)
      eslint-plugin-react: 7.33.2(eslint@8.57.0)
      eslint-plugin-react-hooks: 4.6.0(eslint@8.57.0)
      eslint-plugin-testing-library: 6.2.0(eslint@8.57.0)(typescript@5.3.3)
      eslint-plugin-tsdoc: 0.2.17
      eslint-plugin-unicorn: 48.0.1(eslint@8.57.0)
      prettier: 3.2.5
      prettier-plugin-packagejson: 2.4.6(prettier@3.2.5)
      typescript: 5.3.3
    transitivePeerDependencies:
      - eslint-import-resolver-node
      - eslint-import-resolver-webpack
      - jest
      - supports-color
    dev: true

  /acorn-jsx@5.3.2(acorn@8.11.3):
    resolution: {integrity: sha512-rq9s+JNhf0IChjtDXxllJ7g41oZk5SlXtp0LHwyA5cejwn7vKmKp4pPri6YEePv2PU65sAsegbXtIinmDFDXgQ==}
    peerDependencies:
      acorn: ^6.0.0 || ^7.0.0 || ^8.0.0
    dependencies:
      acorn: 8.11.3
    dev: true

  /acorn@8.11.3:
    resolution: {integrity: sha512-Y9rRfJG5jcKOE0CLisYbojUjIrIEE7AGMzA/Sm4BslANhbS+cDMpgBdcPT91oJ7OuJ9hYJBx59RjbhxVnrF8Xg==}
    engines: {node: '>=0.4.0'}
    hasBin: true
    dev: true

  /ajv@6.12.6:
    resolution: {integrity: sha512-j3fVLgvTo527anyYyJOGTYJbG+vnnQYvE0m5mmkc1TK+nxAppkCLMIL0aZ4dblVCNoGShhm+kzE4ZUykBoMg4g==}
    dependencies:
      fast-deep-equal: 3.1.3
      fast-json-stable-stringify: 2.1.0
      json-schema-traverse: 0.4.1
      uri-js: 4.4.1
    dev: true

  /ansi-regex@5.0.1:
    resolution: {integrity: sha512-quJQXlTSUGL2LH9SUXo8VwsY4soanhgo6LNSm84E1LBcE8s3O0wpdiRzyR9z/ZZJMlMWv37qOOb9pdJlMUEKFQ==}
    engines: {node: '>=8'}
    dev: true

  /ansi-regex@6.0.1:
    resolution: {integrity: sha512-n5M855fKb2SsfMIiFFoVrABHJC8QtHwVx+mHWP3QcEqBHYienj5dHSgjbxtC0WEZXYt4wcD6zrQElDPhFuZgfA==}
    engines: {node: '>=12'}
    dev: true

  /ansi-styles@3.2.1:
    resolution: {integrity: sha512-VT0ZI6kZRdTh8YyJw3SMbYm/u+NqfsAxEpWO0Pf9sq8/e94WxxOpPKx9FR1FlyCtOVDNOQ+8ntlqFxiRc+r5qA==}
    engines: {node: '>=4'}
    dependencies:
      color-convert: 1.9.3
    dev: true

  /ansi-styles@4.3.0:
    resolution: {integrity: sha512-zbB9rCJAT1rbjiVDb2hqKFHNYLxgtk8NURxZ3IZwD3F6NtxbXZQCnnSi1Lkx+IDohdPlFp222wVALIheZJQSEg==}
    engines: {node: '>=8'}
    dependencies:
      color-convert: 2.0.1
    dev: true

  /ansi-styles@6.2.1:
    resolution: {integrity: sha512-bN798gFfQX+viw3R7yrGWRqnrN2oRkEkUjjl4JNn4E8GxxbjtG3FbrEIIY3l8/hrwUwIeCZvi4QuOTP4MErVug==}
    engines: {node: '>=12'}
    dev: true

  /any-promise@1.3.0:
    resolution: {integrity: sha512-7UvmKalWRt1wgjL1RrGxoSJW/0QZFIegpeGvZG9kjp8vrRu55XTHbwnqq2GpXm9uLbcuhxm3IqX9OB4MZR1b2A==}
    dev: true

  /anymatch@3.1.3:
    resolution: {integrity: sha512-KMReFUr0B4t+D+OBkjR3KYqvocp2XaSzO55UcB6mgQMd3KbcE+mWTyvVV7D/zsdEbNnV6acZUutkiHQXvTr1Rw==}
    engines: {node: '>= 8'}
    dependencies:
      normalize-path: 3.0.0
      picomatch: 2.3.1
    dev: true

  /arg@5.0.2:
    resolution: {integrity: sha512-PYjyFOLKQ9y57JvQ6QLo8dAgNqswh8M1RMJYdQduT6xbWSgK36P/Z/v+p888pM69jMMfS8Xd8F6I1kQ/I9HUGg==}
    dev: true

  /argparse@2.0.1:
    resolution: {integrity: sha512-8+9WqebbFzpX9OR+Wa6O29asIogeRMzcGtAINdpMHHyAg10f05aSFVBbcEqGf/PXw1EjAZ+q2/bEBg3DvurK3Q==}
    dev: true

  /aria-query@5.3.0:
    resolution: {integrity: sha512-b0P0sZPKtyu8HkeRAfCq0IfURZK+SuwMjY1UXGBU27wpAiTwQAIlq56IbIO+ytk/JjS1fMR14ee5WBBfKi5J6A==}
    dependencies:
      dequal: 2.0.3
    dev: true

  /array-buffer-byte-length@1.0.0:
    resolution: {integrity: sha512-LPuwb2P+NrQw3XhxGc36+XSvuBPopovXYTR9Ew++Du9Yb/bx5AzBfrIsBoj0EZUifjQU+sHL21sseZ3jerWO/A==}
    dependencies:
      call-bind: 1.0.5
      is-array-buffer: 3.0.2
    dev: true

  /array-includes@3.1.7:
    resolution: {integrity: sha512-dlcsNBIiWhPkHdOEEKnehA+RNUWDc4UqFtnIXU4uuYDPtA4LDkr7qip2p0VvFAEXNDr0yWZ9PJyIRiGjRLQzwQ==}
    engines: {node: '>= 0.4'}
    dependencies:
      call-bind: 1.0.5
      define-properties: 1.2.1
      es-abstract: 1.22.3
      get-intrinsic: 1.2.2
      is-string: 1.0.7
    dev: true

  /array-union@2.1.0:
    resolution: {integrity: sha512-HGyxoOTYUyCM6stUe6EJgnd4EoewAI7zMdfqO+kGjnlZmBDz/cR5pf8r/cR4Wq60sL/p0IkcjUEEPwS3GFrIyw==}
    engines: {node: '>=8'}
    dev: true

  /array.prototype.findlastindex@1.2.3:
    resolution: {integrity: sha512-LzLoiOMAxvy+Gd3BAq3B7VeIgPdo+Q8hthvKtXybMvRV0jrXfJM/t8mw7nNlpEcVlVUnCnM2KSX4XU5HmpodOA==}
    engines: {node: '>= 0.4'}
    dependencies:
      call-bind: 1.0.5
      define-properties: 1.2.1
      es-abstract: 1.22.3
      es-shim-unscopables: 1.0.2
      get-intrinsic: 1.2.2
    dev: true

  /array.prototype.flat@1.3.2:
    resolution: {integrity: sha512-djYB+Zx2vLewY8RWlNCUdHjDXs2XOgm602S9E7P/UpHgfeHL00cRiIF+IN/G/aUJ7kGPb6yO/ErDI5V2s8iycA==}
    engines: {node: '>= 0.4'}
    dependencies:
      call-bind: 1.0.5
      define-properties: 1.2.1
      es-abstract: 1.22.3
      es-shim-unscopables: 1.0.2
    dev: true

  /array.prototype.flatmap@1.3.2:
    resolution: {integrity: sha512-Ewyx0c9PmpcsByhSW4r+9zDU7sGjFc86qf/kKtuSCRdhfbk0SNLLkaT5qvcHnRGgc5NP/ly/y+qkXkqONX54CQ==}
    engines: {node: '>= 0.4'}
    dependencies:
      call-bind: 1.0.5
      define-properties: 1.2.1
      es-abstract: 1.22.3
      es-shim-unscopables: 1.0.2
    dev: true

  /array.prototype.tosorted@1.1.2:
    resolution: {integrity: sha512-HuQCHOlk1Weat5jzStICBCd83NxiIMwqDg/dHEsoefabn/hJRj5pVdWcPUSpRrwhwxZOsQassMpgN/xRYFBMIg==}
    dependencies:
      call-bind: 1.0.5
      define-properties: 1.2.1
      es-abstract: 1.22.3
      es-shim-unscopables: 1.0.2
      get-intrinsic: 1.2.2
    dev: true

  /arraybuffer.prototype.slice@1.0.2:
    resolution: {integrity: sha512-yMBKppFur/fbHu9/6USUe03bZ4knMYiwFBcyiaXB8Go0qNehwX6inYPzK9U0NeQvGxKthcmHcaR8P5MStSRBAw==}
    engines: {node: '>= 0.4'}
    dependencies:
      array-buffer-byte-length: 1.0.0
      call-bind: 1.0.5
      define-properties: 1.2.1
      es-abstract: 1.22.3
      get-intrinsic: 1.2.2
      is-array-buffer: 3.0.2
      is-shared-array-buffer: 1.0.2
    dev: true

  /ast-types-flow@0.0.8:
    resolution: {integrity: sha512-OH/2E5Fg20h2aPrbe+QL8JZQFko0YZaF+j4mnQ7BGhfavO7OpSLa8a0y9sBwomHdSbkhTS8TQNayBfnW5DwbvQ==}
    dev: true

  /asynciterator.prototype@1.0.0:
    resolution: {integrity: sha512-wwHYEIS0Q80f5mosx3L/dfG5t5rjEa9Ft51GTaNt862EnpyGHpgz2RkZvLPp1oF5TnAiTohkEKVEu8pQPJI7Vg==}
    dependencies:
      has-symbols: 1.0.3
    dev: true

  /autoprefixer@10.4.18(postcss@8.4.35):
    resolution: {integrity: sha512-1DKbDfsr6KUElM6wg+0zRNkB/Q7WcKYAaK+pzXn+Xqmszm/5Xa9coeNdtP88Vi+dPzZnMjhge8GIV49ZQkDa+g==}
    engines: {node: ^10 || ^12 || >=14}
    hasBin: true
    peerDependencies:
      postcss: ^8.1.0
    dependencies:
      browserslist: 4.23.0
      caniuse-lite: 1.0.30001593
      fraction.js: 4.3.7
      normalize-range: 0.1.2
      picocolors: 1.0.0
      postcss: 8.4.35
      postcss-value-parser: 4.2.0
    dev: true

  /available-typed-arrays@1.0.5:
    resolution: {integrity: sha512-DMD0KiN46eipeziST1LPP/STfDU0sufISXmjSgvVsoU2tqxctQeASejWcfNtxYKqETM1UxQ8sp2OrSBWpHY6sw==}
    engines: {node: '>= 0.4'}
    dev: true

  /axe-core@4.7.0:
    resolution: {integrity: sha512-M0JtH+hlOL5pLQwHOLNYZaXuhqmvS8oExsqB1SBYgA4Dk7u/xx+YdGHXaK5pyUfed5mYXdlYiphWq3G8cRi5JQ==}
    engines: {node: '>=4'}
    dev: true

  /axobject-query@3.2.1:
    resolution: {integrity: sha512-jsyHu61e6N4Vbz/v18DHwWYKK0bSWLqn47eeDSKPB7m8tqMHF9YJ+mhIk2lVteyZrY8tnSj/jHOv4YiTCuCJgg==}
    dependencies:
      dequal: 2.0.3
    dev: true

  /balanced-match@1.0.2:
    resolution: {integrity: sha512-3oSeUO0TMV67hN1AmbXsK4yaqU7tjiHlbxRDZOpH0KW9+CeX4bRAaX0Anxt0tx2MrpRpWwQaPwIlISEJhYU5Pw==}
    dev: true

  /big-integer@1.6.52:
    resolution: {integrity: sha512-QxD8cf2eVqJOOz63z6JIN9BzvVs/dlySa5HGSBH5xtR8dPteIRQnBxxKqkNTiT6jbDTF6jAfrd4oMcND9RGbQg==}
    engines: {node: '>=0.6'}
    dev: true

  /binary-extensions@2.2.0:
    resolution: {integrity: sha512-jDctJ/IVQbZoJykoeHbhXpOlNBqGNcwXJKJog42E5HDPUwQTSdjCHdihjj0DlnheQ7blbT6dHOafNAiS8ooQKA==}
    engines: {node: '>=8'}
    dev: true

  /bplist-parser@0.2.0:
    resolution: {integrity: sha512-z0M+byMThzQmD9NILRniCUXYsYpjwnlO8N5uCFaCqIOpqRsJCrQL9NK3JsD67CN5a08nF5oIL2bD6loTdHOuKw==}
    engines: {node: '>= 5.10.0'}
    dependencies:
      big-integer: 1.6.52
    dev: true

  /brace-expansion@1.1.11:
    resolution: {integrity: sha512-iCuPHDFgrHX7H2vEI/5xpz07zSHB00TpugqhmYtVmMO6518mCuRMoOYFldEBl0g187ufozdaHgWKcYFb61qGiA==}
    dependencies:
      balanced-match: 1.0.2
      concat-map: 0.0.1
    dev: true

  /brace-expansion@2.0.1:
    resolution: {integrity: sha512-XnAIvQ8eM+kC6aULx6wuQiwVsnzsi9d3WxzV3FpWTGA19F621kwdbsAcFKXgKUHZWsy+mY6iL1sHTxWEFCytDA==}
    dependencies:
      balanced-match: 1.0.2
    dev: true

  /braces@3.0.2:
    resolution: {integrity: sha512-b8um+L1RzM3WDSzvhm6gIz1yfTbBt6YTlcEKAvsmqCZZFw46z626lVj9j1yEPW33H5H+lBQpZMP1k8l+78Ha0A==}
    engines: {node: '>=8'}
    dependencies:
      fill-range: 7.0.1
    dev: true

  /browserslist@4.23.0:
    resolution: {integrity: sha512-QW8HiM1shhT2GuzkvklfjcKDiWFXHOeFCIA/huJPwHsslwcydgk7X+z2zXpEijP98UCY7HbubZt5J2Zgvf0CaQ==}
    engines: {node: ^6 || ^7 || ^8 || ^9 || ^10 || ^11 || ^12 || >=13.7}
    hasBin: true
    dependencies:
      caniuse-lite: 1.0.30001593
      electron-to-chromium: 1.4.690
      node-releases: 2.0.14
      update-browserslist-db: 1.0.13(browserslist@4.23.0)
    dev: true

  /builtin-modules@3.3.0:
    resolution: {integrity: sha512-zhaCDicdLuWN5UbN5IMnFqNMhNfo919sH85y2/ea+5Yg9TsTkeZxpL+JLbp6cgYFS4sRLp3YV4S6yDuqVWHYOw==}
    engines: {node: '>=6'}
    dev: true

  /bundle-name@3.0.0:
    resolution: {integrity: sha512-PKA4BeSvBpQKQ8iPOGCSiell+N8P+Tf1DlwqmYhpe2gAhKPHn8EYOxVT+ShuGmhg8lN8XiSlS80yiExKXrURlw==}
    engines: {node: '>=12'}
    dependencies:
      run-applescript: 5.0.0
    dev: true

  /busboy@1.6.0:
    resolution: {integrity: sha512-8SFQbg/0hQ9xy3UNTB0YEnsNBbWfhf7RtnzpL7TkBiTBRfrQ9Fxcnz7VJsleJpyp6rVLvXiuORqjlHi5q+PYuA==}
    engines: {node: '>=10.16.0'}
    dependencies:
      streamsearch: 1.1.0
    dev: false

  /call-bind@1.0.5:
    resolution: {integrity: sha512-C3nQxfFZxFRVoJoGKKI8y3MOEo129NQ+FgQ08iye+Mk4zNZZGdjfs06bVTr+DBSlA66Q2VEcMki/cUCP4SercQ==}
    dependencies:
      function-bind: 1.1.2
      get-intrinsic: 1.2.2
      set-function-length: 1.1.1
    dev: true

  /callsites@3.1.0:
    resolution: {integrity: sha512-P8BjAsXvZS+VIDUI11hHCQEv74YT67YUi5JJFNWIqL235sBmjX4+qx9Muvls5ivyNENctx46xQLQ3aTuE7ssaQ==}
    engines: {node: '>=6'}
    dev: true

  /camelcase-css@2.0.1:
    resolution: {integrity: sha512-QOSvevhslijgYwRx6Rv7zKdMF8lbRmx+uQGx2+vDc+KI/eBnsy9kit5aj23AgGu3pa4t9AgwbnXWqS+iOY+2aA==}
    engines: {node: '>= 6'}
    dev: true

  /caniuse-lite@1.0.30001593:
    resolution: {integrity: sha512-UWM1zlo3cZfkpBysd7AS+z+v007q9G1+fLTUU42rQnY6t2axoogPW/xol6T7juU5EUoOhML4WgBIdG+9yYqAjQ==}

  /chalk@2.4.2:
    resolution: {integrity: sha512-Mti+f9lpJNcwF4tWV8/OrTTtF1gZi+f8FqlyAdouralcFWFQWF2+NgCHShjkCb+IFBLq9buZwE1xckQU4peSuQ==}
    engines: {node: '>=4'}
    dependencies:
      ansi-styles: 3.2.1
      escape-string-regexp: 1.0.5
      supports-color: 5.5.0
    dev: true

  /chalk@4.1.2:
    resolution: {integrity: sha512-oKnbhFyRIXpUuez8iBMmyEa4nbj4IOQyuhc/wy9kY7/WVPcwIO9VA668Pu8RkO7+0G76SLROeyw9CpQ061i4mA==}
    engines: {node: '>=10'}
    dependencies:
      ansi-styles: 4.3.0
      supports-color: 7.2.0
    dev: true

  /chokidar@3.5.3:
    resolution: {integrity: sha512-Dr3sfKRP6oTcjf2JmUmFJfeVMvXBdegxB0iVQ5eb2V10uFJUCAS8OByZdVAyVb8xXNz3GjjTgj9kLWsZTqE6kw==}
    engines: {node: '>= 8.10.0'}
    dependencies:
      anymatch: 3.1.3
      braces: 3.0.2
      glob-parent: 5.1.2
      is-binary-path: 2.1.0
      is-glob: 4.0.3
      normalize-path: 3.0.0
      readdirp: 3.6.0
    optionalDependencies:
      fsevents: 2.3.3
    dev: true

  /ci-info@3.9.0:
    resolution: {integrity: sha512-NIxF55hv4nSqQswkAeiOi1r83xy8JldOFDTWiug55KBu9Jnblncd2U6ViHmYgHf01TPZS77NJBhBMKdWj9HQMQ==}
    engines: {node: '>=8'}
    dev: true

  /clean-regexp@1.0.0:
    resolution: {integrity: sha512-GfisEZEJvzKrmGWkvfhgzcz/BllN1USeqD2V6tg14OAOgaCD2Z/PUEuxnAZ/nPvmaHRG7a8y77p1T/IRQ4D1Hw==}
    engines: {node: '>=4'}
    dependencies:
      escape-string-regexp: 1.0.5
    dev: true

  /client-only@0.0.1:
    resolution: {integrity: sha512-IV3Ou0jSMzZrd3pZ48nLkT9DA7Ag1pnPzaiQhpW7c3RbcqqzvzzVu+L8gfqMp/8IM2MQtSiqaCxrrcfu8I8rMA==}
    dev: false

  /color-convert@1.9.3:
    resolution: {integrity: sha512-QfAUtd+vFdAtFQcC8CCyYt1fYWxSqAiK2cSD6zDB8N3cpsEBAvRxp9zOGg6G/SHHJYAT88/az/IuDGALsNVbGg==}
    dependencies:
      color-name: 1.1.3
    dev: true

  /color-convert@2.0.1:
    resolution: {integrity: sha512-RRECPsj7iu/xb5oKYcsFHSppFNnsj/52OVTRKb4zP5onXwVF3zVmmToNcOfGC+CRDpfK/U584fMg38ZHCaElKQ==}
    engines: {node: '>=7.0.0'}
    dependencies:
      color-name: 1.1.4
    dev: true

  /color-name@1.1.3:
    resolution: {integrity: sha512-72fSenhMw2HZMTVHeCA9KCmpEIbzWiQsjN+BHcBbS9vr1mtt+vJjPdksIBNUmKAW8TFUDPJK5SUU3QhE9NEXDw==}
    dev: true

  /color-name@1.1.4:
    resolution: {integrity: sha512-dOy+3AuW3a2wNbZHIuMZpTcgjGuLU/uBL/ubcZF9OXbDo8ff4O8yVp5Bf0efS8uEoYo5q4Fx7dY9OgQGXgAsQA==}
    dev: true

  /commander@4.1.1:
    resolution: {integrity: sha512-NOKm8xhkzAjzFx8B2v5OAHT+u5pRQc2UCa2Vq9jYL/31o2wi9mxBA7LIFs3sV5VSC49z6pEhfbMULvShKj26WA==}
    engines: {node: '>= 6'}
    dev: true

  /concat-map@0.0.1:
    resolution: {integrity: sha512-/Srv4dswyQNBfohGpz9o6Yb3Gz3SrUDqBH5rTuhGR7ahtlbYKnVxw2bCFMRljaA7EXHaXZ8wsHdodFvbkhKmqg==}
    dev: true

  /convert-source-map@2.0.0:
    resolution: {integrity: sha512-Kvp459HrV2FEJ1CAsi1Ku+MY3kasH19TFykTz2xWmMeq6bk2NU3XXvfJ+Q61m0xktWwt+1HSYf3JZsTms3aRJg==}
    dev: true

  /cross-spawn@7.0.3:
    resolution: {integrity: sha512-iRDPJKUPVEND7dHPO8rkbOnPpyDygcDFtWjpeWNCgy8WP2rXcxXL8TskReQl6OrB2G7+UJrags1q15Fudc7G6w==}
    engines: {node: '>= 8'}
    dependencies:
      path-key: 3.1.1
      shebang-command: 2.0.0
      which: 2.0.2
    dev: true

  /cssesc@3.0.0:
    resolution: {integrity: sha512-/Tb/JcjK111nNScGob5MNtsntNM1aCNUDipB/TkwZFhyDrrE47SOx/18wF2bbjgc3ZzCSKW1T5nt5EbFoAz/Vg==}
    engines: {node: '>=4'}
    hasBin: true
    dev: true

  /csstype@3.1.2:
    resolution: {integrity: sha512-I7K1Uu0MBPzaFKg4nI5Q7Vs2t+3gWWW648spaF+Rg7pI9ds18Ugn+lvg4SHczUdKlHI5LWBXyqfS8+DufyBsgQ==}
    dev: true

  /damerau-levenshtein@1.0.8:
    resolution: {integrity: sha512-sdQSFB7+llfUcQHUQO3+B8ERRj0Oa4w9POWMI/puGtuf7gFywGmkaLCElnudfTiKZV+NvHqL0ifzdrI8Ro7ESA==}
    dev: true

  /debug@3.2.7:
    resolution: {integrity: sha512-CFjzYYAi4ThfiQvizrFQevTTXHtnCqWfe7x1AhgEscTz6ZbLbfoLRLPugTQyBth6f8ZERVUSyWHFD/7Wu4t1XQ==}
    peerDependencies:
      supports-color: '*'
    peerDependenciesMeta:
      supports-color:
        optional: true
    dependencies:
      ms: 2.1.3
    dev: true

  /debug@4.3.4:
    resolution: {integrity: sha512-PRWFHuSU3eDtQJPvnNY7Jcket1j0t5OuOsFzPPzsekD52Zl8qUfFIPEiswXqIvHWGVHOgX+7G/vCNNhehwxfkQ==}
    engines: {node: '>=6.0'}
    peerDependencies:
      supports-color: '*'
    peerDependenciesMeta:
      supports-color:
        optional: true
    dependencies:
      ms: 2.1.2
    dev: true

  /deep-is@0.1.4:
    resolution: {integrity: sha512-oIPzksmTg4/MriiaYGO+okXDT7ztn/w3Eptv/+gSIdMdKsJo0u4CfYNFJPy+4SKMuCqGw2wxnA+URMg3t8a/bQ==}
    dev: true

  /default-browser-id@3.0.0:
    resolution: {integrity: sha512-OZ1y3y0SqSICtE8DE4S8YOE9UZOJ8wO16fKWVP5J1Qz42kV9jcnMVFrEE/noXb/ss3Q4pZIH79kxofzyNNtUNA==}
    engines: {node: '>=12'}
    dependencies:
      bplist-parser: 0.2.0
      untildify: 4.0.0
    dev: true

  /default-browser@4.0.0:
    resolution: {integrity: sha512-wX5pXO1+BrhMkSbROFsyxUm0i/cJEScyNhA4PPxc41ICuv05ZZB/MX28s8aZx6xjmatvebIapF6hLEKEcpneUA==}
    engines: {node: '>=14.16'}
    dependencies:
      bundle-name: 3.0.0
      default-browser-id: 3.0.0
      execa: 7.2.0
      titleize: 3.0.0
    dev: true

  /define-data-property@1.1.1:
    resolution: {integrity: sha512-E7uGkTzkk1d0ByLeSc6ZsFS79Axg+m1P/VsgYsxHgiuc3tFSj+MjMIwe90FC4lOAZzNBdY7kkO2P2wKdsQ1vgQ==}
    engines: {node: '>= 0.4'}
    dependencies:
      get-intrinsic: 1.2.2
      gopd: 1.0.1
      has-property-descriptors: 1.0.1
    dev: true

  /define-lazy-prop@3.0.0:
    resolution: {integrity: sha512-N+MeXYoqr3pOgn8xfyRPREN7gHakLYjhsHhWGT3fWAiL4IkAt0iDw14QiiEm2bE30c5XX5q0FtAA3CK5f9/BUg==}
    engines: {node: '>=12'}
    dev: true

  /define-properties@1.2.1:
    resolution: {integrity: sha512-8QmQKqEASLd5nx0U1B1okLElbUuuttJ/AnYmRXbbbGDWh6uS208EjD4Xqq/I9wK7u0v6O08XhTWnt5XtEbR6Dg==}
    engines: {node: '>= 0.4'}
    dependencies:
      define-data-property: 1.1.1
      has-property-descriptors: 1.0.1
      object-keys: 1.1.1
    dev: true

  /dequal@2.0.3:
    resolution: {integrity: sha512-0je+qPKHEMohvfRTCEo3CrPG6cAzAYgmzKyxRiYSSDkS6eGJdyVJm7WaYA5ECaAD9wLB2T4EEeymA5aFVcYXCA==}
    engines: {node: '>=6'}
    dev: true

  /detect-indent@7.0.1:
    resolution: {integrity: sha512-Mc7QhQ8s+cLrnUfU/Ji94vG/r8M26m8f++vyres4ZoojaRDpZ1eSIh/EpzLNwlWuvzSZ3UbDFspjFvTDXe6e/g==}
    engines: {node: '>=12.20'}
    dev: true

  /detect-newline@4.0.1:
    resolution: {integrity: sha512-qE3Veg1YXzGHQhlA6jzebZN2qVf6NX+A7m7qlhCGG30dJixrAQhYOsJjsnBjJkCSmuOPpCk30145fr8FV0bzog==}
    engines: {node: ^12.20.0 || ^14.13.1 || >=16.0.0}
    dev: true

  /didyoumean@1.2.2:
    resolution: {integrity: sha512-gxtyfqMg7GKyhQmb056K7M3xszy/myH8w+B4RT+QXBQsvAOdc3XymqDDPHx1BgPgsdAA5SIifona89YtRATDzw==}
    dev: true

  /dir-glob@3.0.1:
    resolution: {integrity: sha512-WkrWp9GR4KXfKGYzOLmTuGVi1UWFfws377n9cc55/tb6DuqyF6pcQ5AbiHEshaDpY9v6oaSr2XCDidGmMwdzIA==}
    engines: {node: '>=8'}
    dependencies:
      path-type: 4.0.0
    dev: true

  /dlv@1.1.3:
    resolution: {integrity: sha512-+HlytyjlPKnIG8XuRG8WvmBP8xs8P71y+SKKS6ZXWoEgLuePxtDoUEiH7WkdePWrQ5JBpE6aoVqfZfJUQkjXwA==}
    dev: true

  /doctrine@2.1.0:
    resolution: {integrity: sha512-35mSku4ZXK0vfCuHEDAwt55dg2jNajHZ1odvF+8SSr82EsZY4QmXfuWso8oEd8zRhVObSN18aM0CjSdoBX7zIw==}
    engines: {node: '>=0.10.0'}
    dependencies:
      esutils: 2.0.3
    dev: true

  /doctrine@3.0.0:
    resolution: {integrity: sha512-yS+Q5i3hBf7GBkd4KG8a7eBNNWNGLTaEwwYWUijIYM7zrlYDM0BFXHjjPWlWZ1Rg7UaddZeIDmi9jF3HmqiQ2w==}
    engines: {node: '>=6.0.0'}
    dependencies:
      esutils: 2.0.3
    dev: true

  /dotenv@16.0.3:
    resolution: {integrity: sha512-7GO6HghkA5fYG9TYnNxi14/7K9f5occMlp3zXAuSxn7CKCxt9xbNWG7yF8hTCSUchlfWSe3uLmlPfigevRItzQ==}
    engines: {node: '>=12'}
    dev: true

  /eastasianwidth@0.2.0:
    resolution: {integrity: sha512-I88TYZWc9XiYHRQ4/3c5rjjfgkjhLyW2luGIheGERbNQ6OY7yTybanSpDXZa8y7VUP9YmDcYa+eyq4ca7iLqWA==}
    dev: true

  /electron-to-chromium@1.4.690:
    resolution: {integrity: sha512-+2OAGjUx68xElQhydpcbqH50hE8Vs2K6TkAeLhICYfndb67CVH0UsZaijmRUE3rHlIxU1u0jxwhgVe6fK3YANA==}
    dev: true

  /emoji-regex@8.0.0:
    resolution: {integrity: sha512-MSjYzcWNOA0ewAHpz0MxpYFvwg6yjy1NG3xteoqz644VCo/RPgnr1/GGt+ic3iJTzQ8Eu3TdM14SawnVUmGE6A==}
    dev: true

  /emoji-regex@9.2.2:
    resolution: {integrity: sha512-L18DaJsXSUk2+42pv8mLs5jJT2hqFkFE4j21wOmgbUqsZ2hL72NsUU785g9RXgo3s0ZNgVl42TiHp3ZtOv/Vyg==}
    dev: true

  /enhanced-resolve@5.15.0:
    resolution: {integrity: sha512-LXYT42KJ7lpIKECr2mAXIaMldcNCh/7E0KBKOu4KSfkHmP+mZmSs+8V5gBAqisWBy0OO4W5Oyys0GO1Y8KtdKg==}
    engines: {node: '>=10.13.0'}
    dependencies:
      graceful-fs: 4.2.11
      tapable: 2.2.1
    dev: true

  /error-ex@1.3.2:
    resolution: {integrity: sha512-7dFHNmqeFSEt2ZBsCriorKnn3Z2pj+fd9kmI6QoWw4//DL+icEBfc0U7qJCisqrTsKTjw4fNFy2pW9OqStD84g==}
    dependencies:
      is-arrayish: 0.2.1
    dev: true

  /es-abstract@1.22.3:
    resolution: {integrity: sha512-eiiY8HQeYfYH2Con2berK+To6GrK2RxbPawDkGq4UiCQQfZHb6wX9qQqkbpPqaxQFcl8d9QzZqo0tGE0VcrdwA==}
    engines: {node: '>= 0.4'}
    dependencies:
      array-buffer-byte-length: 1.0.0
      arraybuffer.prototype.slice: 1.0.2
      available-typed-arrays: 1.0.5
      call-bind: 1.0.5
      es-set-tostringtag: 2.0.2
      es-to-primitive: 1.2.1
      function.prototype.name: 1.1.6
      get-intrinsic: 1.2.2
      get-symbol-description: 1.0.0
      globalthis: 1.0.3
      gopd: 1.0.1
      has-property-descriptors: 1.0.1
      has-proto: 1.0.1
      has-symbols: 1.0.3
      hasown: 2.0.0
      internal-slot: 1.0.6
      is-array-buffer: 3.0.2
      is-callable: 1.2.7
      is-negative-zero: 2.0.2
      is-regex: 1.1.4
      is-shared-array-buffer: 1.0.2
      is-string: 1.0.7
      is-typed-array: 1.1.12
      is-weakref: 1.0.2
      object-inspect: 1.13.1
      object-keys: 1.1.1
      object.assign: 4.1.4
      regexp.prototype.flags: 1.5.1
      safe-array-concat: 1.0.1
      safe-regex-test: 1.0.0
      string.prototype.trim: 1.2.8
      string.prototype.trimend: 1.0.7
      string.prototype.trimstart: 1.0.7
      typed-array-buffer: 1.0.0
      typed-array-byte-length: 1.0.0
      typed-array-byte-offset: 1.0.0
      typed-array-length: 1.0.4
      unbox-primitive: 1.0.2
      which-typed-array: 1.1.13
    dev: true

  /es-iterator-helpers@1.0.15:
    resolution: {integrity: sha512-GhoY8uYqd6iwUl2kgjTm4CZAf6oo5mHK7BPqx3rKgx893YSsy0LGHV6gfqqQvZt/8xM8xeOnfXBCfqclMKkJ5g==}
    dependencies:
      asynciterator.prototype: 1.0.0
      call-bind: 1.0.5
      define-properties: 1.2.1
      es-abstract: 1.22.3
      es-set-tostringtag: 2.0.2
      function-bind: 1.1.2
      get-intrinsic: 1.2.2
      globalthis: 1.0.3
      has-property-descriptors: 1.0.1
      has-proto: 1.0.1
      has-symbols: 1.0.3
      internal-slot: 1.0.6
      iterator.prototype: 1.1.2
      safe-array-concat: 1.0.1
    dev: true

  /es-set-tostringtag@2.0.2:
    resolution: {integrity: sha512-BuDyupZt65P9D2D2vA/zqcI3G5xRsklm5N3xCwuiy+/vKy8i0ifdsQP1sLgO4tZDSCaQUSnmC48khknGMV3D2Q==}
    engines: {node: '>= 0.4'}
    dependencies:
      get-intrinsic: 1.2.2
      has-tostringtag: 1.0.0
      hasown: 2.0.0
    dev: true

  /es-shim-unscopables@1.0.2:
    resolution: {integrity: sha512-J3yBRXCzDu4ULnQwxyToo/OjdMx6akgVC7K6few0a7F/0wLtmKKN7I73AH5T2836UuXRqN7Qg+IIUw/+YJksRw==}
    dependencies:
      hasown: 2.0.0
    dev: true

  /es-to-primitive@1.2.1:
    resolution: {integrity: sha512-QCOllgZJtaUo9miYBcLChTUaHNjJF3PYs1VidD7AwiEj1kYxKeQTctLAezAOH5ZKRH0g2IgPn6KwB4IT8iRpvA==}
    engines: {node: '>= 0.4'}
    dependencies:
      is-callable: 1.2.7
      is-date-object: 1.0.5
      is-symbol: 1.0.4
    dev: true

  /escalade@3.1.1:
    resolution: {integrity: sha512-k0er2gUkLf8O0zKJiAhmkTnJlTvINGv7ygDNPbeIsX/TJjGJZHuh9B2UxbsaEkmlEo9MfhrSzmhIlhRlI2GXnw==}
    engines: {node: '>=6'}
    dev: true

  /escape-string-regexp@1.0.5:
    resolution: {integrity: sha512-vbRorB5FUQWvla16U8R/qgaFIya2qGzwDrNmCZuYKrbdSUMG6I1ZCGQRefkRVhuOkIGVne7BQ35DSfo1qvJqFg==}
    engines: {node: '>=0.8.0'}
    dev: true

  /escape-string-regexp@4.0.0:
    resolution: {integrity: sha512-TtpcNJ3XAzx3Gq8sWRzJaVajRs0uVxA2YAkdb1jm2YkPz4G6egUFAyA3n5vtEIZefPk5Wa4UXbKuS5fKkJWdgA==}
    engines: {node: '>=10'}
    dev: true

  /eslint-config-prettier@9.0.0(eslint@8.57.0):
    resolution: {integrity: sha512-IcJsTkJae2S35pRsRAwoCE+925rJJStOdkKnLVgtE+tEpqU0EVVM7OqrwxqgptKdX29NUwC82I5pXsGFIgSevw==}
    hasBin: true
    peerDependencies:
      eslint: '>=7.0.0'
    dependencies:
      eslint: 8.57.0
    dev: true

  /eslint-config-turbo@1.12.4(eslint@8.57.0):
    resolution: {integrity: sha512-5hqEaV6PNmAYLL4RTmq74OcCt8pgzOLnfDVPG/7PUXpQ0Mpz0gr926oCSFukywKKXjdum3VHD84S7Z9A/DqTAw==}
    peerDependencies:
      eslint: '>6.6.0'
    dependencies:
      eslint: 8.57.0
      eslint-plugin-turbo: 1.12.4(eslint@8.57.0)
    dev: true

  /eslint-import-resolver-alias@1.1.2(eslint-plugin-import@2.29.0):
    resolution: {integrity: sha512-WdviM1Eu834zsfjHtcGHtGfcu+F30Od3V7I9Fi57uhBEwPkjDcii7/yW8jAT+gOhn4P/vOxxNAXbFAKsrrc15w==}
    engines: {node: '>= 4'}
    peerDependencies:
      eslint-plugin-import: '>=1.4.0'
    dependencies:
      eslint-plugin-import: 2.29.0(@typescript-eslint/parser@6.12.0)(eslint-import-resolver-typescript@3.6.1)(eslint@8.57.0)
    dev: true

  /eslint-import-resolver-node@0.3.9:
    resolution: {integrity: sha512-WFj2isz22JahUv+B788TlO3N6zL3nNJGU8CcZbPZvVEkBPaJdCV4vy5wyghty5ROFbCRnm132v8BScu5/1BQ8g==}
    dependencies:
      debug: 3.2.7
      is-core-module: 2.13.1
      resolve: 1.22.8
    transitivePeerDependencies:
      - supports-color
    dev: true

  /eslint-import-resolver-typescript@3.6.1(@typescript-eslint/parser@6.12.0)(eslint-plugin-import@2.29.0)(eslint@8.57.0):
    resolution: {integrity: sha512-xgdptdoi5W3niYeuQxKmzVDTATvLYqhpwmykwsh7f6HIOStGWEIL9iqZgQDF9u9OEzrRwR8no5q2VT+bjAujTg==}
    engines: {node: ^14.18.0 || >=16.0.0}
    peerDependencies:
      eslint: '*'
      eslint-plugin-import: '*'
    dependencies:
      debug: 4.3.4
      enhanced-resolve: 5.15.0
      eslint: 8.57.0
      eslint-module-utils: 2.8.0(@typescript-eslint/parser@6.12.0)(eslint-import-resolver-node@0.3.9)(eslint-import-resolver-typescript@3.6.1)(eslint@8.57.0)
      eslint-plugin-import: 2.29.0(@typescript-eslint/parser@6.12.0)(eslint-import-resolver-typescript@3.6.1)(eslint@8.57.0)
      fast-glob: 3.3.2
      get-tsconfig: 4.7.2
      is-core-module: 2.13.1
      is-glob: 4.0.3
    transitivePeerDependencies:
      - '@typescript-eslint/parser'
      - eslint-import-resolver-node
      - eslint-import-resolver-webpack
      - supports-color
    dev: true

  /eslint-module-utils@2.8.0(@typescript-eslint/parser@6.12.0)(eslint-import-resolver-node@0.3.9)(eslint-import-resolver-typescript@3.6.1)(eslint@8.57.0):
    resolution: {integrity: sha512-aWajIYfsqCKRDgUfjEXNN/JlrzauMuSEy5sbd7WXbtW3EH6A6MpwEh42c7qD+MqQo9QMJ6fWLAeIJynx0g6OAw==}
    engines: {node: '>=4'}
    peerDependencies:
      '@typescript-eslint/parser': '*'
      eslint: '*'
      eslint-import-resolver-node: '*'
      eslint-import-resolver-typescript: '*'
      eslint-import-resolver-webpack: '*'
    peerDependenciesMeta:
      '@typescript-eslint/parser':
        optional: true
      eslint:
        optional: true
      eslint-import-resolver-node:
        optional: true
      eslint-import-resolver-typescript:
        optional: true
      eslint-import-resolver-webpack:
        optional: true
    dependencies:
      '@typescript-eslint/parser': 6.12.0(eslint@8.57.0)(typescript@5.3.3)
      debug: 3.2.7
      eslint: 8.57.0
      eslint-import-resolver-node: 0.3.9
      eslint-import-resolver-typescript: 3.6.1(@typescript-eslint/parser@6.12.0)(eslint-plugin-import@2.29.0)(eslint@8.57.0)
    transitivePeerDependencies:
      - supports-color
    dev: true

  /eslint-plugin-eslint-comments@3.2.0(eslint@8.57.0):
    resolution: {integrity: sha512-0jkOl0hfojIHHmEHgmNdqv4fmh7300NdpA9FFpF7zaoLvB/QeXOGNLIo86oAveJFrfB1p05kC8hpEMHM8DwWVQ==}
    engines: {node: '>=6.5.0'}
    peerDependencies:
      eslint: '>=4.19.1'
    dependencies:
      escape-string-regexp: 1.0.5
      eslint: 8.57.0
      ignore: 5.3.1
    dev: true

  /eslint-plugin-import@2.29.0(@typescript-eslint/parser@6.12.0)(eslint-import-resolver-typescript@3.6.1)(eslint@8.57.0):
    resolution: {integrity: sha512-QPOO5NO6Odv5lpoTkddtutccQjysJuFxoPS7fAHO+9m9udNHvTCPSAMW9zGAYj8lAIdr40I8yPCdUYrncXtrwg==}
    engines: {node: '>=4'}
    peerDependencies:
      '@typescript-eslint/parser': '*'
      eslint: ^2 || ^3 || ^4 || ^5 || ^6 || ^7.2.0 || ^8
    peerDependenciesMeta:
      '@typescript-eslint/parser':
        optional: true
    dependencies:
      '@typescript-eslint/parser': 6.12.0(eslint@8.57.0)(typescript@5.3.3)
      array-includes: 3.1.7
      array.prototype.findlastindex: 1.2.3
      array.prototype.flat: 1.3.2
      array.prototype.flatmap: 1.3.2
      debug: 3.2.7
      doctrine: 2.1.0
      eslint: 8.57.0
      eslint-import-resolver-node: 0.3.9
      eslint-module-utils: 2.8.0(@typescript-eslint/parser@6.12.0)(eslint-import-resolver-node@0.3.9)(eslint-import-resolver-typescript@3.6.1)(eslint@8.57.0)
      hasown: 2.0.0
      is-core-module: 2.13.1
      is-glob: 4.0.3
      minimatch: 3.1.2
      object.fromentries: 2.0.7
      object.groupby: 1.0.1
      object.values: 1.1.7
      semver: 6.3.1
      tsconfig-paths: 3.14.2
    transitivePeerDependencies:
      - eslint-import-resolver-typescript
      - eslint-import-resolver-webpack
      - supports-color
    dev: true

  /eslint-plugin-jest@27.6.0(@typescript-eslint/eslint-plugin@6.12.0)(eslint@8.57.0)(typescript@5.3.3):
    resolution: {integrity: sha512-MTlusnnDMChbElsszJvrwD1dN3x6nZl//s4JD23BxB6MgR66TZlL064su24xEIS3VACfAoHV1vgyMgPw8nkdng==}
    engines: {node: ^14.15.0 || ^16.10.0 || >=18.0.0}
    peerDependencies:
      '@typescript-eslint/eslint-plugin': ^5.0.0 || ^6.0.0
      eslint: ^7.0.0 || ^8.0.0
      jest: '*'
    peerDependenciesMeta:
      '@typescript-eslint/eslint-plugin':
        optional: true
      jest:
        optional: true
    dependencies:
      '@typescript-eslint/eslint-plugin': 6.12.0(@typescript-eslint/parser@6.12.0)(eslint@8.57.0)(typescript@5.3.3)
      '@typescript-eslint/utils': 5.62.0(eslint@8.57.0)(typescript@5.3.3)
      eslint: 8.57.0
    transitivePeerDependencies:
      - supports-color
      - typescript
    dev: true

  /eslint-plugin-jsx-a11y@6.8.0(eslint@8.57.0):
    resolution: {integrity: sha512-Hdh937BS3KdwwbBaKd5+PLCOmYY6U4f2h9Z2ktwtNKvIdIEu137rjYbcb9ApSbVJfWxANNuiKTD/9tOKjK9qOA==}
    engines: {node: '>=4.0'}
    peerDependencies:
      eslint: ^3 || ^4 || ^5 || ^6 || ^7 || ^8
    dependencies:
      '@babel/runtime': 7.23.4
      aria-query: 5.3.0
      array-includes: 3.1.7
      array.prototype.flatmap: 1.3.2
      ast-types-flow: 0.0.8
      axe-core: 4.7.0
      axobject-query: 3.2.1
      damerau-levenshtein: 1.0.8
      emoji-regex: 9.2.2
      es-iterator-helpers: 1.0.15
      eslint: 8.57.0
      hasown: 2.0.0
      jsx-ast-utils: 3.3.5
      language-tags: 1.0.9
      minimatch: 3.1.2
      object.entries: 1.1.7
      object.fromentries: 2.0.7
    dev: true

  /eslint-plugin-playwright@0.16.0(eslint-plugin-jest@27.6.0)(eslint@8.57.0):
    resolution: {integrity: sha512-DcHpF0SLbNeh9MT4pMzUGuUSnJ7q5MWbP8sSEFIMS6j7Ggnduq8ghNlfhURgty4c1YFny7Ge9xYTO1FSAoV2Vw==}
    peerDependencies:
      eslint: '>=7'
      eslint-plugin-jest: '>=25'
    peerDependenciesMeta:
      eslint-plugin-jest:
        optional: true
    dependencies:
      eslint: 8.57.0
      eslint-plugin-jest: 27.6.0(@typescript-eslint/eslint-plugin@6.12.0)(eslint@8.57.0)(typescript@5.3.3)
    dev: true

  /eslint-plugin-react-hooks@4.6.0(eslint@8.57.0):
    resolution: {integrity: sha512-oFc7Itz9Qxh2x4gNHStv3BqJq54ExXmfC+a1NjAta66IAN87Wu0R/QArgIS9qKzX3dXKPI9H5crl9QchNMY9+g==}
    engines: {node: '>=10'}
    peerDependencies:
      eslint: ^3.0.0 || ^4.0.0 || ^5.0.0 || ^6.0.0 || ^7.0.0 || ^8.0.0-0
    dependencies:
      eslint: 8.57.0
    dev: true

  /eslint-plugin-react@7.33.2(eslint@8.57.0):
    resolution: {integrity: sha512-73QQMKALArI8/7xGLNI/3LylrEYrlKZSb5C9+q3OtOewTnMQi5cT+aE9E41sLCmli3I9PGGmD1yiZydyo4FEPw==}
    engines: {node: '>=4'}
    peerDependencies:
      eslint: ^3 || ^4 || ^5 || ^6 || ^7 || ^8
    dependencies:
      array-includes: 3.1.7
      array.prototype.flatmap: 1.3.2
      array.prototype.tosorted: 1.1.2
      doctrine: 2.1.0
      es-iterator-helpers: 1.0.15
      eslint: 8.57.0
      estraverse: 5.3.0
      jsx-ast-utils: 3.3.5
      minimatch: 3.1.2
      object.entries: 1.1.7
      object.fromentries: 2.0.7
      object.hasown: 1.1.3
      object.values: 1.1.7
      prop-types: 15.8.1
      resolve: 2.0.0-next.5
      semver: 6.3.1
      string.prototype.matchall: 4.0.10
    dev: true

  /eslint-plugin-testing-library@6.2.0(eslint@8.57.0)(typescript@5.3.3):
    resolution: {integrity: sha512-+LCYJU81WF2yQ+Xu4A135CgK8IszcFcyMF4sWkbiu6Oj+Nel0TrkZq/HvDw0/1WuO3dhDQsZA/OpEMGd0NfcUw==}
    engines: {node: ^12.22.0 || ^14.17.0 || >=16.0.0, npm: '>=6'}
    peerDependencies:
      eslint: ^7.5.0 || ^8.0.0
    dependencies:
      '@typescript-eslint/utils': 5.62.0(eslint@8.57.0)(typescript@5.3.3)
      eslint: 8.57.0
    transitivePeerDependencies:
      - supports-color
      - typescript
    dev: true

  /eslint-plugin-tsdoc@0.2.17:
    resolution: {integrity: sha512-xRmVi7Zx44lOBuYqG8vzTXuL6IdGOeF9nHX17bjJ8+VE6fsxpdGem0/SBTmAwgYMKYB1WBkqRJVQ+n8GK041pA==}
    dependencies:
      '@microsoft/tsdoc': 0.14.2
      '@microsoft/tsdoc-config': 0.16.2
    dev: true

  /eslint-plugin-turbo@1.12.4(eslint@8.57.0):
    resolution: {integrity: sha512-3AGmXvH7E4i/XTWqBrcgu+G7YKZJV/8FrEn79kTd50ilNsv+U3nS2IlcCrQB6Xm2m9avGD9cadLzKDR1/UF2+g==}
    peerDependencies:
      eslint: '>6.6.0'
    dependencies:
      dotenv: 16.0.3
      eslint: 8.57.0
    dev: true

  /eslint-plugin-unicorn@48.0.1(eslint@8.57.0):
    resolution: {integrity: sha512-FW+4r20myG/DqFcCSzoumaddKBicIPeFnTrifon2mWIzlfyvzwyqZjqVP7m4Cqr/ZYisS2aiLghkUWaPg6vtCw==}
    engines: {node: '>=16'}
    peerDependencies:
      eslint: '>=8.44.0'
    dependencies:
      '@babel/helper-validator-identifier': 7.22.20
      '@eslint-community/eslint-utils': 4.4.0(eslint@8.57.0)
      ci-info: 3.9.0
      clean-regexp: 1.0.0
      eslint: 8.57.0
      esquery: 1.5.0
      indent-string: 4.0.0
      is-builtin-module: 3.2.1
      jsesc: 3.0.2
      lodash: 4.17.21
      pluralize: 8.0.0
      read-pkg-up: 7.0.1
      regexp-tree: 0.1.27
      regjsparser: 0.10.0
      semver: 7.5.4
      strip-indent: 3.0.0
    dev: true

  /eslint-scope@5.1.1:
    resolution: {integrity: sha512-2NxwbF/hZ0KpepYN0cNbo+FN6XoK7GaHlQhgx/hIZl6Va0bF45RQOOwhLIy8lQDbuCiadSLCBnH2CFYquit5bw==}
    engines: {node: '>=8.0.0'}
    dependencies:
      esrecurse: 4.3.0
      estraverse: 4.3.0
    dev: true

  /eslint-scope@7.2.2:
    resolution: {integrity: sha512-dOt21O7lTMhDM+X9mB4GX+DZrZtCUJPL/wlcTqxyrx5IvO0IYtILdtrQGQp+8n5S0gwSVmOf9NQrjMOgfQZlIg==}
    engines: {node: ^12.22.0 || ^14.17.0 || >=16.0.0}
    dependencies:
      esrecurse: 4.3.0
      estraverse: 5.3.0
    dev: true

  /eslint-visitor-keys@2.1.0:
    resolution: {integrity: sha512-0rSmRBzXgDzIsD6mGdJgevzgezI534Cer5L/vyMX0kHzT/jiB43jRhd9YUlMGYLQy2zprNmoT8qasCGtY+QaKw==}
    engines: {node: '>=10'}
    dev: true

  /eslint-visitor-keys@3.4.3:
    resolution: {integrity: sha512-wpc+LXeiyiisxPlEkUzU6svyS1frIO3Mgxj1fdy7Pm8Ygzguax2N3Fa/D/ag1WqbOprdI+uY6wMUl8/a2G+iag==}
    engines: {node: ^12.22.0 || ^14.17.0 || >=16.0.0}
    dev: true

  /eslint@8.57.0:
    resolution: {integrity: sha512-dZ6+mexnaTIbSBZWgou51U6OmzIhYM2VcNdtiTtI7qPNZm35Akpr0f6vtw3w1Kmn5PYo+tZVfh13WrhpS6oLqQ==}
    engines: {node: ^12.22.0 || ^14.17.0 || >=16.0.0}
    hasBin: true
    dependencies:
      '@eslint-community/eslint-utils': 4.4.0(eslint@8.57.0)
      '@eslint-community/regexpp': 4.10.0
      '@eslint/eslintrc': 2.1.4
      '@eslint/js': 8.57.0
      '@humanwhocodes/config-array': 0.11.14
      '@humanwhocodes/module-importer': 1.0.1
      '@nodelib/fs.walk': 1.2.8
      '@ungap/structured-clone': 1.2.0
      ajv: 6.12.6
      chalk: 4.1.2
      cross-spawn: 7.0.3
      debug: 4.3.4
      doctrine: 3.0.0
      escape-string-regexp: 4.0.0
      eslint-scope: 7.2.2
      eslint-visitor-keys: 3.4.3
      espree: 9.6.1
      esquery: 1.5.0
      esutils: 2.0.3
      fast-deep-equal: 3.1.3
      file-entry-cache: 6.0.1
      find-up: 5.0.0
      glob-parent: 6.0.2
      globals: 13.24.0
      graphemer: 1.4.0
      ignore: 5.3.1
      imurmurhash: 0.1.4
      is-glob: 4.0.3
      is-path-inside: 3.0.3
      js-yaml: 4.1.0
      json-stable-stringify-without-jsonify: 1.0.1
      levn: 0.4.1
      lodash.merge: 4.6.2
      minimatch: 3.1.2
      natural-compare: 1.4.0
      optionator: 0.9.3
      strip-ansi: 6.0.1
      text-table: 0.2.0
    transitivePeerDependencies:
      - supports-color
    dev: true

  /espree@9.6.1:
    resolution: {integrity: sha512-oruZaFkjorTpF32kDSI5/75ViwGeZginGGy2NoOSg3Q9bnwlnmDm4HLnkl0RE3n+njDXR037aY1+x58Z/zFdwQ==}
    engines: {node: ^12.22.0 || ^14.17.0 || >=16.0.0}
    dependencies:
      acorn: 8.11.3
      acorn-jsx: 5.3.2(acorn@8.11.3)
      eslint-visitor-keys: 3.4.3
    dev: true

  /esquery@1.5.0:
    resolution: {integrity: sha512-YQLXUplAwJgCydQ78IMJywZCceoqk1oH01OERdSAJc/7U2AylwjhSCLDEtqwg811idIS/9fIU5GjG73IgjKMVg==}
    engines: {node: '>=0.10'}
    dependencies:
      estraverse: 5.3.0
    dev: true

  /esrecurse@4.3.0:
    resolution: {integrity: sha512-KmfKL3b6G+RXvP8N1vr3Tq1kL/oCFgn2NYXEtqP8/L3pKapUA4G8cFVaoF3SU323CD4XypR/ffioHmkti6/Tag==}
    engines: {node: '>=4.0'}
    dependencies:
      estraverse: 5.3.0
    dev: true

  /estraverse@4.3.0:
    resolution: {integrity: sha512-39nnKffWz8xN1BU/2c79n9nB9HDzo0niYUqx6xyqUnyoAnQyyWpOTdZEeiCch8BBu515t4wp9ZmgVfVhn9EBpw==}
    engines: {node: '>=4.0'}
    dev: true

  /estraverse@5.3.0:
    resolution: {integrity: sha512-MMdARuVEQziNTeJD8DgMqmhwR11BRQ/cBP+pLtYdSTnf3MIO8fFeiINEbX36ZdNlfU/7A9f3gUw49B3oQsvwBA==}
    engines: {node: '>=4.0'}
    dev: true

  /esutils@2.0.3:
    resolution: {integrity: sha512-kVscqXk4OCp68SZ0dkgEKVi6/8ij300KBWTJq32P/dYeWTSwK41WyTxalN1eRmA5Z9UU/LX9D7FWSmV9SAYx6g==}
    engines: {node: '>=0.10.0'}
    dev: true

  /execa@5.1.1:
    resolution: {integrity: sha512-8uSpZZocAZRBAPIEINJj3Lo9HyGitllczc27Eh5YYojjMFMn8yHMDMaUHE2Jqfq05D/wucwI4JGURyXt1vchyg==}
    engines: {node: '>=10'}
    dependencies:
      cross-spawn: 7.0.3
      get-stream: 6.0.1
      human-signals: 2.1.0
      is-stream: 2.0.1
      merge-stream: 2.0.0
      npm-run-path: 4.0.1
      onetime: 5.1.2
      signal-exit: 3.0.7
      strip-final-newline: 2.0.0
    dev: true

  /execa@7.2.0:
    resolution: {integrity: sha512-UduyVP7TLB5IcAQl+OzLyLcS/l32W/GLg+AhHJ+ow40FOk2U3SAllPwR44v4vmdFwIWqpdwxxpQbF1n5ta9seA==}
    engines: {node: ^14.18.0 || ^16.14.0 || >=18.0.0}
    dependencies:
      cross-spawn: 7.0.3
      get-stream: 6.0.1
      human-signals: 4.3.1
      is-stream: 3.0.0
      merge-stream: 2.0.0
      npm-run-path: 5.1.0
      onetime: 6.0.0
      signal-exit: 3.0.7
      strip-final-newline: 3.0.0
    dev: true

  /fast-deep-equal@3.1.3:
    resolution: {integrity: sha512-f3qQ9oQy9j2AhBe/H9VC91wLmKBCCU/gDOnKNAYG5hswO7BLKj09Hc5HYNz9cGI++xlpDCIgDaitVs03ATR84Q==}
    dev: true

  /fast-glob@3.3.2:
    resolution: {integrity: sha512-oX2ruAFQwf/Orj8m737Y5adxDQO0LAB7/S5MnxCdTNDd4p6BsyIVsv9JQsATbTSq8KHRpLwIHbVlUNatxd+1Ow==}
    engines: {node: '>=8.6.0'}
    dependencies:
      '@nodelib/fs.stat': 2.0.5
      '@nodelib/fs.walk': 1.2.8
      glob-parent: 5.1.2
      merge2: 1.4.1
      micromatch: 4.0.5
    dev: true

  /fast-json-stable-stringify@2.1.0:
    resolution: {integrity: sha512-lhd/wF+Lk98HZoTCtlVraHtfh5XYijIjalXck7saUtuanSDyLMxnHhSXEDJqHxD7msR8D0uCmqlkwjCV8xvwHw==}
    dev: true

  /fast-levenshtein@2.0.6:
    resolution: {integrity: sha512-DCXu6Ifhqcks7TZKY3Hxp3y6qphY5SJZmrWMDrKcERSOXWQdMhU9Ig/PYrzyw/ul9jOIyh0N4M0tbC5hodg8dw==}
    dev: true

  /fastq@1.17.1:
    resolution: {integrity: sha512-sRVD3lWVIXWg6By68ZN7vho9a1pQcN/WBFaAAsDDFzlJjvoGx0P8z7V1t72grFJfJhu3YPZBuu25f7Kaw2jN1w==}
    dependencies:
      reusify: 1.0.4
    dev: true

  /file-entry-cache@6.0.1:
    resolution: {integrity: sha512-7Gps/XWymbLk2QLYK4NzpMOrYjMhdIxXuIvy2QBsLE6ljuodKvdkWs/cpyJJ3CVIVpH0Oi1Hvg1ovbMzLdFBBg==}
    engines: {node: ^10.12.0 || >=12.0.0}
    dependencies:
      flat-cache: 3.2.0
    dev: true

  /fill-range@7.0.1:
    resolution: {integrity: sha512-qOo9F+dMUmC2Lcb4BbVvnKJxTPjCm+RRpe4gDuGrzkL7mEVl/djYSu2OdQ2Pa302N4oqkSg9ir6jaLWJ2USVpQ==}
    engines: {node: '>=8'}
    dependencies:
      to-regex-range: 5.0.1
    dev: true

  /find-up@4.1.0:
    resolution: {integrity: sha512-PpOwAdQ/YlXQ2vj8a3h8IipDuYRi3wceVQQGYWxNINccq40Anw7BlsEXCMbt1Zt+OLA6Fq9suIpIWD0OsnISlw==}
    engines: {node: '>=8'}
    dependencies:
      locate-path: 5.0.0
      path-exists: 4.0.0
    dev: true

  /find-up@5.0.0:
    resolution: {integrity: sha512-78/PXT1wlLLDgTzDs7sjq9hzz0vXD+zn+7wypEe4fXQxCmdmqfGsEPQxmiCSQI3ajFV91bVSsvNtrJRiW6nGng==}
    engines: {node: '>=10'}
    dependencies:
      locate-path: 6.0.0
      path-exists: 4.0.0
    dev: true

  /flat-cache@3.2.0:
    resolution: {integrity: sha512-CYcENa+FtcUKLmhhqyctpclsq7QF38pKjZHsGNiSQF5r4FtoKDWabFDl3hzaEQMvT1LHEysw5twgLvpYYb4vbw==}
    engines: {node: ^10.12.0 || >=12.0.0}
    dependencies:
      flatted: 3.3.1
      keyv: 4.5.4
      rimraf: 3.0.2
    dev: true

  /flatted@3.3.1:
    resolution: {integrity: sha512-X8cqMLLie7KsNUDSdzeN8FYK9rEt4Dt67OsG/DNGnYTSDBG4uFAJFBnUeiV+zCVAvwFy56IjM9sH51jVaEhNxw==}
    dev: true

  /for-each@0.3.3:
    resolution: {integrity: sha512-jqYfLp7mo9vIyQf8ykW2v7A+2N4QjeCeI5+Dz9XraiO1ign81wjiH7Fb9vSOWvQfNtmSa4H2RoQTrrXivdUZmw==}
    dependencies:
      is-callable: 1.2.7
    dev: true

  /foreground-child@3.1.1:
    resolution: {integrity: sha512-TMKDUnIte6bfb5nWv7V/caI169OHgvwjb7V4WkeUvbQQdjr5rWKqHFiKWb/fcOwB+CzBT+qbWjvj+DVwRskpIg==}
    engines: {node: '>=14'}
    dependencies:
      cross-spawn: 7.0.3
      signal-exit: 4.1.0
    dev: true

  /fraction.js@4.3.7:
    resolution: {integrity: sha512-ZsDfxO51wGAXREY55a7la9LScWpwv9RxIrYABrlvOFBlH/ShPnrtsXeuUIfXKKOVicNxQ+o8JTbJvjS4M89yew==}
    dev: true

  /fs.realpath@1.0.0:
    resolution: {integrity: sha512-OO0pH2lK6a0hZnAdau5ItzHPI6pUlvI7jMVnxUQRtw4owF2wk8lOSabtGDCTP4Ggrg2MbGnWO9X8K1t4+fGMDw==}
    dev: true

  /fsevents@2.3.3:
    resolution: {integrity: sha512-5xoDfX+fL7faATnagmWPpbFtwh/R77WmMMqqHGS65C3vvB0YHrgF+B1YmZ3441tMj5n63k0212XNoJwzlhffQw==}
    engines: {node: ^8.16.0 || ^10.6.0 || >=11.0.0}
    os: [darwin]
    requiresBuild: true
    dev: true
    optional: true

  /function-bind@1.1.2:
    resolution: {integrity: sha512-7XHNxH7qX9xG5mIwxkhumTox/MIRNcOgDrxWsMt2pAr23WHp6MrRlN7FBSFpCpr+oVO0F744iUgR82nJMfG2SA==}
    dev: true

  /function.prototype.name@1.1.6:
    resolution: {integrity: sha512-Z5kx79swU5P27WEayXM1tBi5Ze/lbIyiNgU3qyXUOf9b2rgXYyF9Dy9Cx+IQv/Lc8WCG6L82zwUPpSS9hGehIg==}
    engines: {node: '>= 0.4'}
    dependencies:
      call-bind: 1.0.5
      define-properties: 1.2.1
      es-abstract: 1.22.3
      functions-have-names: 1.2.3
    dev: true

  /functions-have-names@1.2.3:
    resolution: {integrity: sha512-xckBUXyTIqT97tq2x2AMb+g163b5JFysYk0x4qxNFwbfQkmNZoiRHb6sPzI9/QV33WeuvVYBUIiD4NzNIyqaRQ==}
    dev: true

  /gensync@1.0.0-beta.2:
    resolution: {integrity: sha512-3hN7NaskYvMDLQY55gnW3NQ+mesEAepTqlg+VEbj7zzqEMBVNhzcGYYeqFo/TlYz6eQiFcp1HcsCZO+nGgS8zg==}
    engines: {node: '>=6.9.0'}
    dev: true

  /get-intrinsic@1.2.2:
    resolution: {integrity: sha512-0gSo4ml/0j98Y3lngkFEot/zhiCeWsbYIlZ+uZOVgzLyLaUw7wxUL+nCTP0XJvJg1AXulJRI3UJi8GsbDuxdGA==}
    dependencies:
      function-bind: 1.1.2
      has-proto: 1.0.1
      has-symbols: 1.0.3
      hasown: 2.0.0
    dev: true

  /get-stdin@9.0.0:
    resolution: {integrity: sha512-dVKBjfWisLAicarI2Sf+JuBE/DghV4UzNAVe9yhEJuzeREd3JhOTE9cUaJTeSa77fsbQUK3pcOpJfM59+VKZaA==}
    engines: {node: '>=12'}
    dev: true

  /get-stream@6.0.1:
    resolution: {integrity: sha512-ts6Wi+2j3jQjqi70w5AlN8DFnkSwC+MqmxEzdEALB2qXZYV3X/b1CTfgPLGJNMeAWxdPfU8FO1ms3NUfaHCPYg==}
    engines: {node: '>=10'}
    dev: true

  /get-symbol-description@1.0.0:
    resolution: {integrity: sha512-2EmdH1YvIQiZpltCNgkuiUnyukzxM/R6NDJX31Ke3BG1Nq5b0S2PhX59UKi9vZpPDQVdqn+1IcaAwnzTT5vCjw==}
    engines: {node: '>= 0.4'}
    dependencies:
      call-bind: 1.0.5
      get-intrinsic: 1.2.2
    dev: true

  /get-tsconfig@4.7.2:
    resolution: {integrity: sha512-wuMsz4leaj5hbGgg4IvDU0bqJagpftG5l5cXIAvo8uZrqn0NJqwtfupTN00VnkQJPcIRrxYrm1Ue24btpCha2A==}
    dependencies:
      resolve-pkg-maps: 1.0.0
    dev: true

  /git-hooks-list@3.1.0:
    resolution: {integrity: sha512-LF8VeHeR7v+wAbXqfgRlTSX/1BJR9Q1vEMR8JAz1cEg6GX07+zyj3sAdDvYjj/xnlIfVuGgj4qBei1K3hKH+PA==}
    dev: true

  /glob-parent@5.1.2:
    resolution: {integrity: sha512-AOIgSQCepiJYwP3ARnGx+5VnTu2HBYdzbGP45eLw1vr3zB3vZLeyed1sC9hnbcOc9/SrMyM5RPQrkGz4aS9Zow==}
    engines: {node: '>= 6'}
    dependencies:
      is-glob: 4.0.3
    dev: true

  /glob-parent@6.0.2:
    resolution: {integrity: sha512-XxwI8EOhVQgWp6iDL+3b0r86f4d6AX6zSU55HfB4ydCEuXLXc5FcYeOu+nnGftS4TEju/11rt4KJPTMgbfmv4A==}
    engines: {node: '>=10.13.0'}
    dependencies:
      is-glob: 4.0.3
    dev: true

  /glob@10.3.10:
    resolution: {integrity: sha512-fa46+tv1Ak0UPK1TOy/pZrIybNNt4HCv7SDzwyfiOZkvZLEbjsZkJBPtDHVshZjbecAoAGSC20MjLDG/qr679g==}
    engines: {node: '>=16 || 14 >=14.17'}
    hasBin: true
    dependencies:
      foreground-child: 3.1.1
      jackspeak: 2.3.6
      minimatch: 9.0.3
      minipass: 7.0.4
      path-scurry: 1.10.1
    dev: true

  /glob@7.1.6:
    resolution: {integrity: sha512-LwaxwyZ72Lk7vZINtNNrywX0ZuLyStrdDtabefZKAY5ZGJhVtgdznluResxNmPitE0SAO+O26sWTHeKSI2wMBA==}
    dependencies:
      fs.realpath: 1.0.0
      inflight: 1.0.6
      inherits: 2.0.4
      minimatch: 3.1.2
      once: 1.4.0
      path-is-absolute: 1.0.1
    dev: true

  /glob@7.2.3:
    resolution: {integrity: sha512-nFR0zLpU2YCaRxwoCJvL6UvCH2JFyFVIvwTLsIf21AuHlMskA1hhTdk+LlYJtOlYt9v6dvszD2BGRqBL+iQK9Q==}
    dependencies:
      fs.realpath: 1.0.0
      inflight: 1.0.6
      inherits: 2.0.4
      minimatch: 3.1.2
      once: 1.4.0
      path-is-absolute: 1.0.1
    dev: true

  /globals@11.12.0:
    resolution: {integrity: sha512-WOBp/EEGUiIsJSp7wcv/y6MO+lV9UoncWqxuFfm8eBwzWNgyfBd6Gz+IeKQ9jCmyhoH99g15M3T+QaVHFjizVA==}
    engines: {node: '>=4'}
    dev: true

  /globals@13.24.0:
    resolution: {integrity: sha512-AhO5QUcj8llrbG09iWhPU2B204J1xnPeL8kQmVorSsy+Sjj1sk8gIyh6cUocGmH4L0UuhAJy+hJMRA4mgA4mFQ==}
    engines: {node: '>=8'}
    dependencies:
      type-fest: 0.20.2
    dev: true

  /globalthis@1.0.3:
    resolution: {integrity: sha512-sFdI5LyBiNTHjRd7cGPWapiHWMOXKyuBNX/cWJ3NfzrZQVa8GI/8cofCl74AOVqq9W5kNmguTIzJ/1s2gyI9wA==}
    engines: {node: '>= 0.4'}
    dependencies:
      define-properties: 1.2.1
    dev: true

  /globby@11.1.0:
    resolution: {integrity: sha512-jhIXaOzy1sb8IyocaruWSn1TjmnBVs8Ayhcy83rmxNJ8q2uWKCAj3CnJY+KpGSXCueAPc0i05kVvVKtP1t9S3g==}
    engines: {node: '>=10'}
    dependencies:
      array-union: 2.1.0
      dir-glob: 3.0.1
      fast-glob: 3.3.2
      ignore: 5.3.1
      merge2: 1.4.1
      slash: 3.0.0
    dev: true

  /globby@13.2.2:
    resolution: {integrity: sha512-Y1zNGV+pzQdh7H39l9zgB4PJqjRNqydvdYCDG4HFXM4XuvSaQQlEc91IU1yALL8gUTDomgBAfz3XJdmUS+oo0w==}
    engines: {node: ^12.20.0 || ^14.13.1 || >=16.0.0}
    dependencies:
      dir-glob: 3.0.1
      fast-glob: 3.3.2
      ignore: 5.3.1
      merge2: 1.4.1
      slash: 4.0.0
    dev: true

  /gopd@1.0.1:
    resolution: {integrity: sha512-d65bNlIadxvpb/A2abVdlqKqV563juRnZ1Wtk6s1sIR8uNsXR70xqIzVqxVf1eTqDunwT2MkczEeaezCKTZhwA==}
    dependencies:
      get-intrinsic: 1.2.2
    dev: true

  /graceful-fs@4.2.11:
    resolution: {integrity: sha512-RbJ5/jmFcNNCcDV5o9eTnBLJ/HszWV0P73bc+Ff4nS/rJj+YaS6IGyiOL0VoBYX+l1Wrl3k63h/KrH+nhJ0XvQ==}

  /graphemer@1.4.0:
    resolution: {integrity: sha512-EtKwoO6kxCL9WO5xipiHTZlSzBm7WLT627TqC/uVRd0HKmq8NXyebnNYxDoBi7wt8eTWrUrKXCOVaFq9x1kgag==}
    dev: true

  /has-bigints@1.0.2:
    resolution: {integrity: sha512-tSvCKtBr9lkF0Ex0aQiP9N+OpV4zi2r/Nee5VkRDbaqv35RLYMzbwQfFSZZH0kR+Rd6302UJZ2p/bJCEoR3VoQ==}
    dev: true

  /has-flag@3.0.0:
    resolution: {integrity: sha512-sKJf1+ceQBr4SMkvQnBDNDtf4TXpVhVGateu0t918bl30FnbE2m4vNLX+VWe/dpjlb+HugGYzW7uQXH98HPEYw==}
    engines: {node: '>=4'}
    dev: true

  /has-flag@4.0.0:
    resolution: {integrity: sha512-EykJT/Q1KjTWctppgIAgfSO0tKVuZUjhgMr17kqTumMl6Afv3EISleU7qZUzoXDFTAHTDC4NOoG/ZxU3EvlMPQ==}
    engines: {node: '>=8'}
    dev: true

  /has-property-descriptors@1.0.1:
    resolution: {integrity: sha512-VsX8eaIewvas0xnvinAe9bw4WfIeODpGYikiWYLH+dma0Jw6KHYqWiWfhQlgOVK8D6PvjubK5Uc4P0iIhIcNVg==}
    dependencies:
      get-intrinsic: 1.2.2
    dev: true

  /has-proto@1.0.1:
    resolution: {integrity: sha512-7qE+iP+O+bgF9clE5+UoBFzE65mlBiVj3tKCrlNQ0Ogwm0BjpT/gK4SlLYDMybDh5I3TCTKnPPa0oMG7JDYrhg==}
    engines: {node: '>= 0.4'}
    dev: true

  /has-symbols@1.0.3:
    resolution: {integrity: sha512-l3LCuF6MgDNwTDKkdYGEihYjt5pRPbEg46rtlmnSPlUbgmB8LOIrKJbYYFBSbnPaJexMKtiPO8hmeRjRz2Td+A==}
    engines: {node: '>= 0.4'}
    dev: true

  /has-tostringtag@1.0.0:
    resolution: {integrity: sha512-kFjcSNhnlGV1kyoGk7OXKSawH5JOb/LzUc5w9B02hOTO0dfFRjbHQKvg1d6cf3HbeUmtU9VbbV3qzZ2Teh97WQ==}
    engines: {node: '>= 0.4'}
    dependencies:
      has-symbols: 1.0.3
    dev: true

  /hasown@2.0.0:
    resolution: {integrity: sha512-vUptKVTpIJhcczKBbgnS+RtcuYMB8+oNzPK2/Hp3hanz8JmpATdmmgLgSaadVREkDm+e2giHwY3ZRkyjSIDDFA==}
    engines: {node: '>= 0.4'}
    dependencies:
      function-bind: 1.1.2
    dev: true

  /hosted-git-info@2.8.9:
    resolution: {integrity: sha512-mxIDAb9Lsm6DoOJ7xH+5+X4y1LU/4Hi50L9C5sIswK3JzULS4bwk1FvjdBgvYR4bzT4tuUQiC15FE2f5HbLvYw==}
    dev: true

  /human-signals@2.1.0:
    resolution: {integrity: sha512-B4FFZ6q/T2jhhksgkbEW3HBvWIfDW85snkQgawt07S7J5QXTk6BkNV+0yAeZrM5QpMAdYlocGoljn0sJ/WQkFw==}
    engines: {node: '>=10.17.0'}
    dev: true

  /human-signals@4.3.1:
    resolution: {integrity: sha512-nZXjEF2nbo7lIw3mgYjItAfgQXog3OjJogSbKa2CQIIvSGWcKgeJnQlNXip6NglNzYH45nSRiEVimMvYL8DDqQ==}
    engines: {node: '>=14.18.0'}
    dev: true

  /ignore@5.3.1:
    resolution: {integrity: sha512-5Fytz/IraMjqpwfd34ke28PTVMjZjJG2MPn5t7OE4eUCUNf8BAa7b5WUS9/Qvr6mwOQS7Mk6vdsMno5he+T8Xw==}
    engines: {node: '>= 4'}
    dev: true

  /import-fresh@3.3.0:
    resolution: {integrity: sha512-veYYhQa+D1QBKznvhUHxb8faxlrwUnxseDAbAp457E0wLNio2bOSKnjYDhMj+YiAq61xrMGhQk9iXVk5FzgQMw==}
    engines: {node: '>=6'}
    dependencies:
      parent-module: 1.0.1
      resolve-from: 4.0.0
    dev: true

  /imurmurhash@0.1.4:
    resolution: {integrity: sha512-JmXMZ6wuvDmLiHEml9ykzqO6lwFbof0GG4IkcGaENdCRDDmMVnny7s5HsIgHCbaq0w2MyPhDqkhTUgS2LU2PHA==}
    engines: {node: '>=0.8.19'}
    dev: true

  /indent-string@4.0.0:
    resolution: {integrity: sha512-EdDDZu4A2OyIK7Lr/2zG+w5jmbuk1DVBnEwREQvBzspBJkCEbRa8GxU1lghYcaGJCnRWibjDXlq779X1/y5xwg==}
    engines: {node: '>=8'}
    dev: true

  /inflight@1.0.6:
    resolution: {integrity: sha512-k92I/b08q4wvFscXCLvqfsHCrjrF7yiXsQuIVvVE7N82W3+aqpzuUdBbfhWcy/FZR3/4IgflMgKLOsvPDrGCJA==}
    dependencies:
      once: 1.4.0
      wrappy: 1.0.2
    dev: true

  /inherits@2.0.4:
    resolution: {integrity: sha512-k/vGaX4/Yla3WzyMCvTQOXYeIHvqOKtnqBduzTHpzpQZzAskKMhZ2K+EnBiSM9zGSoIFeMpXKxa4dYeZIQqewQ==}
    dev: true

  /internal-slot@1.0.6:
    resolution: {integrity: sha512-Xj6dv+PsbtwyPpEflsejS+oIZxmMlV44zAhG479uYu89MsjcYOhCFnNyKrkJrihbsiasQyY0afoCl/9BLR65bg==}
    engines: {node: '>= 0.4'}
    dependencies:
      get-intrinsic: 1.2.2
      hasown: 2.0.0
      side-channel: 1.0.4
    dev: true

  /is-array-buffer@3.0.2:
    resolution: {integrity: sha512-y+FyyR/w8vfIRq4eQcM1EYgSTnmHXPqaF+IgzgraytCFq5Xh8lllDVmAZolPJiZttZLeFSINPYMaEJ7/vWUa1w==}
    dependencies:
      call-bind: 1.0.5
      get-intrinsic: 1.2.2
      is-typed-array: 1.1.12
    dev: true

  /is-arrayish@0.2.1:
    resolution: {integrity: sha512-zz06S8t0ozoDXMG+ube26zeCTNXcKIPJZJi8hBrF4idCLms4CG9QtK7qBl1boi5ODzFpjswb5JPmHCbMpjaYzg==}
    dev: true

  /is-async-function@2.0.0:
    resolution: {integrity: sha512-Y1JXKrfykRJGdlDwdKlLpLyMIiWqWvuSd17TvZk68PLAOGOoF4Xyav1z0Xhoi+gCYjZVeC5SI+hYFOfvXmGRCA==}
    engines: {node: '>= 0.4'}
    dependencies:
      has-tostringtag: 1.0.0
    dev: true

  /is-bigint@1.0.4:
    resolution: {integrity: sha512-zB9CruMamjym81i2JZ3UMn54PKGsQzsJeo6xvN3HJJ4CAsQNB6iRutp2To77OfCNuoxspsIhzaPoO1zyCEhFOg==}
    dependencies:
      has-bigints: 1.0.2
    dev: true

  /is-binary-path@2.1.0:
    resolution: {integrity: sha512-ZMERYes6pDydyuGidse7OsHxtbI7WVeUEozgR/g7rd0xUimYNlvZRE/K2MgZTjWy725IfelLeVcEM97mmtRGXw==}
    engines: {node: '>=8'}
    dependencies:
      binary-extensions: 2.2.0
    dev: true

  /is-boolean-object@1.1.2:
    resolution: {integrity: sha512-gDYaKHJmnj4aWxyj6YHyXVpdQawtVLHU5cb+eztPGczf6cjuTdwve5ZIEfgXqH4e57An1D1AKf8CZ3kYrQRqYA==}
    engines: {node: '>= 0.4'}
    dependencies:
      call-bind: 1.0.5
      has-tostringtag: 1.0.0
    dev: true

  /is-builtin-module@3.2.1:
    resolution: {integrity: sha512-BSLE3HnV2syZ0FK0iMA/yUGplUeMmNz4AW5fnTunbCIqZi4vG3WjJT9FHMy5D69xmAYBHXQhJdALdpwVxV501A==}
    engines: {node: '>=6'}
    dependencies:
      builtin-modules: 3.3.0
    dev: true

  /is-callable@1.2.7:
    resolution: {integrity: sha512-1BC0BVFhS/p0qtw6enp8e+8OD0UrK0oFLztSjNzhcKA3WDuJxxAPXzPuPtKkjEY9UUoEWlX/8fgKeu2S8i9JTA==}
    engines: {node: '>= 0.4'}
    dev: true

  /is-core-module@2.13.1:
    resolution: {integrity: sha512-hHrIjvZsftOsvKSn2TRYl63zvxsgE0K+0mYMoH6gD4omR5IWB2KynivBQczo3+wF1cCkjzvptnI9Q0sPU66ilw==}
    dependencies:
      hasown: 2.0.0
    dev: true

  /is-date-object@1.0.5:
    resolution: {integrity: sha512-9YQaSxsAiSwcvS33MBk3wTCVnWK+HhF8VZR2jRxehM16QcVOdHqPn4VPHmRK4lSr38n9JriurInLcP90xsYNfQ==}
    engines: {node: '>= 0.4'}
    dependencies:
      has-tostringtag: 1.0.0
    dev: true

  /is-docker@2.2.1:
    resolution: {integrity: sha512-F+i2BKsFrH66iaUFc0woD8sLy8getkwTwtOBjvs56Cx4CgJDeKQeqfz8wAYiSb8JOprWhHH5p77PbmYCvvUuXQ==}
    engines: {node: '>=8'}
    hasBin: true
    dev: true

  /is-docker@3.0.0:
    resolution: {integrity: sha512-eljcgEDlEns/7AXFosB5K/2nCM4P7FQPkGc/DWLy5rmFEWvZayGrik1d9/QIY5nJ4f9YsVvBkA6kJpHn9rISdQ==}
    engines: {node: ^12.20.0 || ^14.13.1 || >=16.0.0}
    hasBin: true
    dev: true

  /is-extglob@2.1.1:
    resolution: {integrity: sha512-SbKbANkN603Vi4jEZv49LeVJMn4yGwsbzZworEoyEiutsN3nJYdbO36zfhGJ6QEDpOZIFkDtnq5JRxmvl3jsoQ==}
    engines: {node: '>=0.10.0'}
    dev: true

  /is-finalizationregistry@1.0.2:
    resolution: {integrity: sha512-0by5vtUJs8iFQb5TYUHHPudOR+qXYIMKtiUzvLIZITZUjknFmziyBJuLhVRc+Ds0dREFlskDNJKYIdIzu/9pfw==}
    dependencies:
      call-bind: 1.0.5
    dev: true

  /is-fullwidth-code-point@3.0.0:
    resolution: {integrity: sha512-zymm5+u+sCsSWyD9qNaejV3DFvhCKclKdizYaJUuHA83RLjb7nSuGnddCHGv0hk+KY7BMAlsWeK4Ueg6EV6XQg==}
    engines: {node: '>=8'}
    dev: true

  /is-generator-function@1.0.10:
    resolution: {integrity: sha512-jsEjy9l3yiXEQ+PsXdmBwEPcOxaXWLspKdplFUVI9vq1iZgIekeC0L167qeu86czQaxed3q/Uzuw0swL0irL8A==}
    engines: {node: '>= 0.4'}
    dependencies:
      has-tostringtag: 1.0.0
    dev: true

  /is-glob@4.0.3:
    resolution: {integrity: sha512-xelSayHH36ZgE7ZWhli7pW34hNbNl8Ojv5KVmkJD4hBdD3th8Tfk9vYasLM+mXWOZhFkgZfxhLSnrwRr4elSSg==}
    engines: {node: '>=0.10.0'}
    dependencies:
      is-extglob: 2.1.1
    dev: true

  /is-inside-container@1.0.0:
    resolution: {integrity: sha512-KIYLCCJghfHZxqjYBE7rEy0OBuTd5xCHS7tHVgvCLkx7StIoaxwNW3hCALgEUjFfeRk+MG/Qxmp/vtETEF3tRA==}
    engines: {node: '>=14.16'}
    hasBin: true
    dependencies:
      is-docker: 3.0.0
    dev: true

  /is-map@2.0.2:
    resolution: {integrity: sha512-cOZFQQozTha1f4MxLFzlgKYPTyj26picdZTx82hbc/Xf4K/tZOOXSCkMvU4pKioRXGDLJRn0GM7Upe7kR721yg==}
    dev: true

  /is-negative-zero@2.0.2:
    resolution: {integrity: sha512-dqJvarLawXsFbNDeJW7zAz8ItJ9cd28YufuuFzh0G8pNHjJMnY08Dv7sYX2uF5UpQOwieAeOExEYAWWfu7ZZUA==}
    engines: {node: '>= 0.4'}
    dev: true

  /is-number-object@1.0.7:
    resolution: {integrity: sha512-k1U0IRzLMo7ZlYIfzRu23Oh6MiIFasgpb9X76eqfFZAqwH44UI4KTBvBYIZ1dSL9ZzChTB9ShHfLkR4pdW5krQ==}
    engines: {node: '>= 0.4'}
    dependencies:
      has-tostringtag: 1.0.0
    dev: true

  /is-number@7.0.0:
    resolution: {integrity: sha512-41Cifkg6e8TylSpdtTpeLVMqvSBEVzTttHvERD741+pnZ8ANv0004MRL43QKPDlK9cGvNp6NZWZUBlbGXYxxng==}
    engines: {node: '>=0.12.0'}
    dev: true

  /is-path-inside@3.0.3:
    resolution: {integrity: sha512-Fd4gABb+ycGAmKou8eMftCupSir5lRxqf4aD/vd0cD2qc4HL07OjCeuHMr8Ro4CoMaeCKDB0/ECBOVWjTwUvPQ==}
    engines: {node: '>=8'}
    dev: true

  /is-plain-obj@4.1.0:
    resolution: {integrity: sha512-+Pgi+vMuUNkJyExiMBt5IlFoMyKnr5zhJ4Uspz58WOhBF5QoIZkFyNHIbBAtHwzVAgk5RtndVNsDRN61/mmDqg==}
    engines: {node: '>=12'}
    dev: true

  /is-regex@1.1.4:
    resolution: {integrity: sha512-kvRdxDsxZjhzUX07ZnLydzS1TU/TJlTUHHY4YLL87e37oUA49DfkLqgy+VjFocowy29cKvcSiu+kIv728jTTVg==}
    engines: {node: '>= 0.4'}
    dependencies:
      call-bind: 1.0.5
      has-tostringtag: 1.0.0
    dev: true

  /is-set@2.0.2:
    resolution: {integrity: sha512-+2cnTEZeY5z/iXGbLhPrOAaK/Mau5k5eXq9j14CpRTftq0pAJu2MwVRSZhyZWBzx3o6X795Lz6Bpb6R0GKf37g==}
    dev: true

  /is-shared-array-buffer@1.0.2:
    resolution: {integrity: sha512-sqN2UDu1/0y6uvXyStCOzyhAjCSlHceFoMKJW8W9EU9cvic/QdsZ0kEU93HEy3IUEFZIiH/3w+AH/UQbPHNdhA==}
    dependencies:
      call-bind: 1.0.5
    dev: true

  /is-stream@2.0.1:
    resolution: {integrity: sha512-hFoiJiTl63nn+kstHGBtewWSKnQLpyb155KHheA1l39uvtO9nWIop1p3udqPcUd/xbF1VLMO4n7OI6p7RbngDg==}
    engines: {node: '>=8'}
    dev: true

  /is-stream@3.0.0:
    resolution: {integrity: sha512-LnQR4bZ9IADDRSkvpqMGvt/tEJWclzklNgSw48V5EAaAeDd6qGvN8ei6k5p0tvxSR171VmGyHuTiAOfxAbr8kA==}
    engines: {node: ^12.20.0 || ^14.13.1 || >=16.0.0}
    dev: true

  /is-string@1.0.7:
    resolution: {integrity: sha512-tE2UXzivje6ofPW7l23cjDOMa09gb7xlAqG6jG5ej6uPV32TlWP3NKPigtaGeHNu9fohccRYvIiZMfOOnOYUtg==}
    engines: {node: '>= 0.4'}
    dependencies:
      has-tostringtag: 1.0.0
    dev: true

  /is-symbol@1.0.4:
    resolution: {integrity: sha512-C/CPBqKWnvdcxqIARxyOh4v1UUEOCHpgDa0WYgpKDFMszcrPcffg5uhwSgPCLD2WWxmq6isisz87tzT01tuGhg==}
    engines: {node: '>= 0.4'}
    dependencies:
      has-symbols: 1.0.3
    dev: true

  /is-typed-array@1.1.12:
    resolution: {integrity: sha512-Z14TF2JNG8Lss5/HMqt0//T9JeHXttXy5pH/DBU4vi98ozO2btxzq9MwYDZYnKwU8nRsz/+GVFVRDq3DkVuSPg==}
    engines: {node: '>= 0.4'}
    dependencies:
      which-typed-array: 1.1.13
    dev: true

  /is-weakmap@2.0.1:
    resolution: {integrity: sha512-NSBR4kH5oVj1Uwvv970ruUkCV7O1mzgVFO4/rev2cLRda9Tm9HrL70ZPut4rOHgY0FNrUu9BCbXA2sdQ+x0chA==}
    dev: true

  /is-weakref@1.0.2:
    resolution: {integrity: sha512-qctsuLZmIQ0+vSSMfoVvyFe2+GSEvnmZ2ezTup1SBse9+twCCeial6EEi3Nc2KFcf6+qz2FBPnjXsk8xhKSaPQ==}
    dependencies:
      call-bind: 1.0.5
    dev: true

  /is-weakset@2.0.2:
    resolution: {integrity: sha512-t2yVvttHkQktwnNNmBQ98AhENLdPUTDTE21uPqAQ0ARwQfGeQKRVS0NNurH7bTf7RrvcVn1OOge45CnBeHCSmg==}
    dependencies:
      call-bind: 1.0.5
      get-intrinsic: 1.2.2
    dev: true

  /is-wsl@2.2.0:
    resolution: {integrity: sha512-fKzAra0rGJUUBwGBgNkHZuToZcn+TtXHpeCgmkMJMMYx1sQDYaCSyjJBSCa2nH1DGm7s3n1oBnohoVTBaN7Lww==}
    engines: {node: '>=8'}
    dependencies:
      is-docker: 2.2.1
    dev: true

  /isarray@2.0.5:
    resolution: {integrity: sha512-xHjhDr3cNBK0BzdUJSPXZntQUx/mwMS5Rw4A7lPJ90XGAO6ISP/ePDNuo0vhqOZU+UD5JoodwCAAoZQd3FeAKw==}
    dev: true

  /isexe@2.0.0:
    resolution: {integrity: sha512-RHxMLp9lnKHGHRng9QFhRCMbYAcVpn69smSGcq3f36xjgVVWThj4qqLbTLlq7Ssj8B+fIQ1EuCEGI2lKsyQeIw==}
    dev: true

  /iterator.prototype@1.1.2:
    resolution: {integrity: sha512-DR33HMMr8EzwuRL8Y9D3u2BMj8+RqSE850jfGu59kS7tbmPLzGkZmVSfyCFSDxuZiEY6Rzt3T2NA/qU+NwVj1w==}
    dependencies:
      define-properties: 1.2.1
      get-intrinsic: 1.2.2
      has-symbols: 1.0.3
      reflect.getprototypeof: 1.0.4
      set-function-name: 2.0.1
    dev: true

  /jackspeak@2.3.6:
    resolution: {integrity: sha512-N3yCS/NegsOBokc8GAdM8UcmfsKiSS8cipheD/nivzr700H+nsMOxJjQnvwOcRYVuFkdH0wGUvW2WbXGmrZGbQ==}
    engines: {node: '>=14'}
    dependencies:
      '@isaacs/cliui': 8.0.2
    optionalDependencies:
      '@pkgjs/parseargs': 0.11.0
    dev: true

  /jiti@1.21.0:
    resolution: {integrity: sha512-gFqAIbuKyyso/3G2qhiO2OM6shY6EPP/R0+mkDbyspxKazh8BXDC5FiFsUjlczgdNz/vfra0da2y+aHrusLG/Q==}
    hasBin: true
    dev: true

  /jju@1.4.0:
    resolution: {integrity: sha512-8wb9Yw966OSxApiCt0K3yNJL8pnNeIv+OEq2YMidz4FKP6nonSRoOXc80iXY4JaN2FC11B9qsNmDsm+ZOfMROA==}
    dev: true

  /js-tokens@4.0.0:
    resolution: {integrity: sha512-RdJUflcE3cUzKiMqQgsCu06FPu9UdIJO0beYbPhHN4k6apgJtifcoCtT9bcxOpYBtpD2kCM6Sbzg4CausW/PKQ==}

  /js-yaml@4.1.0:
    resolution: {integrity: sha512-wpxZs9NoxZaJESJGIZTyDEaYpl0FKSA+FB9aJiyemKhMwkxQg63h4T1KJgUGHpTqPDNRcmmYLugrRjJlBtWvRA==}
    hasBin: true
    dependencies:
      argparse: 2.0.1
    dev: true

  /jsesc@0.5.0:
    resolution: {integrity: sha512-uZz5UnB7u4T9LvwmFqXii7pZSouaRPorGs5who1Ip7VO0wxanFvBL7GkM6dTHlgX+jhBApRetaWpnDabOeTcnA==}
    hasBin: true
    dev: true

  /jsesc@2.5.2:
    resolution: {integrity: sha512-OYu7XEzjkCQ3C5Ps3QIZsQfNpqoJyZZA99wd9aWd05NCtC5pWOkShK2mkL6HXQR6/Cy2lbNdPlZBpuQHXE63gA==}
    engines: {node: '>=4'}
    hasBin: true
    dev: true

  /jsesc@3.0.2:
    resolution: {integrity: sha512-xKqzzWXDttJuOcawBt4KnKHHIf5oQ/Cxax+0PWFG+DFDgHNAdi+TXECADI+RYiFUMmx8792xsMbbgXj4CwnP4g==}
    engines: {node: '>=6'}
    hasBin: true
    dev: true

  /json-buffer@3.0.1:
    resolution: {integrity: sha512-4bV5BfR2mqfQTJm+V5tPPdf+ZpuhiIvTuAB5g8kcrXOZpTT/QwwVRWBywX1ozr6lEuPdbHxwaJlm9G6mI2sfSQ==}
    dev: true

  /json-parse-even-better-errors@2.3.1:
    resolution: {integrity: sha512-xyFwyhro/JEof6Ghe2iz2NcXoj2sloNsWr/XsERDK/oiPCfaNhl5ONfp+jQdAZRQQ0IJWNzH9zIZF7li91kh2w==}
    dev: true

  /json-schema-traverse@0.4.1:
    resolution: {integrity: sha512-xbbCH5dCYU5T8LcEhhuh7HJ88HXuW3qsI3Y0zOZFKfZEHcpWiHU/Jxzk629Brsab/mMiHQti9wMP+845RPe3Vg==}
    dev: true

  /json-stable-stringify-without-jsonify@1.0.1:
    resolution: {integrity: sha512-Bdboy+l7tA3OGW6FjyFHWkP5LuByj1Tk33Ljyq0axyzdk9//JSi2u3fP1QSmd1KNwq6VOKYGlAu87CisVir6Pw==}
    dev: true

  /json5@1.0.2:
    resolution: {integrity: sha512-g1MWMLBiz8FKi1e4w0UyVL3w+iJceWAFBAaBnnGKOpNa5f8TLktkbre1+s6oICydWAm+HRUGTmI+//xv2hvXYA==}
    hasBin: true
    dependencies:
      minimist: 1.2.8
    dev: true

  /json5@2.2.3:
    resolution: {integrity: sha512-XmOWe7eyHYH14cLdVPoyg+GOH3rYX++KpzrylJwSW98t3Nk+U8XOl8FWKOgwtzdb8lXGf6zYwDUzeHMWfxasyg==}
    engines: {node: '>=6'}
    hasBin: true
    dev: true

  /jsx-ast-utils@3.3.5:
    resolution: {integrity: sha512-ZZow9HBI5O6EPgSJLUb8n2NKgmVWTwCvHGwFuJlMjvLFqlGG6pjirPhtdsseaLZjSibD8eegzmYpUZwoIlj2cQ==}
    engines: {node: '>=4.0'}
    dependencies:
      array-includes: 3.1.7
      array.prototype.flat: 1.3.2
      object.assign: 4.1.4
      object.values: 1.1.7
    dev: true

  /keyv@4.5.4:
    resolution: {integrity: sha512-oxVHkHR/EJf2CNXnWxRLW6mg7JyCCUcG0DtEGmL2ctUo1PNTin1PUil+r/+4r5MpVgC/fn1kjsx7mjSujKqIpw==}
    dependencies:
      json-buffer: 3.0.1
    dev: true

  /language-subtag-registry@0.3.22:
    resolution: {integrity: sha512-tN0MCzyWnoz/4nHS6uxdlFWoUZT7ABptwKPQ52Ea7URk6vll88bWBVhodtnlfEuCcKWNGoc+uGbw1cwa9IKh/w==}
    dev: true

  /language-tags@1.0.9:
    resolution: {integrity: sha512-MbjN408fEndfiQXbFQ1vnd+1NoLDsnQW41410oQBXiyXDMYH5z505juWa4KUE1LqxRC7DgOgZDbKLxHIwm27hA==}
    engines: {node: '>=0.10'}
    dependencies:
      language-subtag-registry: 0.3.22
    dev: true

  /levn@0.4.1:
    resolution: {integrity: sha512-+bT2uH4E5LGE7h/n3evcS/sQlJXCpIp6ym8OWJ5eV6+67Dsql/LaaT7qJBAt2rzfoa/5QBGBhxDix1dMt2kQKQ==}
    engines: {node: '>= 0.8.0'}
    dependencies:
      prelude-ls: 1.2.1
      type-check: 0.4.0
    dev: true

  /lilconfig@2.1.0:
    resolution: {integrity: sha512-utWOt/GHzuUxnLKxB6dk81RoOeoNeHgbrXiuGk4yyF5qlRz+iIVWu56E2fqGHFrXz0QNUhLB/8nKqvRH66JKGQ==}
    engines: {node: '>=10'}
    dev: true

  /lilconfig@3.0.0:
    resolution: {integrity: sha512-K2U4W2Ff5ibV7j7ydLr+zLAkIg5JJ4lPn1Ltsdt+Tz/IjQ8buJ55pZAxoP34lqIiwtF9iAvtLv3JGv7CAyAg+g==}
    engines: {node: '>=14'}
    dev: true

  /lines-and-columns@1.2.4:
    resolution: {integrity: sha512-7ylylesZQ/PV29jhEDl3Ufjo6ZX7gCqJr5F7PKrqc93v7fzSymt1BpwEU8nAUXs8qzzvqhbjhK5QZg6Mt/HkBg==}
    dev: true

  /locate-path@5.0.0:
    resolution: {integrity: sha512-t7hw9pI+WvuwNJXwk5zVHpyhIqzg2qTlklJOf0mVxGSbe3Fp2VieZcduNYjaLDoy6p9uGpQEGWG87WpMKlNq8g==}
    engines: {node: '>=8'}
    dependencies:
      p-locate: 4.1.0
    dev: true

  /locate-path@6.0.0:
    resolution: {integrity: sha512-iPZK6eYjbxRu3uB4/WZ3EsEIMJFMqAoopl3R+zuq0UjcAm/MO6KCweDgPfP3elTztoKP3KtnVHxTn2NHBSDVUw==}
    engines: {node: '>=10'}
    dependencies:
      p-locate: 5.0.0
    dev: true

  /lodash.merge@4.6.2:
    resolution: {integrity: sha512-0KpjqXRVvrYyCsX1swR/XTK0va6VQkQM6MNo7PqW77ByjAhoARA8EfrP1N4+KlKj8YS0ZUCtRT/YUuhyYDujIQ==}
    dev: true

  /lodash@4.17.21:
    resolution: {integrity: sha512-v2kDEe57lecTulaDIuNTPy3Ry4gLGJ6Z1O3vE1krgXZNrsQ+LFTGHVxVjcXPs17LhbZVGedAJv8XZ1tvj5FvSg==}
    dev: true

  /loose-envify@1.4.0:
    resolution: {integrity: sha512-lyuxPGr/Wfhrlem2CL/UcnUc1zcqKAImBDzukY7Y5F/yQiNdko6+fRLevlw1HgMySw7f611UIY408EtxRSoK3Q==}
    hasBin: true
    dependencies:
      js-tokens: 4.0.0

  /lru-cache@10.2.0:
    resolution: {integrity: sha512-2bIM8x+VAf6JT4bKAljS1qUWgMsqZRPGJS6FSahIMPVvctcNhyVp7AJu7quxOW9jwkryBReKZY5tY5JYv2n/7Q==}
    engines: {node: 14 || >=16.14}
    dev: true

  /lru-cache@5.1.1:
    resolution: {integrity: sha512-KpNARQA3Iwv+jTA0utUVVbrh+Jlrr1Fv0e56GGzAFOXN7dk/FviaDW8LHmK52DlcH4WP2n6gI8vN1aesBFgo9w==}
    dependencies:
      yallist: 3.1.1
    dev: true

  /lru-cache@6.0.0:
    resolution: {integrity: sha512-Jo6dJ04CmSjuznwJSS3pUeWmd/H0ffTlkXXgwZi+eq1UCmqQwCh+eLsYOYCwY991i2Fah4h1BEMCx4qThGbsiA==}
    engines: {node: '>=10'}
    dependencies:
      yallist: 4.0.0
    dev: true

  /merge-stream@2.0.0:
    resolution: {integrity: sha512-abv/qOcuPfk3URPfDzmZU1LKmuw8kT+0nIHvKrKgFrwifol/doWcdA4ZqsWQ8ENrFKkd67Mfpo/LovbIUsbt3w==}
    dev: true

  /merge2@1.4.1:
    resolution: {integrity: sha512-8q7VEgMJW4J8tcfVPy8g09NcQwZdbwFEqhe/WZkoIzjn/3TGDwtOCYtXGxA3O8tPzpczCCDgv+P2P5y00ZJOOg==}
    engines: {node: '>= 8'}
    dev: true

  /micromatch@4.0.5:
    resolution: {integrity: sha512-DMy+ERcEW2q8Z2Po+WNXuw3c5YaUSFjAO5GsJqfEl7UjvtIuFKO6ZrKvcItdy98dwFI2N1tg3zNIdKaQT+aNdA==}
    engines: {node: '>=8.6'}
    dependencies:
      braces: 3.0.2
      picomatch: 2.3.1
    dev: true

  /mimic-fn@2.1.0:
    resolution: {integrity: sha512-OqbOk5oEQeAZ8WXWydlu9HJjz9WVdEIvamMCcXmuqUYjTknH/sqsWvhQ3vgwKFRR1HpjvNBKQ37nbJgYzGqGcg==}
    engines: {node: '>=6'}
    dev: true

  /mimic-fn@4.0.0:
    resolution: {integrity: sha512-vqiC06CuhBTUdZH+RYl8sFrL096vA45Ok5ISO6sE/Mr1jRbGH4Csnhi8f3wKVl7x8mO4Au7Ir9D3Oyv1VYMFJw==}
    engines: {node: '>=12'}
    dev: true

  /min-indent@1.0.1:
    resolution: {integrity: sha512-I9jwMn07Sy/IwOj3zVkVik2JTvgpaykDZEigL6Rx6N9LbMywwUSMtxET+7lVoDLLd3O3IXwJwvuuns8UB/HeAg==}
    engines: {node: '>=4'}
    dev: true

  /minimatch@3.1.2:
    resolution: {integrity: sha512-J7p63hRiAjw1NDEww1W7i37+ByIrOWO5XQQAzZ3VOcL0PNybwpfmV/N05zFAzwQ9USyEcX6t3UO+K5aqBQOIHw==}
    dependencies:
      brace-expansion: 1.1.11
    dev: true

  /minimatch@9.0.3:
    resolution: {integrity: sha512-RHiac9mvaRw0x3AYRgDC1CxAP7HTcNrrECeA8YYJeWnpo+2Q5CegtZjaotWTWxDG3UeGA1coE05iH1mPjT/2mg==}
    engines: {node: '>=16 || 14 >=14.17'}
    dependencies:
      brace-expansion: 2.0.1
    dev: true

  /minimist@1.2.8:
    resolution: {integrity: sha512-2yyAR8qBkN3YuheJanUpWC5U3bb5osDywNB8RzDVlDwDHbocAJveqqj1u8+SVD7jkWT4yvsHCpWqqWqAxb0zCA==}
    dev: true

  /minipass@7.0.4:
    resolution: {integrity: sha512-jYofLM5Dam9279rdkWzqHozUo4ybjdZmCsDHePy5V/PbBcVMiSZR97gmAy45aqi8CK1lG2ECd356FU86avfwUQ==}
    engines: {node: '>=16 || 14 >=14.17'}
    dev: true

  /ms@2.1.2:
    resolution: {integrity: sha512-sGkPx+VjMtmA6MX27oA4FBFELFCZZ4S4XqeGOXCv68tT+jb3vk/RyaKWP0PTKyWtmLSM0b+adUTEvbs1PEaH2w==}
    dev: true

  /ms@2.1.3:
    resolution: {integrity: sha512-6FlzubTLZG3J2a/NVCAleEhjzq5oxgHyaCU9yYXvcLsvoVaHJq/s5xXI6/XXP6tz7R9xAOtHnSO/tXtF3WRTlA==}
    dev: true

  /mz@2.7.0:
    resolution: {integrity: sha512-z81GNO7nnYMEhrGh9LeymoE4+Yr0Wn5McHIZMK5cfQCl+NDX08sCZgUc9/6MHni9IWuFLm1Z3HTCXu2z9fN62Q==}
    dependencies:
      any-promise: 1.3.0
      object-assign: 4.1.1
      thenify-all: 1.6.0
    dev: true

  /nanoid@3.3.7:
    resolution: {integrity: sha512-eSRppjcPIatRIMC1U6UngP8XFcz8MQWGQdt1MTBQ7NaAmvXDfvNxbvWV3x2y6CdEUciCSsDHDQZbhYaB8QEo2g==}
    engines: {node: ^10 || ^12 || ^13.7 || ^14 || >=15.0.1}
    hasBin: true

  /natural-compare@1.4.0:
    resolution: {integrity: sha512-OWND8ei3VtNC9h7V60qff3SVobHr996CTwgxubgyQYEpg290h9J0buyECNNJexkFm5sOajh5G116RYA1c8ZMSw==}
    dev: true

  /next@14.1.1(react-dom@18.2.0)(react@18.2.0):
    resolution: {integrity: sha512-McrGJqlGSHeaz2yTRPkEucxQKe5Zq7uPwyeHNmJaZNY4wx9E9QdxmTp310agFRoMuIYgQrCrT3petg13fSVOww==}
    engines: {node: '>=18.17.0'}
    hasBin: true
    peerDependencies:
      '@opentelemetry/api': ^1.1.0
      react: ^18.2.0
      react-dom: ^18.2.0
      sass: ^1.3.0
    peerDependenciesMeta:
      '@opentelemetry/api':
        optional: true
      sass:
        optional: true
    dependencies:
      '@next/env': 14.1.1
      '@swc/helpers': 0.5.2
      busboy: 1.6.0
      caniuse-lite: 1.0.30001593
      graceful-fs: 4.2.11
      postcss: 8.4.31
      react: 18.2.0
      react-dom: 18.2.0(react@18.2.0)
      styled-jsx: 5.1.1(react@18.2.0)
    optionalDependencies:
      '@next/swc-darwin-arm64': 14.1.1
      '@next/swc-darwin-x64': 14.1.1
      '@next/swc-linux-arm64-gnu': 14.1.1
      '@next/swc-linux-arm64-musl': 14.1.1
      '@next/swc-linux-x64-gnu': 14.1.1
      '@next/swc-linux-x64-musl': 14.1.1
      '@next/swc-win32-arm64-msvc': 14.1.1
      '@next/swc-win32-ia32-msvc': 14.1.1
      '@next/swc-win32-x64-msvc': 14.1.1
    transitivePeerDependencies:
      - '@babel/core'
      - babel-plugin-macros
    dev: false

  /node-releases@2.0.14:
    resolution: {integrity: sha512-y10wOWt8yZpqXmOgRo77WaHEmhYQYGNA6y421PKsKYWEK8aW+cqAphborZDhqfyKrbZEN92CN1X2KbafY2s7Yw==}
    dev: true

  /normalize-package-data@2.5.0:
    resolution: {integrity: sha512-/5CMN3T0R4XTj4DcGaexo+roZSdSFW/0AOOTROrjxzCG1wrWXEsGbRKevjlIL+ZDE4sZlJr5ED4YW0yqmkK+eA==}
    dependencies:
      hosted-git-info: 2.8.9
      resolve: 1.22.8
      semver: 5.7.2
      validate-npm-package-license: 3.0.4
    dev: true

  /normalize-path@3.0.0:
    resolution: {integrity: sha512-6eZs5Ls3WtCisHWp9S2GUy8dqkpGi4BVSz3GaqiE6ezub0512ESztXUwUB6C6IKbQkY2Pnb/mD4WYojCRwcwLA==}
    engines: {node: '>=0.10.0'}
    dev: true

  /normalize-range@0.1.2:
    resolution: {integrity: sha512-bdok/XvKII3nUpklnV6P2hxtMNrCboOjAcyBuQnWEhO665FwrSNRxU+AqpsyvO6LgGYPspN+lu5CLtw4jPRKNA==}
    engines: {node: '>=0.10.0'}
    dev: true

  /npm-run-path@4.0.1:
    resolution: {integrity: sha512-S48WzZW777zhNIrn7gxOlISNAqi9ZC/uQFnRdbeIHhZhCA6UqpkOT8T1G7BvfdgP4Er8gF4sUbaS0i7QvIfCWw==}
    engines: {node: '>=8'}
    dependencies:
      path-key: 3.1.1
    dev: true

  /npm-run-path@5.1.0:
    resolution: {integrity: sha512-sJOdmRGrY2sjNTRMbSvluQqg+8X7ZK61yvzBEIDhz4f8z1TZFYABsqjjCBd/0PUNE9M6QDgHJXQkGUEm7Q+l9Q==}
    engines: {node: ^12.20.0 || ^14.13.1 || >=16.0.0}
    dependencies:
      path-key: 4.0.0
    dev: true

  /object-assign@4.1.1:
    resolution: {integrity: sha512-rJgTQnkUnH1sFw8yT6VSU3zD3sWmu6sZhIseY8VX+GRu3P6F7Fu+JNDoXfklElbLJSnc3FUQHVe4cU5hj+BcUg==}
    engines: {node: '>=0.10.0'}
    dev: true

  /object-hash@3.0.0:
    resolution: {integrity: sha512-RSn9F68PjH9HqtltsSnqYC1XXoWe9Bju5+213R98cNGttag9q9yAOTzdbsqvIa7aNm5WffBZFpWYr2aWrklWAw==}
    engines: {node: '>= 6'}
    dev: true

  /object-inspect@1.13.1:
    resolution: {integrity: sha512-5qoj1RUiKOMsCCNLV1CBiPYE10sziTsnmNxkAI/rZhiD63CF7IqdFGC/XzjWjpSgLf0LxXX3bDFIh0E18f6UhQ==}
    dev: true

  /object-keys@1.1.1:
    resolution: {integrity: sha512-NuAESUOUMrlIXOfHKzD6bpPu3tYt3xvjNdRIQ+FeT0lNb4K8WR70CaDxhuNguS2XG+GjkyMwOzsN5ZktImfhLA==}
    engines: {node: '>= 0.4'}
    dev: true

  /object.assign@4.1.4:
    resolution: {integrity: sha512-1mxKf0e58bvyjSCtKYY4sRe9itRk3PJpquJOjeIkz885CczcI4IvJJDLPS72oowuSh+pBxUFROpX+TU++hxhZQ==}
    engines: {node: '>= 0.4'}
    dependencies:
      call-bind: 1.0.5
      define-properties: 1.2.1
      has-symbols: 1.0.3
      object-keys: 1.1.1
    dev: true

  /object.entries@1.1.7:
    resolution: {integrity: sha512-jCBs/0plmPsOnrKAfFQXRG2NFjlhZgjjcBLSmTnEhU8U6vVTsVe8ANeQJCHTl3gSsI4J+0emOoCgoKlmQPMgmA==}
    engines: {node: '>= 0.4'}
    dependencies:
      call-bind: 1.0.5
      define-properties: 1.2.1
      es-abstract: 1.22.3
    dev: true

  /object.fromentries@2.0.7:
    resolution: {integrity: sha512-UPbPHML6sL8PI/mOqPwsH4G6iyXcCGzLin8KvEPenOZN5lpCNBZZQ+V62vdjB1mQHrmqGQt5/OJzemUA+KJmEA==}
    engines: {node: '>= 0.4'}
    dependencies:
      call-bind: 1.0.5
      define-properties: 1.2.1
      es-abstract: 1.22.3
    dev: true

  /object.groupby@1.0.1:
    resolution: {integrity: sha512-HqaQtqLnp/8Bn4GL16cj+CUYbnpe1bh0TtEaWvybszDG4tgxCJuRpV8VGuvNaI1fAnI4lUJzDG55MXcOH4JZcQ==}
    dependencies:
      call-bind: 1.0.5
      define-properties: 1.2.1
      es-abstract: 1.22.3
      get-intrinsic: 1.2.2
    dev: true

  /object.hasown@1.1.3:
    resolution: {integrity: sha512-fFI4VcYpRHvSLXxP7yiZOMAd331cPfd2p7PFDVbgUsYOfCT3tICVqXWngbjr4m49OvsBwUBQ6O2uQoJvy3RexA==}
    dependencies:
      define-properties: 1.2.1
      es-abstract: 1.22.3
    dev: true

  /object.values@1.1.7:
    resolution: {integrity: sha512-aU6xnDFYT3x17e/f0IiiwlGPTy2jzMySGfUB4fq6z7CV8l85CWHDk5ErhyhpfDHhrOMwGFhSQkhMGHaIotA6Ng==}
    engines: {node: '>= 0.4'}
    dependencies:
      call-bind: 1.0.5
      define-properties: 1.2.1
      es-abstract: 1.22.3
    dev: true

  /once@1.4.0:
    resolution: {integrity: sha512-lNaJgI+2Q5URQBkccEKHTQOPaXdUxnZZElQTZY0MFUAuaEqe1E+Nyvgdz/aIyNi6Z9MzO5dv1H8n58/GELp3+w==}
    dependencies:
      wrappy: 1.0.2
    dev: true

  /onetime@5.1.2:
    resolution: {integrity: sha512-kbpaSSGJTWdAY5KPVeMOKXSrPtr8C8C7wodJbcsd51jRnmD+GZu8Y0VoU6Dm5Z4vWr0Ig/1NKuWRKf7j5aaYSg==}
    engines: {node: '>=6'}
    dependencies:
      mimic-fn: 2.1.0
    dev: true

  /onetime@6.0.0:
    resolution: {integrity: sha512-1FlR+gjXK7X+AsAHso35MnyN5KqGwJRi/31ft6x0M194ht7S+rWAvd7PHss9xSKMzE0asv1pyIHaJYq+BbacAQ==}
    engines: {node: '>=12'}
    dependencies:
      mimic-fn: 4.0.0
    dev: true

  /open@9.1.0:
    resolution: {integrity: sha512-OS+QTnw1/4vrf+9hh1jc1jnYjzSG4ttTBB8UxOwAnInG3Uo4ssetzC1ihqaIHjLJnA5GGlRl6QlZXOTQhRBUvg==}
    engines: {node: '>=14.16'}
    dependencies:
      default-browser: 4.0.0
      define-lazy-prop: 3.0.0
      is-inside-container: 1.0.0
      is-wsl: 2.2.0
    dev: true

  /optionator@0.9.3:
    resolution: {integrity: sha512-JjCoypp+jKn1ttEFExxhetCKeJt9zhAgAve5FXHixTvFDW/5aEktX9bufBKLRRMdU7bNtpLfcGu94B3cdEJgjg==}
    engines: {node: '>= 0.8.0'}
    dependencies:
      '@aashutoshrathi/word-wrap': 1.2.6
      deep-is: 0.1.4
      fast-levenshtein: 2.0.6
      levn: 0.4.1
      prelude-ls: 1.2.1
      type-check: 0.4.0
    dev: true

  /p-limit@2.3.0:
    resolution: {integrity: sha512-//88mFWSJx8lxCzwdAABTJL2MyWB12+eIY7MDL2SqLmAkeKU9qxRvWuSyTjm3FUmpBEMuFfckAIqEaVGUDxb6w==}
    engines: {node: '>=6'}
    dependencies:
      p-try: 2.2.0
    dev: true

  /p-limit@3.1.0:
    resolution: {integrity: sha512-TYOanM3wGwNGsZN2cVTYPArw454xnXj5qmWF1bEoAc4+cU/ol7GVh7odevjp1FNHduHc3KZMcFduxU5Xc6uJRQ==}
    engines: {node: '>=10'}
    dependencies:
      yocto-queue: 0.1.0
    dev: true

  /p-locate@4.1.0:
    resolution: {integrity: sha512-R79ZZ/0wAxKGu3oYMlz8jy/kbhsNrS7SKZ7PxEHBgJ5+F2mtFW2fK2cOtBh1cHYkQsbzFV7I+EoRKe6Yt0oK7A==}
    engines: {node: '>=8'}
    dependencies:
      p-limit: 2.3.0
    dev: true

  /p-locate@5.0.0:
    resolution: {integrity: sha512-LaNjtRWUBY++zB5nE/NwcaoMylSPk+S+ZHNB1TzdbMJMny6dynpAGt7X/tl/QYq3TIeE6nxHppbo2LGymrG5Pw==}
    engines: {node: '>=10'}
    dependencies:
      p-limit: 3.1.0
    dev: true

  /p-try@2.2.0:
    resolution: {integrity: sha512-R4nPAVTAU0B9D35/Gk3uJf/7XYbQcyohSKdvAxIRSNghFl4e71hVoGnBNQz9cWaXxO2I10KTC+3jMdvvoKw6dQ==}
    engines: {node: '>=6'}
    dev: true

  /parent-module@1.0.1:
    resolution: {integrity: sha512-GQ2EWRpQV8/o+Aw8YqtfZZPfNRWZYkbidE9k5rpl/hC3vtHHBfGm2Ifi6qWV+coDGkrUKZAxE3Lot5kcsRlh+g==}
    engines: {node: '>=6'}
    dependencies:
      callsites: 3.1.0
    dev: true

  /parse-json@5.2.0:
    resolution: {integrity: sha512-ayCKvm/phCGxOkYRSCM82iDwct8/EonSEgCSxWxD7ve6jHggsFl4fZVQBPRNgQoKiuV/odhFrGzQXZwbifC8Rg==}
    engines: {node: '>=8'}
    dependencies:
      '@babel/code-frame': 7.23.4
      error-ex: 1.3.2
      json-parse-even-better-errors: 2.3.1
      lines-and-columns: 1.2.4
    dev: true

  /path-exists@4.0.0:
    resolution: {integrity: sha512-ak9Qy5Q7jYb2Wwcey5Fpvg2KoAc/ZIhLSLOSBmRmygPsGwkVVt0fZa0qrtMz+m6tJTAHfZQ8FnmB4MG4LWy7/w==}
    engines: {node: '>=8'}
    dev: true

  /path-is-absolute@1.0.1:
    resolution: {integrity: sha512-AVbw3UJ2e9bq64vSaS9Am0fje1Pa8pbGqTTsmXfaIiMpnr5DlDhfJOuLj9Sf95ZPVDAUerDfEk88MPmPe7UCQg==}
    engines: {node: '>=0.10.0'}
    dev: true

  /path-key@3.1.1:
    resolution: {integrity: sha512-ojmeN0qd+y0jszEtoY48r0Peq5dwMEkIlCOu6Q5f41lfkswXuKtYrhgoTpLnyIcHm24Uhqx+5Tqm2InSwLhE6Q==}
    engines: {node: '>=8'}
    dev: true

  /path-key@4.0.0:
    resolution: {integrity: sha512-haREypq7xkM7ErfgIyA0z+Bj4AGKlMSdlQE2jvJo6huWD1EdkKYV+G/T4nq0YEF2vgTT8kqMFKo1uHn950r4SQ==}
    engines: {node: '>=12'}
    dev: true

  /path-parse@1.0.7:
    resolution: {integrity: sha512-LDJzPVEEEPR+y48z93A0Ed0yXb8pAByGWo/k5YYdYgpY2/2EsOsksJrq7lOHxryrVOn1ejG6oAp8ahvOIQD8sw==}
    dev: true

  /path-scurry@1.10.1:
    resolution: {integrity: sha512-MkhCqzzBEpPvxxQ71Md0b1Kk51W01lrYvlMzSUaIzNsODdd7mqhiimSZlr+VegAz5Z6Vzt9Xg2ttE//XBhH3EQ==}
    engines: {node: '>=16 || 14 >=14.17'}
    dependencies:
      lru-cache: 10.2.0
      minipass: 7.0.4
    dev: true

  /path-type@4.0.0:
    resolution: {integrity: sha512-gDKb8aZMDeD/tZWs9P6+q0J9Mwkdl6xMV8TjnGP3qJVJ06bdMgkbBlLU8IdfOsIsFz2BW1rNVT3XuNEl8zPAvw==}
    engines: {node: '>=8'}
    dev: true

  /picocolors@1.0.0:
    resolution: {integrity: sha512-1fygroTLlHu66zi26VoTDv8yRgm0Fccecssto+MhsZ0D/DGW2sm8E8AjW7NU5VVTRt5GxbeZ5qBuJr+HyLYkjQ==}

  /picomatch@2.3.1:
    resolution: {integrity: sha512-JU3teHTNjmE2VCGFzuY8EXzCDVwEqB2a8fsIvwaStHhAWJEeVd1o1QD80CU6+ZdEXXSLbSsuLwJjkCBWqRQUVA==}
    engines: {node: '>=8.6'}
    dev: true

  /pify@2.3.0:
    resolution: {integrity: sha512-udgsAY+fTnvv7kI7aaxbqwWNb0AHiB0qBO89PZKPkoTmGOgdbrHDKD+0B2X4uTfJ/FT1R09r9gTsjUjNJotuog==}
    engines: {node: '>=0.10.0'}
    dev: true

  /pirates@4.0.6:
    resolution: {integrity: sha512-saLsH7WeYYPiD25LDuLRRY/i+6HaPYr6G1OUlN39otzkSTxKnubR9RTxS3/Kk50s1g2JTgFwWQDQyplC5/SHZg==}
    engines: {node: '>= 6'}
    dev: true

  /pluralize@8.0.0:
    resolution: {integrity: sha512-Nc3IT5yHzflTfbjgqWcCPpo7DaKy4FnpB0l/zCAW0Tc7jxAiuqSxHasntB3D7887LSrA93kDJ9IXovxJYxyLCA==}
    engines: {node: '>=4'}
    dev: true

  /postcss-import@15.1.0(postcss@8.4.35):
    resolution: {integrity: sha512-hpr+J05B2FVYUAXHeK1YyI267J/dDDhMU6B6civm8hSY1jYJnBXxzKDKDswzJmtLHryrjhnDjqqp/49t8FALew==}
    engines: {node: '>=14.0.0'}
    peerDependencies:
      postcss: ^8.0.0
    dependencies:
      postcss: 8.4.35
      postcss-value-parser: 4.2.0
      read-cache: 1.0.0
      resolve: 1.22.8
    dev: true

  /postcss-js@4.0.1(postcss@8.4.35):
    resolution: {integrity: sha512-dDLF8pEO191hJMtlHFPRa8xsizHaM82MLfNkUHdUtVEV3tgTp5oj+8qbEqYM57SLfc74KSbw//4SeJma2LRVIw==}
    engines: {node: ^12 || ^14 || >= 16}
    peerDependencies:
      postcss: ^8.4.21
    dependencies:
      camelcase-css: 2.0.1
      postcss: 8.4.35
    dev: true

  /postcss-load-config@4.0.2(postcss@8.4.35):
    resolution: {integrity: sha512-bSVhyJGL00wMVoPUzAVAnbEoWyqRxkjv64tUl427SKnPrENtq6hJwUojroMz2VB+Q1edmi4IfrAPpami5VVgMQ==}
    engines: {node: '>= 14'}
    peerDependencies:
      postcss: '>=8.0.9'
      ts-node: '>=9.0.0'
    peerDependenciesMeta:
      postcss:
        optional: true
      ts-node:
        optional: true
    dependencies:
      lilconfig: 3.0.0
      postcss: 8.4.35
      yaml: 2.3.4
    dev: true

  /postcss-nested@6.0.1(postcss@8.4.35):
    resolution: {integrity: sha512-mEp4xPMi5bSWiMbsgoPfcP74lsWLHkQbZc3sY+jWYd65CUwXrUaTp0fmNpa01ZcETKlIgUdFN/MpS2xZtqL9dQ==}
    engines: {node: '>=12.0'}
    peerDependencies:
      postcss: ^8.2.14
    dependencies:
      postcss: 8.4.35
      postcss-selector-parser: 6.0.13
    dev: true

  /postcss-selector-parser@6.0.13:
    resolution: {integrity: sha512-EaV1Gl4mUEV4ddhDnv/xtj7sxwrwxdetHdWUGnT4VJQf+4d05v6lHYZr8N573k5Z0BViss7BDhfWtKS3+sfAqQ==}
    engines: {node: '>=4'}
    dependencies:
      cssesc: 3.0.0
      util-deprecate: 1.0.2
    dev: true

  /postcss-value-parser@4.2.0:
    resolution: {integrity: sha512-1NNCs6uurfkVbeXG4S8JFT9t19m45ICnif8zWLd5oPSZ50QnwMfK+H3jv408d4jw/7Bttv5axS5IiHoLaVNHeQ==}
    dev: true

  /postcss@8.4.31:
    resolution: {integrity: sha512-PS08Iboia9mts/2ygV3eLpY5ghnUcfLV/EXTOW1E2qYxJKGGBUtNjN76FYHnMs36RmARn41bC0AZmn+rR0OVpQ==}
    engines: {node: ^10 || ^12 || >=14}
    dependencies:
      nanoid: 3.3.7
      picocolors: 1.0.0
      source-map-js: 1.0.2
    dev: false

  /postcss@8.4.35:
    resolution: {integrity: sha512-u5U8qYpBCpN13BsiEB0CbR1Hhh4Gc0zLFuedrHJKMctHCHAGrMdG0PRM/KErzAL3CU6/eckEtmHNB3x6e3c0vA==}
    engines: {node: ^10 || ^12 || >=14}
    dependencies:
      nanoid: 3.3.7
      picocolors: 1.0.0
      source-map-js: 1.0.2
    dev: true

  /prelude-ls@1.2.1:
    resolution: {integrity: sha512-vkcDPrRZo1QZLbn5RLGPpg/WmIQ65qoWWhcGKf/b5eplkkarX0m9z8ppCat4mlOqUsWpyNuYgO3VRyrYHSzX5g==}
    engines: {node: '>= 0.8.0'}
    dev: true

  /prettier-plugin-packagejson@2.4.6(prettier@3.2.5):
    resolution: {integrity: sha512-5JGfzkJRL0DLNyhwmiAV9mV0hZLHDwddFCs2lc9CNxOChpoWUQVe8K4qTMktmevmDlMpok2uT10nvHUyU59sNw==}
    peerDependencies:
      prettier: '>= 1.16.0'
    peerDependenciesMeta:
      prettier:
        optional: true
    dependencies:
      prettier: 3.2.5
      sort-package-json: 2.6.0
      synckit: 0.8.5
    dev: true

  /prettier-plugin-tailwindcss@0.5.11(prettier@3.2.5):
    resolution: {integrity: sha512-AvI/DNyMctyyxGOjyePgi/gqj5hJYClZ1avtQvLlqMT3uDZkRbi4HhGUpok3DRzv9z7Lti85Kdj3s3/1CeNI0w==}
    engines: {node: '>=14.21.3'}
    peerDependencies:
      '@ianvs/prettier-plugin-sort-imports': '*'
      '@prettier/plugin-pug': '*'
      '@shopify/prettier-plugin-liquid': '*'
      '@trivago/prettier-plugin-sort-imports': '*'
      prettier: ^3.0
      prettier-plugin-astro: '*'
      prettier-plugin-css-order: '*'
      prettier-plugin-import-sort: '*'
      prettier-plugin-jsdoc: '*'
      prettier-plugin-marko: '*'
      prettier-plugin-organize-attributes: '*'
      prettier-plugin-organize-imports: '*'
      prettier-plugin-style-order: '*'
      prettier-plugin-svelte: '*'
      prettier-plugin-twig-melody: '*'
    peerDependenciesMeta:
      '@ianvs/prettier-plugin-sort-imports':
        optional: true
      '@prettier/plugin-pug':
        optional: true
      '@shopify/prettier-plugin-liquid':
        optional: true
      '@trivago/prettier-plugin-sort-imports':
        optional: true
      prettier-plugin-astro:
        optional: true
      prettier-plugin-css-order:
        optional: true
      prettier-plugin-import-sort:
        optional: true
      prettier-plugin-jsdoc:
        optional: true
      prettier-plugin-marko:
        optional: true
      prettier-plugin-organize-attributes:
        optional: true
      prettier-plugin-organize-imports:
        optional: true
      prettier-plugin-style-order:
        optional: true
      prettier-plugin-svelte:
        optional: true
      prettier-plugin-twig-melody:
        optional: true
    dependencies:
      prettier: 3.2.5
    dev: true

  /prettier@3.2.5:
    resolution: {integrity: sha512-3/GWa9aOC0YeD7LUfvOG2NiDyhOWRvt1k+rcKhOuYnMY24iiCphgneUfJDyFXd6rZCAnuLBv6UeAULtrhT/F4A==}
    engines: {node: '>=14'}
    hasBin: true
    dev: true

  /prop-types@15.8.1:
    resolution: {integrity: sha512-oj87CgZICdulUohogVAR7AjlC0327U4el4L6eAvOqCeudMDVU0NThNaV+b9Df4dXgSP1gXMTnPdhfe/2qDH5cg==}
    dependencies:
      loose-envify: 1.4.0
      object-assign: 4.1.1
      react-is: 16.13.1
    dev: true

  /punycode@2.3.1:
    resolution: {integrity: sha512-vYt7UD1U9Wg6138shLtLOvdAu+8DsC/ilFtEVHcH+wydcSpNE20AfSOduf6MkRFahL5FY7X1oU7nKVZFtfq8Fg==}
    engines: {node: '>=6'}
    dev: true

  /queue-microtask@1.2.3:
    resolution: {integrity: sha512-NuaNSa6flKT5JaSYQzJok04JzTL1CA6aGhv5rfLW3PgqA+M2ChpZQnAC8h8i4ZFkBS8X5RqkDBHA7r4hej3K9A==}
    dev: true

  /react-dom@18.2.0(react@18.2.0):
    resolution: {integrity: sha512-6IMTriUmvsjHUjNtEDudZfuDQUoWXVxKHhlEGSk81n4YFS+r/Kl99wXiwlVXtPBtJenozv2P+hxDsw9eA7Xo6g==}
    peerDependencies:
      react: ^18.2.0
    dependencies:
      loose-envify: 1.4.0
      react: 18.2.0
      scheduler: 0.23.0
    dev: false

  /react-is@16.13.1:
    resolution: {integrity: sha512-24e6ynE2H+OKt4kqsOvNd8kBpV65zoxbA4BVsEOB3ARVWQki/DHzaUoC5KuON/BiccDaCCTZBuOcfZs70kR8bQ==}
    dev: true

  /react@18.2.0:
    resolution: {integrity: sha512-/3IjMdb2L9QbBdWiW5e3P2/npwMBaU9mHCSCUzNln0ZCYbcfTsGbTJrU/kGemdH2IWmB2ioZ+zkxtmq6g09fGQ==}
    engines: {node: '>=0.10.0'}
    dependencies:
      loose-envify: 1.4.0

  /read-cache@1.0.0:
    resolution: {integrity: sha512-Owdv/Ft7IjOgm/i0xvNDZ1LrRANRfew4b2prF3OWMQLxLfu3bS8FVhCsrSCMK4lR56Y9ya+AThoTpDCTxCmpRA==}
    dependencies:
      pify: 2.3.0
    dev: true

  /read-pkg-up@7.0.1:
    resolution: {integrity: sha512-zK0TB7Xd6JpCLmlLmufqykGE+/TlOePD6qKClNW7hHDKFh/J7/7gCWGR7joEQEW1bKq3a3yUZSObOoWLFQ4ohg==}
    engines: {node: '>=8'}
    dependencies:
      find-up: 4.1.0
      read-pkg: 5.2.0
      type-fest: 0.8.1
    dev: true

  /read-pkg@5.2.0:
    resolution: {integrity: sha512-Ug69mNOpfvKDAc2Q8DRpMjjzdtrnv9HcSMX+4VsZxD1aZ6ZzrIE7rlzXBtWTyhULSMKg076AW6WR5iZpD0JiOg==}
    engines: {node: '>=8'}
    dependencies:
      '@types/normalize-package-data': 2.4.4
      normalize-package-data: 2.5.0
      parse-json: 5.2.0
      type-fest: 0.6.0
    dev: true

  /readdirp@3.6.0:
    resolution: {integrity: sha512-hOS089on8RduqdbhvQ5Z37A0ESjsqz6qnRcffsMU3495FuTdqSm+7bhJ29JvIOsBDEEnan5DPu9t3To9VRlMzA==}
    engines: {node: '>=8.10.0'}
    dependencies:
      picomatch: 2.3.1
    dev: true

  /reflect.getprototypeof@1.0.4:
    resolution: {integrity: sha512-ECkTw8TmJwW60lOTR+ZkODISW6RQ8+2CL3COqtiJKLd6MmB45hN51HprHFziKLGkAuTGQhBb91V8cy+KHlaCjw==}
    engines: {node: '>= 0.4'}
    dependencies:
      call-bind: 1.0.5
      define-properties: 1.2.1
      es-abstract: 1.22.3
      get-intrinsic: 1.2.2
      globalthis: 1.0.3
      which-builtin-type: 1.1.3
    dev: true

  /regenerator-runtime@0.14.0:
    resolution: {integrity: sha512-srw17NI0TUWHuGa5CFGGmhfNIeja30WMBfbslPNhf6JrqQlLN5gcrvig1oqPxiVaXb0oW0XRKtH6Nngs5lKCIA==}
    dev: true

  /regexp-tree@0.1.27:
    resolution: {integrity: sha512-iETxpjK6YoRWJG5o6hXLwvjYAoW+FEZn9os0PD/b6AP6xQwsa/Y7lCVgIixBbUPMfhu+i2LtdeAqVTgGlQarfA==}
    hasBin: true
    dev: true

  /regexp.prototype.flags@1.5.1:
    resolution: {integrity: sha512-sy6TXMN+hnP/wMy+ISxg3krXx7BAtWVO4UouuCN/ziM9UEne0euamVNafDfvC83bRNr95y0V5iijeDQFUNpvrg==}
    engines: {node: '>= 0.4'}
    dependencies:
      call-bind: 1.0.5
      define-properties: 1.2.1
      set-function-name: 2.0.1
    dev: true

  /regjsparser@0.10.0:
    resolution: {integrity: sha512-qx+xQGZVsy55CH0a1hiVwHmqjLryfh7wQyF5HO07XJ9f7dQMY/gPQHhlyDkIzJKC+x2fUCpCcUODUUUFrm7SHA==}
    hasBin: true
    dependencies:
      jsesc: 0.5.0
    dev: true

  /resolve-from@4.0.0:
    resolution: {integrity: sha512-pb/MYmXstAkysRFx8piNI1tGFNQIFA3vkE3Gq4EuA1dF6gHp/+vgZqsCGJapvy8N3Q+4o7FwvquPJcnZ7RYy4g==}
    engines: {node: '>=4'}
    dev: true

  /resolve-pkg-maps@1.0.0:
    resolution: {integrity: sha512-seS2Tj26TBVOC2NIc2rOe2y2ZO7efxITtLZcGSOnHHNOQ7CkiUBfw0Iw2ck6xkIhPwLhKNLS8BO+hEpngQlqzw==}
    dev: true

  /resolve@1.19.0:
    resolution: {integrity: sha512-rArEXAgsBG4UgRGcynxWIWKFvh/XZCcS8UJdHhwy91zwAvCZIbcs+vAbflgBnNjYMs/i/i+/Ux6IZhML1yPvxg==}
    dependencies:
      is-core-module: 2.13.1
      path-parse: 1.0.7
    dev: true

  /resolve@1.22.8:
    resolution: {integrity: sha512-oKWePCxqpd6FlLvGV1VU0x7bkPmmCNolxzjMf4NczoDnQcIWrAF+cPtZn5i6n+RfD2d9i0tzpKnG6Yk168yIyw==}
    hasBin: true
    dependencies:
      is-core-module: 2.13.1
      path-parse: 1.0.7
      supports-preserve-symlinks-flag: 1.0.0
    dev: true

  /resolve@2.0.0-next.5:
    resolution: {integrity: sha512-U7WjGVG9sH8tvjW5SmGbQuui75FiyjAX72HX15DwBBwF9dNiQZRQAg9nnPhYy+TUnE0+VcrttuvNI8oSxZcocA==}
    hasBin: true
    dependencies:
      is-core-module: 2.13.1
      path-parse: 1.0.7
      supports-preserve-symlinks-flag: 1.0.0
    dev: true

  /reusify@1.0.4:
    resolution: {integrity: sha512-U9nH88a3fc/ekCF1l0/UP1IosiuIjyTh7hBvXVMHYgVcfGvt897Xguj2UOLDeI5BG2m7/uwyaLVT6fbtCwTyzw==}
    engines: {iojs: '>=1.0.0', node: '>=0.10.0'}
    dev: true

  /rimraf@3.0.2:
    resolution: {integrity: sha512-JZkJMZkAGFFPP2YqXZXPbMlMBgsxzE8ILs4lMIX/2o0L9UBw9O/Y3o6wFw/i9YLapcUJWwqbi3kdxIPdC62TIA==}
    hasBin: true
    dependencies:
      glob: 7.2.3
    dev: true

  /run-applescript@5.0.0:
    resolution: {integrity: sha512-XcT5rBksx1QdIhlFOCtgZkB99ZEouFZ1E2Kc2LHqNW13U3/74YGdkQRmThTwxy4QIyookibDKYZOPqX//6BlAg==}
    engines: {node: '>=12'}
    dependencies:
      execa: 5.1.1
    dev: true

  /run-parallel@1.2.0:
    resolution: {integrity: sha512-5l4VyZR86LZ/lDxZTR6jqL8AFE2S0IFLMP26AbjsLVADxHdhB/c0GUsH+y39UfCi3dzz8OlQuPmnaJOMoDHQBA==}
    dependencies:
      queue-microtask: 1.2.3
    dev: true

  /safe-array-concat@1.0.1:
    resolution: {integrity: sha512-6XbUAseYE2KtOuGueyeobCySj9L4+66Tn6KQMOPQJrAJEowYKW/YR/MGJZl7FdydUdaFu4LYyDZjxf4/Nmo23Q==}
    engines: {node: '>=0.4'}
    dependencies:
      call-bind: 1.0.5
      get-intrinsic: 1.2.2
      has-symbols: 1.0.3
      isarray: 2.0.5
    dev: true

  /safe-regex-test@1.0.0:
    resolution: {integrity: sha512-JBUUzyOgEwXQY1NuPtvcj/qcBDbDmEvWufhlnXZIm75DEHp+afM1r1ujJpJsV/gSM4t59tpDyPi1sd6ZaPFfsA==}
    dependencies:
      call-bind: 1.0.5
      get-intrinsic: 1.2.2
      is-regex: 1.1.4
    dev: true

  /scheduler@0.23.0:
    resolution: {integrity: sha512-CtuThmgHNg7zIZWAXi3AsyIzA3n4xx7aNyjwC2VJldO2LMVDhFK+63xGqq6CsJH4rTAt6/M+N4GhZiDYPx9eUw==}
    dependencies:
      loose-envify: 1.4.0
    dev: false

  /semver@5.7.2:
    resolution: {integrity: sha512-cBznnQ9KjJqU67B52RMC65CMarK2600WFnbkcaiwWq3xy/5haFJlshgnpjovMVJ+Hff49d8GEn0b87C5pDQ10g==}
    hasBin: true
    dev: true

  /semver@6.3.1:
    resolution: {integrity: sha512-BR7VvDCVHO+q2xBEWskxS6DJE1qRnb7DxzUrogb71CWoSficBxYsiAGd+Kl0mmq/MprG9yArRkyrQxTO6XjMzA==}
    hasBin: true
    dev: true

  /semver@7.5.4:
    resolution: {integrity: sha512-1bCSESV6Pv+i21Hvpxp3Dx+pSD8lIPt8uVjRrxAUt/nbswYc+tK6Y2btiULjd4+fnq15PX+nqQDC7Oft7WkwcA==}
    engines: {node: '>=10'}
    hasBin: true
    dependencies:
      lru-cache: 6.0.0
    dev: true

  /set-function-length@1.1.1:
    resolution: {integrity: sha512-VoaqjbBJKiWtg4yRcKBQ7g7wnGnLV3M8oLvVWwOk2PdYY6PEFegR1vezXR0tw6fZGF9csVakIRjrJiy2veSBFQ==}
    engines: {node: '>= 0.4'}
    dependencies:
      define-data-property: 1.1.1
      get-intrinsic: 1.2.2
      gopd: 1.0.1
      has-property-descriptors: 1.0.1
    dev: true

  /set-function-name@2.0.1:
    resolution: {integrity: sha512-tMNCiqYVkXIZgc2Hnoy2IvC/f8ezc5koaRFkCjrpWzGpCd3qbZXPzVy9MAZzK1ch/X0jvSkojys3oqJN0qCmdA==}
    engines: {node: '>= 0.4'}
    dependencies:
      define-data-property: 1.1.1
      functions-have-names: 1.2.3
      has-property-descriptors: 1.0.1
    dev: true

  /shebang-command@2.0.0:
    resolution: {integrity: sha512-kHxr2zZpYtdmrN1qDjrrX/Z1rR1kG8Dx+gkpK1G4eXmvXswmcE1hTWBWYUzlraYw1/yZp6YuDY77YtvbN0dmDA==}
    engines: {node: '>=8'}
    dependencies:
      shebang-regex: 3.0.0
    dev: true

  /shebang-regex@3.0.0:
    resolution: {integrity: sha512-7++dFhtcx3353uBaq8DDR4NuxBetBzC7ZQOhmTQInHEd6bSrXdiEyzCvG07Z44UYdLShWUyXt5M/yhz8ekcb1A==}
    engines: {node: '>=8'}
    dev: true

  /side-channel@1.0.4:
    resolution: {integrity: sha512-q5XPytqFEIKHkGdiMIrY10mvLRvnQh42/+GoBlFW3b2LXLE2xxJpZFdm94we0BaoV3RwJyGqg5wS7epxTv0Zvw==}
    dependencies:
      call-bind: 1.0.5
      get-intrinsic: 1.2.2
      object-inspect: 1.13.1
    dev: true

  /signal-exit@3.0.7:
    resolution: {integrity: sha512-wnD2ZE+l+SPC/uoS0vXeE9L1+0wuaMqKlfz9AMUo38JsyLSBWSFcHR1Rri62LZc12vLr1gb3jl7iwQhgwpAbGQ==}
    dev: true

  /signal-exit@4.1.0:
    resolution: {integrity: sha512-bzyZ1e88w9O1iNJbKnOlvYTrWPDl46O1bG0D3XInv+9tkPrxrN8jUUTiFlDkkmKWgn1M6CfIA13SuGqOa9Korw==}
    engines: {node: '>=14'}
    dev: true

  /slash@3.0.0:
    resolution: {integrity: sha512-g9Q1haeby36OSStwb4ntCGGGaKsaVSjQ68fBxoQcutl5fS1vuY18H3wSt3jFyFtrkx+Kz0V1G85A4MyAdDMi2Q==}
    engines: {node: '>=8'}
    dev: true

  /slash@4.0.0:
    resolution: {integrity: sha512-3dOsAHXXUkQTpOYcoAxLIorMTp4gIQr5IW3iVb7A7lFIp0VHhnynm9izx6TssdrIcVIESAlVjtnO2K8bg+Coew==}
    engines: {node: '>=12'}
    dev: true

  /sort-object-keys@1.1.3:
    resolution: {integrity: sha512-855pvK+VkU7PaKYPc+Jjnmt4EzejQHyhhF33q31qG8x7maDzkeFhAAThdCYay11CISO+qAMwjOBP+fPZe0IPyg==}
    dev: true

  /sort-package-json@2.6.0:
    resolution: {integrity: sha512-XSQ+lY9bAYA8ZsoChcEoPlgcSMaheziEp1beox1JVxy1SV4F2jSq9+h2rJ+3mC/Dhu9Ius1DLnInD5AWcsDXZw==}
    hasBin: true
    dependencies:
      detect-indent: 7.0.1
      detect-newline: 4.0.1
      get-stdin: 9.0.0
      git-hooks-list: 3.1.0
      globby: 13.2.2
      is-plain-obj: 4.1.0
      sort-object-keys: 1.1.3
    dev: true

  /source-map-js@1.0.2:
    resolution: {integrity: sha512-R0XvVJ9WusLiqTCEiGCmICCMplcCkIwwR11mOSD9CR5u+IXYdiseeEuXCVAjS54zqwkLcPNnmU4OeJ6tUrWhDw==}
    engines: {node: '>=0.10.0'}

  /spdx-correct@3.2.0:
    resolution: {integrity: sha512-kN9dJbvnySHULIluDHy32WHRUu3Og7B9sbY7tsFLctQkIqnMh3hErYgdMjTYuqmcXX+lK5T1lnUt3G7zNswmZA==}
    dependencies:
      spdx-expression-parse: 3.0.1
      spdx-license-ids: 3.0.16
    dev: true

  /spdx-exceptions@2.3.0:
    resolution: {integrity: sha512-/tTrYOC7PPI1nUAgx34hUpqXuyJG+DTHJTnIULG4rDygi4xu/tfgmq1e1cIRwRzwZgo4NLySi+ricLkZkw4i5A==}
    dev: true

  /spdx-expression-parse@3.0.1:
    resolution: {integrity: sha512-cbqHunsQWnJNE6KhVSMsMeH5H/L9EpymbzqTQ3uLwNCLZ1Q481oWaofqH7nO6V07xlXwY6PhQdQ2IedWx/ZK4Q==}
    dependencies:
      spdx-exceptions: 2.3.0
      spdx-license-ids: 3.0.16
    dev: true

  /spdx-license-ids@3.0.16:
    resolution: {integrity: sha512-eWN+LnM3GR6gPu35WxNgbGl8rmY1AEmoMDvL/QD6zYmPWgywxWqJWNdLGT+ke8dKNWrcYgYjPpG5gbTfghP8rw==}
    dev: true

  /streamsearch@1.1.0:
    resolution: {integrity: sha512-Mcc5wHehp9aXz1ax6bZUyY5afg9u2rv5cqQI3mRrYkGC8rW2hM02jWuwjtL++LS5qinSyhj2QfLyNsuc+VsExg==}
    engines: {node: '>=10.0.0'}
    dev: false

  /string-width@4.2.3:
    resolution: {integrity: sha512-wKyQRQpjJ0sIp62ErSZdGsjMJWsap5oRNihHhu6G7JVO/9jIB6UyevL+tXuOqrng8j/cxKTWyWUwvSTriiZz/g==}
    engines: {node: '>=8'}
    dependencies:
      emoji-regex: 8.0.0
      is-fullwidth-code-point: 3.0.0
      strip-ansi: 6.0.1
    dev: true

  /string-width@5.1.2:
    resolution: {integrity: sha512-HnLOCR3vjcY8beoNLtcjZ5/nxn2afmME6lhrDrebokqMap+XbeW8n9TXpPDOqdGK5qcI3oT0GKTW6wC7EMiVqA==}
    engines: {node: '>=12'}
    dependencies:
      eastasianwidth: 0.2.0
      emoji-regex: 9.2.2
      strip-ansi: 7.1.0
    dev: true

  /string.prototype.matchall@4.0.10:
    resolution: {integrity: sha512-rGXbGmOEosIQi6Qva94HUjgPs9vKW+dkG7Y8Q5O2OYkWL6wFaTRZO8zM4mhP94uX55wgyrXzfS2aGtGzUL7EJQ==}
    dependencies:
      call-bind: 1.0.5
      define-properties: 1.2.1
      es-abstract: 1.22.3
      get-intrinsic: 1.2.2
      has-symbols: 1.0.3
      internal-slot: 1.0.6
      regexp.prototype.flags: 1.5.1
      set-function-name: 2.0.1
      side-channel: 1.0.4
    dev: true

  /string.prototype.trim@1.2.8:
    resolution: {integrity: sha512-lfjY4HcixfQXOfaqCvcBuOIapyaroTXhbkfJN3gcB1OtyupngWK4sEET9Knd0cXd28kTUqu/kHoV4HKSJdnjiQ==}
    engines: {node: '>= 0.4'}
    dependencies:
      call-bind: 1.0.5
      define-properties: 1.2.1
      es-abstract: 1.22.3
    dev: true

  /string.prototype.trimend@1.0.7:
    resolution: {integrity: sha512-Ni79DqeB72ZFq1uH/L6zJ+DKZTkOtPIHovb3YZHQViE+HDouuU4mBrLOLDn5Dde3RF8qw5qVETEjhu9locMLvA==}
    dependencies:
      call-bind: 1.0.5
      define-properties: 1.2.1
      es-abstract: 1.22.3
    dev: true

  /string.prototype.trimstart@1.0.7:
    resolution: {integrity: sha512-NGhtDFu3jCEm7B4Fy0DpLewdJQOZcQ0rGbwQ/+stjnrp2i+rlKeCvos9hOIeCmqwratM47OBxY7uFZzjxHXmrg==}
    dependencies:
      call-bind: 1.0.5
      define-properties: 1.2.1
      es-abstract: 1.22.3
    dev: true

  /strip-ansi@6.0.1:
    resolution: {integrity: sha512-Y38VPSHcqkFrCpFnQ9vuSXmquuv5oXOKpGeT6aGrr3o3Gc9AlVa6JBfUSOCnbxGGZF+/0ooI7KrPuUSztUdU5A==}
    engines: {node: '>=8'}
    dependencies:
      ansi-regex: 5.0.1
    dev: true

  /strip-ansi@7.1.0:
    resolution: {integrity: sha512-iq6eVVI64nQQTRYq2KtEg2d2uU7LElhTJwsH4YzIHZshxlgZms/wIc4VoDQTlG/IvVIrBKG06CrZnp0qv7hkcQ==}
    engines: {node: '>=12'}
    dependencies:
      ansi-regex: 6.0.1
    dev: true

  /strip-bom@3.0.0:
    resolution: {integrity: sha512-vavAMRXOgBVNF6nyEEmL3DBK19iRpDcoIwW+swQ+CbGiu7lju6t+JklA1MHweoWtadgt4ISVUsXLyDq34ddcwA==}
    engines: {node: '>=4'}
    dev: true

  /strip-final-newline@2.0.0:
    resolution: {integrity: sha512-BrpvfNAE3dcvq7ll3xVumzjKjZQ5tI1sEUIKr3Uoks0XUl45St3FlatVqef9prk4jRDzhW6WZg+3bk93y6pLjA==}
    engines: {node: '>=6'}
    dev: true

  /strip-final-newline@3.0.0:
    resolution: {integrity: sha512-dOESqjYr96iWYylGObzd39EuNTa5VJxyvVAEm5Jnh7KGo75V43Hk1odPQkNDyXNmUR6k+gEiDVXnjB8HJ3crXw==}
    engines: {node: '>=12'}
    dev: true

  /strip-indent@3.0.0:
    resolution: {integrity: sha512-laJTa3Jb+VQpaC6DseHhF7dXVqHTfJPCRDaEbid/drOhgitgYku/letMUqOXFoWV0zIIUbjpdH2t+tYj4bQMRQ==}
    engines: {node: '>=8'}
    dependencies:
      min-indent: 1.0.1
    dev: true

  /strip-json-comments@3.1.1:
    resolution: {integrity: sha512-6fPc+R4ihwqP6N/aIv2f1gMH8lOVtWQHoqC4yK6oSDVVocumAsfCqjkXnqiYMhmMwS/mEHLp7Vehlt3ql6lEig==}
    engines: {node: '>=8'}
    dev: true

  /styled-jsx@5.1.1(react@18.2.0):
    resolution: {integrity: sha512-pW7uC1l4mBZ8ugbiZrcIsiIvVx1UmTfw7UkC3Um2tmfUq9Bhk8IiyEIPl6F8agHgjzku6j0xQEZbfA5uSgSaCw==}
    engines: {node: '>= 12.0.0'}
    peerDependencies:
      '@babel/core': '*'
      babel-plugin-macros: '*'
      react: '>= 16.8.0 || 17.x.x || ^18.0.0-0'
    peerDependenciesMeta:
      '@babel/core':
        optional: true
      babel-plugin-macros:
        optional: true
    dependencies:
      client-only: 0.0.1
      react: 18.2.0
    dev: false

  /sucrase@3.34.0:
    resolution: {integrity: sha512-70/LQEZ07TEcxiU2dz51FKaE6hCTWC6vr7FOk3Gr0U60C3shtAN+H+BFr9XlYe5xqf3RA8nrc+VIwzCfnxuXJw==}
    engines: {node: '>=8'}
    hasBin: true
    dependencies:
      '@jridgewell/gen-mapping': 0.3.3
      commander: 4.1.1
      glob: 7.1.6
      lines-and-columns: 1.2.4
      mz: 2.7.0
      pirates: 4.0.6
      ts-interface-checker: 0.1.13
    dev: true

  /supports-color@5.5.0:
    resolution: {integrity: sha512-QjVjwdXIt408MIiAqCX4oUKsgU2EqAGzs2Ppkm4aQYbjm+ZEWEcW4SfFNTr4uMNZma0ey4f5lgLrkB0aX0QMow==}
    engines: {node: '>=4'}
    dependencies:
      has-flag: 3.0.0
    dev: true

  /supports-color@7.2.0:
    resolution: {integrity: sha512-qpCAvRl9stuOHveKsn7HncJRvv501qIacKzQlO/+Lwxc9+0q2wLyv4Dfvt80/DPn2pqOBsJdDiogXGR9+OvwRw==}
    engines: {node: '>=8'}
    dependencies:
      has-flag: 4.0.0
    dev: true

  /supports-preserve-symlinks-flag@1.0.0:
    resolution: {integrity: sha512-ot0WnXS9fgdkgIcePe6RHNk1WA8+muPa6cSjeR3V8K27q9BB1rTE3R1p7Hv0z1ZyAc8s6Vvv8DIyWf681MAt0w==}
    engines: {node: '>= 0.4'}
    dev: true

  /synckit@0.8.5:
    resolution: {integrity: sha512-L1dapNV6vu2s/4Sputv8xGsCdAVlb5nRDMFU/E27D44l5U6cw1g0dGd45uLc+OXjNMmF4ntiMdCimzcjFKQI8Q==}
    engines: {node: ^14.18.0 || >=16.0.0}
    dependencies:
      '@pkgr/utils': 2.4.2
      tslib: 2.6.2
    dev: true

  /tailwindcss@3.4.1:
    resolution: {integrity: sha512-qAYmXRfk3ENzuPBakNK0SRrUDipP8NQnEY6772uDhflcQz5EhRdD7JNZxyrFHVQNCwULPBn6FNPp9brpO7ctcA==}
    engines: {node: '>=14.0.0'}
    hasBin: true
    dependencies:
      '@alloc/quick-lru': 5.2.0
      arg: 5.0.2
      chokidar: 3.5.3
      didyoumean: 1.2.2
      dlv: 1.1.3
      fast-glob: 3.3.2
      glob-parent: 6.0.2
      is-glob: 4.0.3
      jiti: 1.21.0
      lilconfig: 2.1.0
      micromatch: 4.0.5
      normalize-path: 3.0.0
      object-hash: 3.0.0
      picocolors: 1.0.0
      postcss: 8.4.35
      postcss-import: 15.1.0(postcss@8.4.35)
      postcss-js: 4.0.1(postcss@8.4.35)
      postcss-load-config: 4.0.2(postcss@8.4.35)
      postcss-nested: 6.0.1(postcss@8.4.35)
      postcss-selector-parser: 6.0.13
      resolve: 1.22.8
      sucrase: 3.34.0
    transitivePeerDependencies:
      - ts-node
    dev: true

  /tapable@2.2.1:
    resolution: {integrity: sha512-GNzQvQTOIP6RyTfE2Qxb8ZVlNmw0n88vp1szwWRimP02mnTsx3Wtn5qRdqY9w2XduFNUgvOwhNnQsjwCp+kqaQ==}
    engines: {node: '>=6'}
    dev: true

  /text-table@0.2.0:
    resolution: {integrity: sha512-N+8UisAXDGk8PFXP4HAzVR9nbfmVJ3zYLAWiTIoqC5v5isinhr+r5uaO8+7r3BMfuNIufIsA7RdpVgacC2cSpw==}
    dev: true

  /thenify-all@1.6.0:
    resolution: {integrity: sha512-RNxQH/qI8/t3thXJDwcstUO4zeqo64+Uy/+sNVRBx4Xn2OX+OZ9oP+iJnNFqplFra2ZUVeKCSa2oVWi3T4uVmA==}
    engines: {node: '>=0.8'}
    dependencies:
      thenify: 3.3.1
    dev: true

  /thenify@3.3.1:
    resolution: {integrity: sha512-RVZSIV5IG10Hk3enotrhvz0T9em6cyHBLkH/YAZuKqd8hRkKhSfCGIcP2KUY0EPxndzANBmNllzWPwak+bheSw==}
    dependencies:
      any-promise: 1.3.0
    dev: true

  /titleize@3.0.0:
    resolution: {integrity: sha512-KxVu8EYHDPBdUYdKZdKtU2aj2XfEx9AfjXxE/Aj0vT06w2icA09Vus1rh6eSu1y01akYg6BjIK/hxyLJINoMLQ==}
    engines: {node: '>=12'}
    dev: true

  /to-fast-properties@2.0.0:
    resolution: {integrity: sha512-/OaKK0xYrs3DmxRYqL/yDc+FxFUVYhDlXMhRmv3z915w2HF1tnN1omB354j8VUGO/hbRzyD6Y3sA7v7GS/ceog==}
    engines: {node: '>=4'}
    dev: true

  /to-regex-range@5.0.1:
    resolution: {integrity: sha512-65P7iz6X5yEr1cwcgvQxbbIw7Uk3gOy5dIdtZ4rDveLqhrdJP+Li/Hx6tyK0NEb+2GCyneCMJiGqrADCSNk8sQ==}
    engines: {node: '>=8.0'}
    dependencies:
      is-number: 7.0.0
    dev: true

  /ts-api-utils@1.0.3(typescript@5.3.3):
    resolution: {integrity: sha512-wNMeqtMz5NtwpT/UZGY5alT+VoKdSsOOP/kqHFcUW1P/VRhH2wJ48+DN2WwUliNbQ976ETwDL0Ifd2VVvgonvg==}
    engines: {node: '>=16.13.0'}
    peerDependencies:
      typescript: '>=4.2.0'
    dependencies:
      typescript: 5.3.3
    dev: true

  /ts-interface-checker@0.1.13:
    resolution: {integrity: sha512-Y/arvbn+rrz3JCKl9C4kVNfTfSm2/mEp5FSz5EsZSANGPSlQrpRI5M4PKF+mJnE52jOO90PnPSc3Ur3bTQw0gA==}
    dev: true

  /tsconfig-paths@3.14.2:
    resolution: {integrity: sha512-o/9iXgCYc5L/JxCHPe3Hvh8Q/2xm5Z+p18PESBU6Ff33695QnCHBEjcytY2q19ua7Mbl/DavtBOLq+oG0RCL+g==}
    dependencies:
      '@types/json5': 0.0.29
      json5: 1.0.2
      minimist: 1.2.8
      strip-bom: 3.0.0
    dev: true

  /tslib@1.14.1:
    resolution: {integrity: sha512-Xni35NKzjgMrwevysHTCArtLDpPvye8zV/0E4EyYn43P7/7qvQwPh9BGkHewbMulVntbigmcT7rdX3BNo9wRJg==}
    dev: true

  /tslib@2.6.2:
    resolution: {integrity: sha512-AEYxH93jGFPn/a2iVAwW87VuUIkR1FVUKB77NwMF7nBTDkDrrT/Hpt/IrCJ0QXhW27jTBDcf5ZY7w6RiqTMw2Q==}

<<<<<<< HEAD
=======
  /tsup@8.0.2(postcss@8.4.35)(typescript@5.3.3):
    resolution: {integrity: sha512-NY8xtQXdH7hDUAZwcQdY/Vzlw9johQsaqf7iwZ6g1DOUlFYQ5/AtVAjTvihhEyeRlGo4dLRVHtrRaL35M1daqQ==}
    engines: {node: '>=18'}
    hasBin: true
    peerDependencies:
      '@microsoft/api-extractor': ^7.36.0
      '@swc/core': ^1
      postcss: ^8.4.12
      typescript: '>=4.5.0'
    peerDependenciesMeta:
      '@microsoft/api-extractor':
        optional: true
      '@swc/core':
        optional: true
      postcss:
        optional: true
      typescript:
        optional: true
    dependencies:
      bundle-require: 4.0.2(esbuild@0.19.7)
      cac: 6.7.14
      chokidar: 3.5.3
      debug: 4.3.4
      esbuild: 0.19.7
      execa: 5.1.1
      globby: 11.1.0
      joycon: 3.1.1
      postcss: 8.4.35
      postcss-load-config: 4.0.2(postcss@8.4.35)
      resolve-from: 5.0.0
      rollup: 4.5.2
      source-map: 0.8.0-beta.0
      sucrase: 3.34.0
      tree-kill: 1.2.2
      typescript: 5.3.3
    transitivePeerDependencies:
      - supports-color
      - ts-node
    dev: true

>>>>>>> 4ff45dd4
  /tsutils@3.21.0(typescript@5.3.3):
    resolution: {integrity: sha512-mHKK3iUXL+3UF6xL5k0PEhKRUBKPBCv/+RkEOpjRWxxx27KKRBmmA60A9pgOUvMi8GKhRMPEmjBRPzs2W7O1OA==}
    engines: {node: '>= 6'}
    peerDependencies:
      typescript: '>=2.8.0 || >= 3.2.0-dev || >= 3.3.0-dev || >= 3.4.0-dev || >= 3.5.0-dev || >= 3.6.0-dev || >= 3.6.0-beta || >= 3.7.0-dev || >= 3.7.0-beta'
    dependencies:
      tslib: 1.14.1
      typescript: 5.3.3
    dev: true

  /turbo-darwin-64@1.12.4:
    resolution: {integrity: sha512-dBwFxhp9isTa9RS/fz2gDVk5wWhKQsPQMozYhjM7TT4jTrnYn0ZJMzr7V3B/M/T8QF65TbniW7w1gtgxQgX5Zg==}
    cpu: [x64]
    os: [darwin]
    requiresBuild: true
    dev: true
    optional: true

  /turbo-darwin-arm64@1.12.4:
    resolution: {integrity: sha512-1Uo5iI6xsJ1j9ObsqxYRsa3W26mEbUe6fnj4rQYV6kDaqYD54oAMJ6hM53q9rB8JvFxwdrUXGp3PwTw9A0qqkA==}
    cpu: [arm64]
    os: [darwin]
    requiresBuild: true
    dev: true
    optional: true

  /turbo-linux-64@1.12.4:
    resolution: {integrity: sha512-ONg2aSqKP7LAQOg7ysmU5WpEQp4DGNxSlAiR7um+LKtbmC/UxogbR5+T+Uuq6zGuQ5kJyKjWJ4NhtvUswOqBsA==}
    cpu: [x64]
    os: [linux]
    requiresBuild: true
    dev: true
    optional: true

  /turbo-linux-arm64@1.12.4:
    resolution: {integrity: sha512-9FPufkwdgfIKg/9jj87Cdtftw8o36y27/S2vLN7FTR2pp9c0MQiTBOLVYadUr1FlShupddmaMbTkXEhyt9SdrA==}
    cpu: [arm64]
    os: [linux]
    requiresBuild: true
    dev: true
    optional: true

  /turbo-windows-64@1.12.4:
    resolution: {integrity: sha512-2mOtxHW5Vjh/5rDVu/aFwsMzI+chs8XcEuJHlY1sYOpEymYTz+u6AXbnzRvwZFMrLKr7J7fQOGl+v96sLKbNdA==}
    cpu: [x64]
    os: [win32]
    requiresBuild: true
    dev: true
    optional: true

  /turbo-windows-arm64@1.12.4:
    resolution: {integrity: sha512-nOY5wae9qnxPOpT1fRuYO0ks6dTwpKMPV6++VkDkamFDLFHUDVM/9kmD2UTeh1yyrKnrZksbb9zmShhmfj1wog==}
    cpu: [arm64]
    os: [win32]
    requiresBuild: true
    dev: true
    optional: true

  /turbo@1.12.4:
    resolution: {integrity: sha512-yUJ7elEUSToiGwFZogXpYKJpQ0BvaMbkEuQECIWtkBLcmWzlMOt6bActsIm29oN83mRU0WbzGt4e8H1KHWedhg==}
    hasBin: true
    optionalDependencies:
      turbo-darwin-64: 1.12.4
      turbo-darwin-arm64: 1.12.4
      turbo-linux-64: 1.12.4
      turbo-linux-arm64: 1.12.4
      turbo-windows-64: 1.12.4
      turbo-windows-arm64: 1.12.4
    dev: true

  /type-check@0.4.0:
    resolution: {integrity: sha512-XleUoc9uwGXqjWwXaUTZAmzMcFZ5858QA2vvx1Ur5xIcixXIP+8LnFDgRplU30us6teqdlskFfu+ae4K79Ooew==}
    engines: {node: '>= 0.8.0'}
    dependencies:
      prelude-ls: 1.2.1
    dev: true

  /type-fest@0.20.2:
    resolution: {integrity: sha512-Ne+eE4r0/iWnpAxD852z3A+N0Bt5RN//NjJwRd2VFHEmrywxf5vsZlh4R6lixl6B+wz/8d+maTSAkN1FIkI3LQ==}
    engines: {node: '>=10'}
    dev: true

  /type-fest@0.6.0:
    resolution: {integrity: sha512-q+MB8nYR1KDLrgr4G5yemftpMC7/QLqVndBmEEdqzmNj5dcFOO4Oo8qlwZE3ULT3+Zim1F8Kq4cBnikNhlCMlg==}
    engines: {node: '>=8'}
    dev: true

  /type-fest@0.8.1:
    resolution: {integrity: sha512-4dbzIzqvjtgiM5rw1k5rEHtBANKmdudhGyBEajN01fEyhaAIhsoKNy6y7+IN93IfpFtwY9iqi7kD+xwKhQsNJA==}
    engines: {node: '>=8'}
    dev: true

  /typed-array-buffer@1.0.0:
    resolution: {integrity: sha512-Y8KTSIglk9OZEr8zywiIHG/kmQ7KWyjseXs1CbSo8vC42w7hg2HgYTxSWwP0+is7bWDc1H+Fo026CpHFwm8tkw==}
    engines: {node: '>= 0.4'}
    dependencies:
      call-bind: 1.0.5
      get-intrinsic: 1.2.2
      is-typed-array: 1.1.12
    dev: true

  /typed-array-byte-length@1.0.0:
    resolution: {integrity: sha512-Or/+kvLxNpeQ9DtSydonMxCx+9ZXOswtwJn17SNLvhptaXYDJvkFFP5zbfU/uLmvnBJlI4yrnXRxpdWH/M5tNA==}
    engines: {node: '>= 0.4'}
    dependencies:
      call-bind: 1.0.5
      for-each: 0.3.3
      has-proto: 1.0.1
      is-typed-array: 1.1.12
    dev: true

  /typed-array-byte-offset@1.0.0:
    resolution: {integrity: sha512-RD97prjEt9EL8YgAgpOkf3O4IF9lhJFr9g0htQkm0rchFp/Vx7LW5Q8fSXXub7BXAODyUQohRMyOc3faCPd0hg==}
    engines: {node: '>= 0.4'}
    dependencies:
      available-typed-arrays: 1.0.5
      call-bind: 1.0.5
      for-each: 0.3.3
      has-proto: 1.0.1
      is-typed-array: 1.1.12
    dev: true

  /typed-array-length@1.0.4:
    resolution: {integrity: sha512-KjZypGq+I/H7HI5HlOoGHkWUUGq+Q0TPhQurLbyrVrvnKTBgzLhIJ7j6J/XTQOi0d1RjyZ0wdas8bKs2p0x3Ng==}
    dependencies:
      call-bind: 1.0.5
      for-each: 0.3.3
      is-typed-array: 1.1.12
    dev: true

  /typescript@5.3.3:
    resolution: {integrity: sha512-pXWcraxM0uxAS+tN0AG/BF2TyqmHO014Z070UsJ+pFvYuRSq8KH8DmWpnbXe0pEPDHXZV3FcAbJkijJ5oNEnWw==}
    engines: {node: '>=14.17'}
    hasBin: true
    dev: true

  /unbox-primitive@1.0.2:
    resolution: {integrity: sha512-61pPlCD9h51VoreyJ0BReideM3MDKMKnh6+V9L08331ipq6Q8OFXZYiqP6n/tbHx4s5I9uRhcye6BrbkizkBDw==}
    dependencies:
      call-bind: 1.0.5
      has-bigints: 1.0.2
      has-symbols: 1.0.3
      which-boxed-primitive: 1.0.2
    dev: true

  /undici-types@5.26.5:
    resolution: {integrity: sha512-JlCMO+ehdEIKqlFxk6IfVoAUVmgz7cU7zD/h9XZ0qzeosSHmUJVOzSQvvYSYWXkFXC+IfLKSIffhv0sVZup6pA==}
    dev: true

  /untildify@4.0.0:
    resolution: {integrity: sha512-KK8xQ1mkzZeg9inewmFVDNkg3l5LUhoq9kN6iWYB/CC9YMG8HA+c1Q8HwDe6dEX7kErrEVNVBO3fWsVq5iDgtw==}
    engines: {node: '>=8'}
    dev: true

  /update-browserslist-db@1.0.13(browserslist@4.23.0):
    resolution: {integrity: sha512-xebP81SNcPuNpPP3uzeW1NYXxI3rxyJzF3pD6sH4jE7o/IX+WtSpwnVU+qIsDPyk0d3hmFQ7mjqc6AtV604hbg==}
    hasBin: true
    peerDependencies:
      browserslist: '>= 4.21.0'
    dependencies:
      browserslist: 4.23.0
      escalade: 3.1.1
      picocolors: 1.0.0
    dev: true

  /uri-js@4.4.1:
    resolution: {integrity: sha512-7rKUyy33Q1yc98pQ1DAmLtwX109F7TIfWlW1Ydo8Wl1ii1SeHieeh0HHfPeL2fMXK6z0s8ecKs9frCuLJvndBg==}
    dependencies:
      punycode: 2.3.1
    dev: true

  /util-deprecate@1.0.2:
    resolution: {integrity: sha512-EPD5q1uXyFxJpCrLnCc1nHnq3gOa6DZBocAIiI2TaSCA7VCJ1UJDMagCzIkXNsUYfD1daK//LTEQ8xiIbrHtcw==}
    dev: true

  /validate-npm-package-license@3.0.4:
    resolution: {integrity: sha512-DpKm2Ui/xN7/HQKCtpZxoRWBhZ9Z0kqtygG8XCgNQ8ZlDnxuQmWhj566j8fN4Cu3/JmbhsDo7fcAJq4s9h27Ew==}
    dependencies:
      spdx-correct: 3.2.0
      spdx-expression-parse: 3.0.1
    dev: true

<<<<<<< HEAD
  /watchpack@2.4.0:
    resolution: {integrity: sha512-Lcvm7MGST/4fup+ifyKi2hjyIAwcdI4HRgtvTpIUxBRhB+RFtUh8XtDOxUfctVCnhVi+QQj49i91OyvzkJl6cg==}
    engines: {node: '>=10.13.0'}
    dependencies:
      glob-to-regexp: 0.4.1
      graceful-fs: 4.2.11
    dev: false
=======
  /webidl-conversions@4.0.2:
    resolution: {integrity: sha512-YQ+BmxuTgd6UXZW3+ICGfyqRyHXVlD5GtQr5+qjiNW7bF0cqrzX500HVXPBOvgXb5YnzDd+h0zqyv61KUD7+Sg==}
    dev: true

  /whatwg-url@7.1.0:
    resolution: {integrity: sha512-WUu7Rg1DroM7oQvGWfOiAK21n74Gg+T4elXEQYkOhtyLeWiJFoOGLXPKI/9gzIie9CtwVLm8wtw6YJdKyxSjeg==}
    dependencies:
      lodash.sortby: 4.7.0
      tr46: 1.0.1
      webidl-conversions: 4.0.2
    dev: true
>>>>>>> 4ff45dd4

  /which-boxed-primitive@1.0.2:
    resolution: {integrity: sha512-bwZdv0AKLpplFY2KZRX6TvyuN7ojjr7lwkg6ml0roIy9YeuSr7JS372qlNW18UQYzgYK9ziGcerWqZOmEn9VNg==}
    dependencies:
      is-bigint: 1.0.4
      is-boolean-object: 1.1.2
      is-number-object: 1.0.7
      is-string: 1.0.7
      is-symbol: 1.0.4
    dev: true

  /which-builtin-type@1.1.3:
    resolution: {integrity: sha512-YmjsSMDBYsM1CaFiayOVT06+KJeXf0o5M/CAd4o1lTadFAtacTUM49zoYxr/oroopFDfhvN6iEcBxUyc3gvKmw==}
    engines: {node: '>= 0.4'}
    dependencies:
      function.prototype.name: 1.1.6
      has-tostringtag: 1.0.0
      is-async-function: 2.0.0
      is-date-object: 1.0.5
      is-finalizationregistry: 1.0.2
      is-generator-function: 1.0.10
      is-regex: 1.1.4
      is-weakref: 1.0.2
      isarray: 2.0.5
      which-boxed-primitive: 1.0.2
      which-collection: 1.0.1
      which-typed-array: 1.1.13
    dev: true

  /which-collection@1.0.1:
    resolution: {integrity: sha512-W8xeTUwaln8i3K/cY1nGXzdnVZlidBcagyNFtBdD5kxnb4TvGKR7FfSIS3mYpwWS1QUCutfKz8IY8RjftB0+1A==}
    dependencies:
      is-map: 2.0.2
      is-set: 2.0.2
      is-weakmap: 2.0.1
      is-weakset: 2.0.2
    dev: true

  /which-typed-array@1.1.13:
    resolution: {integrity: sha512-P5Nra0qjSncduVPEAr7xhoF5guty49ArDTwzJ/yNuPIbZppyRxFQsRCWrocxIY+CnMVG+qfbU2FmDKyvSGClow==}
    engines: {node: '>= 0.4'}
    dependencies:
      available-typed-arrays: 1.0.5
      call-bind: 1.0.5
      for-each: 0.3.3
      gopd: 1.0.1
      has-tostringtag: 1.0.0
    dev: true

  /which@2.0.2:
    resolution: {integrity: sha512-BLI3Tl1TW3Pvl70l3yq3Y64i+awpwXqsGBYWkkqMtnbXgrMD+yj7rhW0kuEDxzJaYXGjEW5ogapKNMEKNMjibA==}
    engines: {node: '>= 8'}
    hasBin: true
    dependencies:
      isexe: 2.0.0
    dev: true

  /wrap-ansi@7.0.0:
    resolution: {integrity: sha512-YVGIj2kamLSTxw6NsZjoBxfSwsn0ycdesmc4p+Q21c5zPuZ1pl+NfxVdxPtdHvmNVOQ6XSYG4AUtyt/Fi7D16Q==}
    engines: {node: '>=10'}
    dependencies:
      ansi-styles: 4.3.0
      string-width: 4.2.3
      strip-ansi: 6.0.1
    dev: true

  /wrap-ansi@8.1.0:
    resolution: {integrity: sha512-si7QWI6zUMq56bESFvagtmzMdGOtoxfR+Sez11Mobfc7tm+VkUckk9bW2UeffTGVUbOksxmSw0AA2gs8g71NCQ==}
    engines: {node: '>=12'}
    dependencies:
      ansi-styles: 6.2.1
      string-width: 5.1.2
      strip-ansi: 7.1.0
    dev: true

  /wrappy@1.0.2:
    resolution: {integrity: sha512-l4Sp/DRseor9wL6EvV2+TuQn63dMkPjZ/sp9XkghTEbV9KlPS1xUsZ3u7/IQO4wxtcFB4bgpQPRcR3QCvezPcQ==}
    dev: true

  /yallist@3.1.1:
    resolution: {integrity: sha512-a4UGQaWPH59mOXUYnAG2ewncQS4i4F43Tv3JoAM+s2VDAmS9NsK8GpDMLrCHPksFT7h3K6TOoUNn2pb7RoXx4g==}
    dev: true

  /yallist@4.0.0:
    resolution: {integrity: sha512-3wdGidZyq5PB084XLES5TpOSRA3wjXAlIWMhum2kRcv/41Sn2emQ0dycQW4uZXLejwKvg6EsvbdlVL+FYEct7A==}
    dev: true

  /yaml@2.3.4:
    resolution: {integrity: sha512-8aAvwVUSHpfEqTQ4w/KMlf3HcRdt50E5ODIQJBw1fQ5RL34xabzxtUlzTXVqc4rkZsPbvrXKWnABCD7kWSmocA==}
    engines: {node: '>= 14'}
    dev: true

  /yocto-queue@0.1.0:
    resolution: {integrity: sha512-rVksvsnNCdJ/ohGc6xgPwyN8eheCxsiLM8mxuE/t/mOVqJewPuO1miLpTHQiRgTKCLexL4MeAFVagts7HmNZ2Q==}
    engines: {node: '>=10'}
    dev: true<|MERGE_RESOLUTION|>--- conflicted
+++ resolved
@@ -166,16 +166,8 @@
         specifier: ^18.2.0
         version: 18.2.0
       tailwindcss:
-<<<<<<< HEAD
-        specifier: ^3.4.0
-        version: 3.4.0
-=======
         specifier: ^3.4.1
         version: 3.4.1
-      tsup:
-        specifier: ^8.0.2
-        version: 8.0.2(postcss@8.4.35)(typescript@5.3.3)
->>>>>>> 4ff45dd4
       typescript:
         specifier: ^5.3.3
         version: 5.3.3
@@ -412,209 +404,7 @@
       to-fast-properties: 2.0.0
     dev: true
 
-<<<<<<< HEAD
-  /@eslint-community/eslint-utils@4.4.0(eslint@8.56.0):
-=======
-  /@esbuild/android-arm64@0.19.7:
-    resolution: {integrity: sha512-YEDcw5IT7hW3sFKZBkCAQaOCJQLONVcD4bOyTXMZz5fr66pTHnAet46XAtbXAkJRfIn2YVhdC6R9g4xa27jQ1w==}
-    engines: {node: '>=12'}
-    cpu: [arm64]
-    os: [android]
-    requiresBuild: true
-    dev: true
-    optional: true
-
-  /@esbuild/android-arm@0.19.7:
-    resolution: {integrity: sha512-YGSPnndkcLo4PmVl2tKatEn+0mlVMr3yEpOOT0BeMria87PhvoJb5dg5f5Ft9fbCVgtAz4pWMzZVgSEGpDAlww==}
-    engines: {node: '>=12'}
-    cpu: [arm]
-    os: [android]
-    requiresBuild: true
-    dev: true
-    optional: true
-
-  /@esbuild/android-x64@0.19.7:
-    resolution: {integrity: sha512-jhINx8DEjz68cChFvM72YzrqfwJuFbfvSxZAk4bebpngGfNNRm+zRl4rtT9oAX6N9b6gBcFaJHFew5Blf6CvUw==}
-    engines: {node: '>=12'}
-    cpu: [x64]
-    os: [android]
-    requiresBuild: true
-    dev: true
-    optional: true
-
-  /@esbuild/darwin-arm64@0.19.7:
-    resolution: {integrity: sha512-dr81gbmWN//3ZnBIm6YNCl4p3pjnabg1/ZVOgz2fJoUO1a3mq9WQ/1iuEluMs7mCL+Zwv7AY5e3g1hjXqQZ9Iw==}
-    engines: {node: '>=12'}
-    cpu: [arm64]
-    os: [darwin]
-    requiresBuild: true
-    dev: true
-    optional: true
-
-  /@esbuild/darwin-x64@0.19.7:
-    resolution: {integrity: sha512-Lc0q5HouGlzQEwLkgEKnWcSazqr9l9OdV2HhVasWJzLKeOt0PLhHaUHuzb8s/UIya38DJDoUm74GToZ6Wc7NGQ==}
-    engines: {node: '>=12'}
-    cpu: [x64]
-    os: [darwin]
-    requiresBuild: true
-    dev: true
-    optional: true
-
-  /@esbuild/freebsd-arm64@0.19.7:
-    resolution: {integrity: sha512-+y2YsUr0CxDFF7GWiegWjGtTUF6gac2zFasfFkRJPkMAuMy9O7+2EH550VlqVdpEEchWMynkdhC9ZjtnMiHImQ==}
-    engines: {node: '>=12'}
-    cpu: [arm64]
-    os: [freebsd]
-    requiresBuild: true
-    dev: true
-    optional: true
-
-  /@esbuild/freebsd-x64@0.19.7:
-    resolution: {integrity: sha512-CdXOxIbIzPJmJhrpmJTLx+o35NoiKBIgOvmvT+jeSadYiWJn0vFKsl+0bSG/5lwjNHoIDEyMYc/GAPR9jxusTA==}
-    engines: {node: '>=12'}
-    cpu: [x64]
-    os: [freebsd]
-    requiresBuild: true
-    dev: true
-    optional: true
-
-  /@esbuild/linux-arm64@0.19.7:
-    resolution: {integrity: sha512-inHqdOVCkUhHNvuQPT1oCB7cWz9qQ/Cz46xmVe0b7UXcuIJU3166aqSunsqkgSGMtUCWOZw3+KMwI6otINuC9g==}
-    engines: {node: '>=12'}
-    cpu: [arm64]
-    os: [linux]
-    requiresBuild: true
-    dev: true
-    optional: true
-
-  /@esbuild/linux-arm@0.19.7:
-    resolution: {integrity: sha512-Y+SCmWxsJOdQtjcBxoacn/pGW9HDZpwsoof0ttL+2vGcHokFlfqV666JpfLCSP2xLxFpF1lj7T3Ox3sr95YXww==}
-    engines: {node: '>=12'}
-    cpu: [arm]
-    os: [linux]
-    requiresBuild: true
-    dev: true
-    optional: true
-
-  /@esbuild/linux-ia32@0.19.7:
-    resolution: {integrity: sha512-2BbiL7nLS5ZO96bxTQkdO0euGZIUQEUXMTrqLxKUmk/Y5pmrWU84f+CMJpM8+EHaBPfFSPnomEaQiG/+Gmh61g==}
-    engines: {node: '>=12'}
-    cpu: [ia32]
-    os: [linux]
-    requiresBuild: true
-    dev: true
-    optional: true
-
-  /@esbuild/linux-loong64@0.19.7:
-    resolution: {integrity: sha512-BVFQla72KXv3yyTFCQXF7MORvpTo4uTA8FVFgmwVrqbB/4DsBFWilUm1i2Oq6zN36DOZKSVUTb16jbjedhfSHw==}
-    engines: {node: '>=12'}
-    cpu: [loong64]
-    os: [linux]
-    requiresBuild: true
-    dev: true
-    optional: true
-
-  /@esbuild/linux-mips64el@0.19.7:
-    resolution: {integrity: sha512-DzAYckIaK+pS31Q/rGpvUKu7M+5/t+jI+cdleDgUwbU7KdG2eC3SUbZHlo6Q4P1CfVKZ1lUERRFP8+q0ob9i2w==}
-    engines: {node: '>=12'}
-    cpu: [mips64el]
-    os: [linux]
-    requiresBuild: true
-    dev: true
-    optional: true
-
-  /@esbuild/linux-ppc64@0.19.7:
-    resolution: {integrity: sha512-JQ1p0SmUteNdUaaiRtyS59GkkfTW0Edo+e0O2sihnY4FoZLz5glpWUQEKMSzMhA430ctkylkS7+vn8ziuhUugQ==}
-    engines: {node: '>=12'}
-    cpu: [ppc64]
-    os: [linux]
-    requiresBuild: true
-    dev: true
-    optional: true
-
-  /@esbuild/linux-riscv64@0.19.7:
-    resolution: {integrity: sha512-xGwVJ7eGhkprY/nB7L7MXysHduqjpzUl40+XoYDGC4UPLbnG+gsyS1wQPJ9lFPcxYAaDXbdRXd1ACs9AE9lxuw==}
-    engines: {node: '>=12'}
-    cpu: [riscv64]
-    os: [linux]
-    requiresBuild: true
-    dev: true
-    optional: true
-
-  /@esbuild/linux-s390x@0.19.7:
-    resolution: {integrity: sha512-U8Rhki5PVU0L0nvk+E8FjkV8r4Lh4hVEb9duR6Zl21eIEYEwXz8RScj4LZWA2i3V70V4UHVgiqMpszXvG0Yqhg==}
-    engines: {node: '>=12'}
-    cpu: [s390x]
-    os: [linux]
-    requiresBuild: true
-    dev: true
-    optional: true
-
-  /@esbuild/linux-x64@0.19.7:
-    resolution: {integrity: sha512-ZYZopyLhm4mcoZXjFt25itRlocKlcazDVkB4AhioiL9hOWhDldU9n38g62fhOI4Pth6vp+Mrd5rFKxD0/S+7aQ==}
-    engines: {node: '>=12'}
-    cpu: [x64]
-    os: [linux]
-    requiresBuild: true
-    dev: true
-    optional: true
-
-  /@esbuild/netbsd-x64@0.19.7:
-    resolution: {integrity: sha512-/yfjlsYmT1O3cum3J6cmGG16Fd5tqKMcg5D+sBYLaOQExheAJhqr8xOAEIuLo8JYkevmjM5zFD9rVs3VBcsjtQ==}
-    engines: {node: '>=12'}
-    cpu: [x64]
-    os: [netbsd]
-    requiresBuild: true
-    dev: true
-    optional: true
-
-  /@esbuild/openbsd-x64@0.19.7:
-    resolution: {integrity: sha512-MYDFyV0EW1cTP46IgUJ38OnEY5TaXxjoDmwiTXPjezahQgZd+j3T55Ht8/Q9YXBM0+T9HJygrSRGV5QNF/YVDQ==}
-    engines: {node: '>=12'}
-    cpu: [x64]
-    os: [openbsd]
-    requiresBuild: true
-    dev: true
-    optional: true
-
-  /@esbuild/sunos-x64@0.19.7:
-    resolution: {integrity: sha512-JcPvgzf2NN/y6X3UUSqP6jSS06V0DZAV/8q0PjsZyGSXsIGcG110XsdmuWiHM+pno7/mJF6fjH5/vhUz/vA9fw==}
-    engines: {node: '>=12'}
-    cpu: [x64]
-    os: [sunos]
-    requiresBuild: true
-    dev: true
-    optional: true
-
-  /@esbuild/win32-arm64@0.19.7:
-    resolution: {integrity: sha512-ZA0KSYti5w5toax5FpmfcAgu3ZNJxYSRm0AW/Dao5up0YV1hDVof1NvwLomjEN+3/GMtaWDI+CIyJOMTRSTdMw==}
-    engines: {node: '>=12'}
-    cpu: [arm64]
-    os: [win32]
-    requiresBuild: true
-    dev: true
-    optional: true
-
-  /@esbuild/win32-ia32@0.19.7:
-    resolution: {integrity: sha512-CTOnijBKc5Jpk6/W9hQMMvJnsSYRYgveN6O75DTACCY18RA2nqka8dTZR+x/JqXCRiKk84+5+bRKXUSbbwsS0A==}
-    engines: {node: '>=12'}
-    cpu: [ia32]
-    os: [win32]
-    requiresBuild: true
-    dev: true
-    optional: true
-
-  /@esbuild/win32-x64@0.19.7:
-    resolution: {integrity: sha512-gRaP2sk6hc98N734luX4VpF318l3w+ofrtTu9j5L8EQXF+FzQKV6alCOHMVoJJHvVK/mGbwBXfOL1HETQu9IGQ==}
-    engines: {node: '>=12'}
-    cpu: [x64]
-    os: [win32]
-    requiresBuild: true
-    dev: true
-    optional: true
-
   /@eslint-community/eslint-utils@4.4.0(eslint@8.57.0):
->>>>>>> 4ff45dd4
     resolution: {integrity: sha512-1/sA4dwrzBAyeUoQ6oxahHKmrZvsnLCg4RfxW3ZFGGmQkSNQPFNLV9CUEFQP1x9EYXHTo5p6xdhZM1Ne9p/AfA==}
     engines: {node: ^12.22.0 || ^14.17.0 || >=16.0.0}
     peerDependencies:
@@ -4102,49 +3892,6 @@
   /tslib@2.6.2:
     resolution: {integrity: sha512-AEYxH93jGFPn/a2iVAwW87VuUIkR1FVUKB77NwMF7nBTDkDrrT/Hpt/IrCJ0QXhW27jTBDcf5ZY7w6RiqTMw2Q==}
 
-<<<<<<< HEAD
-=======
-  /tsup@8.0.2(postcss@8.4.35)(typescript@5.3.3):
-    resolution: {integrity: sha512-NY8xtQXdH7hDUAZwcQdY/Vzlw9johQsaqf7iwZ6g1DOUlFYQ5/AtVAjTvihhEyeRlGo4dLRVHtrRaL35M1daqQ==}
-    engines: {node: '>=18'}
-    hasBin: true
-    peerDependencies:
-      '@microsoft/api-extractor': ^7.36.0
-      '@swc/core': ^1
-      postcss: ^8.4.12
-      typescript: '>=4.5.0'
-    peerDependenciesMeta:
-      '@microsoft/api-extractor':
-        optional: true
-      '@swc/core':
-        optional: true
-      postcss:
-        optional: true
-      typescript:
-        optional: true
-    dependencies:
-      bundle-require: 4.0.2(esbuild@0.19.7)
-      cac: 6.7.14
-      chokidar: 3.5.3
-      debug: 4.3.4
-      esbuild: 0.19.7
-      execa: 5.1.1
-      globby: 11.1.0
-      joycon: 3.1.1
-      postcss: 8.4.35
-      postcss-load-config: 4.0.2(postcss@8.4.35)
-      resolve-from: 5.0.0
-      rollup: 4.5.2
-      source-map: 0.8.0-beta.0
-      sucrase: 3.34.0
-      tree-kill: 1.2.2
-      typescript: 5.3.3
-    transitivePeerDependencies:
-      - supports-color
-      - ts-node
-    dev: true
-
->>>>>>> 4ff45dd4
   /tsutils@3.21.0(typescript@5.3.3):
     resolution: {integrity: sha512-mHKK3iUXL+3UF6xL5k0PEhKRUBKPBCv/+RkEOpjRWxxx27KKRBmmA60A9pgOUvMi8GKhRMPEmjBRPzs2W7O1OA==}
     engines: {node: '>= 6'}
@@ -4327,7 +4074,6 @@
       spdx-expression-parse: 3.0.1
     dev: true
 
-<<<<<<< HEAD
   /watchpack@2.4.0:
     resolution: {integrity: sha512-Lcvm7MGST/4fup+ifyKi2hjyIAwcdI4HRgtvTpIUxBRhB+RFtUh8XtDOxUfctVCnhVi+QQj49i91OyvzkJl6cg==}
     engines: {node: '>=10.13.0'}
@@ -4335,19 +4081,6 @@
       glob-to-regexp: 0.4.1
       graceful-fs: 4.2.11
     dev: false
-=======
-  /webidl-conversions@4.0.2:
-    resolution: {integrity: sha512-YQ+BmxuTgd6UXZW3+ICGfyqRyHXVlD5GtQr5+qjiNW7bF0cqrzX500HVXPBOvgXb5YnzDd+h0zqyv61KUD7+Sg==}
-    dev: true
-
-  /whatwg-url@7.1.0:
-    resolution: {integrity: sha512-WUu7Rg1DroM7oQvGWfOiAK21n74Gg+T4elXEQYkOhtyLeWiJFoOGLXPKI/9gzIie9CtwVLm8wtw6YJdKyxSjeg==}
-    dependencies:
-      lodash.sortby: 4.7.0
-      tr46: 1.0.1
-      webidl-conversions: 4.0.2
-    dev: true
->>>>>>> 4ff45dd4
 
   /which-boxed-primitive@1.0.2:
     resolution: {integrity: sha512-bwZdv0AKLpplFY2KZRX6TvyuN7ojjr7lwkg6ml0roIy9YeuSr7JS372qlNW18UQYzgYK9ziGcerWqZOmEn9VNg==}

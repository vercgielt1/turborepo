--- conflicted
+++ resolved
@@ -18,13 +18,8 @@
         specifier: ^3.2.5
         version: 3.2.5
       turbo:
-<<<<<<< HEAD
-        specifier: ^1.12.1
-        version: 1.12.1
-=======
         specifier: ^1.12.2
         version: 1.12.4
->>>>>>> c355c2d3
 
   apps/web:
     dependencies:

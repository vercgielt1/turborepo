--- conflicted
+++ resolved
@@ -3,14 +3,10 @@
   "version": "0.0.0",
   "private": true,
   "scripts": {
-<<<<<<< HEAD
-    "dev": "vite --host 0.0.0.0 --port 3001 --clearScreen false",
-=======
->>>>>>> c80b4996
     "build": "vite build",
     "clean": "rm -rf .turbo && rm -rf node_modules && rm -rf dist",
     "deploy": "vercel deploy dist --team=turborepo --confirm",
-    "dev": "vite --port 3001 --clearScreen false",
+    "dev": "vite --host 0.0.0.0 --port 3001 --clearScreen false",
     "lint": "tsc --noEmit && TIMING=1 eslint src/**/*.ts* --fix"
   },
   "dependencies": {

{
  "name": "non-monorepo",
  "version": "0.1.0",
  "private": true,
  "scripts": {
    "dev": "next dev --turbo",
    "build": "next build",
    "start": "next start",
    "lint": "next lint"
  },
  "dependencies": {
    "next": "^14.1.1",
    "react": "^18.2.0",
    "react-dom": "^18.2.0"
  },
  "devDependencies": {
<<<<<<< HEAD
    "@types/node": "^20.10.6",
    "@types/react": "^18.2.46",
    "@types/react-dom": "^18.2.18",
    "eslint": "^8.56.0",
    "eslint-config-next": "^14.0.4",
    "turbo": "^1.12.1",
=======
    "@types/node": "^20.11.24",
    "@types/react": "^18.2.61",
    "@types/react-dom": "^18.2.19",
    "eslint": "^8.57.0",
    "eslint-config-next": "^14.1.1",
    "turbo": "^1.12.4",
>>>>>>> f07566df
    "typescript": "^5.3.2"
  },
  "packageManager": "npm@8.19.4",
  "engines": {
    "node": ">=18"
  }
}<|MERGE_RESOLUTION|>--- conflicted
+++ resolved
@@ -14,21 +14,12 @@
     "react-dom": "^18.2.0"
   },
   "devDependencies": {
-<<<<<<< HEAD
-    "@types/node": "^20.10.6",
-    "@types/react": "^18.2.46",
-    "@types/react-dom": "^18.2.18",
-    "eslint": "^8.56.0",
-    "eslint-config-next": "^14.0.4",
-    "turbo": "^1.12.1",
-=======
     "@types/node": "^20.11.24",
     "@types/react": "^18.2.61",
     "@types/react-dom": "^18.2.19",
     "eslint": "^8.57.0",
     "eslint-config-next": "^14.1.1",
     "turbo": "^1.12.4",
->>>>>>> f07566df
     "typescript": "^5.3.2"
   },
   "packageManager": "npm@8.19.4",

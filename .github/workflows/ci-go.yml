name: CI

on:
  push:
    branches: ["main"]
  pull_request:
    types: [opened, synchronize]

jobs:
  build:
    name: build and test
    timeout-minutes: 15
    runs-on: ${{ matrix.os }}
    strategy:
      matrix:
        os: [ubuntu-latest, macos-latest, windows-latest]

    steps:
      - name: Check out code
        uses: actions/checkout@v3
        with:
          fetch-depth: 2

      - name: Set up Go
        uses: actions/setup-go@v3
        with:
          go-version: 1.18.0
          cache: true
          cache-dependency-path: cli/go.sum

<<<<<<< HEAD
      - name: Set Up Protoc
        uses: arduino/setup-protoc@v1
        with:
          version: "3.x"
          repo-token: ${{ secrets.GITHUB_TOKEN }}

      - name: Set Up Go and GRPC protobuf
        run: |
          go install google.golang.org/protobuf/cmd/protoc-gen-go@v1.28.0
          go install google.golang.org/grpc/cmd/protoc-gen-go-grpc@v1.2.0

      - uses: pnpm/action-setup@v2
=======
      - uses: pnpm/action-setup@v2.2.2
>>>>>>> 0a6d8f1a
        with:
          version: 7.2.1

      - name: Setup Node.js environment
        uses: actions/setup-node@v2
        with:
          node-version: 16
          cache: pnpm

      - name: Install dependencies
        run: pnpm install

      - name: Build & Unit Test
        run: pnpm -- turbo run test --filter=cli --color

      - name: E2E Tests
        run: pnpm -- turbo run e2e --filter=cli

<<<<<<< HEAD
    steps:
      - name: Check out code
        uses: actions/checkout@v3
        with:
          fetch-depth: 2

      - name: Set up Go
        uses: actions/setup-go@v3
        with:
          go-version: 1.18.0
        id: wingo

      - name: Set Up Protoc
        uses: arduino/setup-protoc@v1
        with:
          version: "3.x"
          repo-token: ${{ secrets.GITHUB_TOKEN }}

      - name: Set Up Go and GRPC protobuf
        run: |
          go install google.golang.org/protobuf/cmd/protoc-gen-go@v1.28.0
          go install google.golang.org/grpc/cmd/protoc-gen-go-grpc@v1.2.0

      - uses: pnpm/action-setup@v2
        with:
          version: 6.32.11

      - name: Setup Node.js environment
        uses: actions/setup-node@v3
        with:
          node-version: 16
          cache: pnpm

      - name: Compile Protos
        run: cd cli && protoc --go_out=. --go_opt=paths=source_relative --go-grpc_out=. --go-grpc_opt=paths=source_relative internal/turbodprotocol/turbod.proto

      - name: go test
        run: cd cli && go test ./cmd/... ./internal/...

      - name: go vet
        run: cd cli && go vet ./cmd/... ./internal/...

      - name: Build
        run: cd cli && go build ./cmd/turbo/...

      - name: E2E Tests
        run: cd cli && make e2e
=======
>>>>>>> 0a6d8f1a

  examples:
    name: run examples
    timeout-minutes: 15

    strategy:
      matrix:
        os: [ubuntu-latest, macos-latest]
        manager: [yarn, npm]
        example: [basic, design-system, kitchen-sink]
        include:
          - os: ubuntu-latest
            manager: pnpm
            example: with-pnpm
          - os: macos-latest
            manager: pnpm
            example: with-pnpm

    runs-on: ${{ matrix.os }}
    steps:
      - name: Install Sponge
        shell: bash
        run: |
          if [ "$RUNNER_OS" == "Linux" ]; then
            sudo apt-get install -y moreutils
          else
            brew install moreutils
          fi

      - name: Check out code
        uses: actions/checkout@v3
        with:
          fetch-depth: 2

      - name: Set up Go 1
        uses: actions/setup-go@v3
        with:
          go-version: 1.18.0
          cache: true
          cache-dependency-path: cli/go.sum

<<<<<<< HEAD
      - name: Set Up Protoc
        uses: arduino/setup-protoc@v1
        with:
          version: "3.x"
          repo-token: ${{ secrets.GITHUB_TOKEN }}

      - name: Set Up Go and GRPC protobuf
        run: |
          go install google.golang.org/protobuf/cmd/protoc-gen-go@v1.28.0
          go install google.golang.org/grpc/cmd/protoc-gen-go-grpc@v1.2.0

      - uses: pnpm/action-setup@v2
=======
      - uses: pnpm/action-setup@v2.2.2
>>>>>>> 0a6d8f1a
        with:
          version: 7.2.1

      - name: Setup Node.js environment
        uses: actions/setup-node@v2
        with:
          node-version: 16
          cache: pnpm

      - name: Check ${{matrix.example}} example with ${{ matrix.manager }}
        shell: bash
        env:
          FORCE_COLOR: true
          TURBO_TOKEN: ${{ secrets.TURBO_TOKEN }}
          TURBO_TEAM: ${{ secrets.TURBO_TEAM }}
          TURBO_REMOTE_ONLY: true
        run: pnpm -- turbo run run-example -- "${{ matrix.example }}" "${{ matrix.manager }}"<|MERGE_RESOLUTION|>--- conflicted
+++ resolved
@@ -28,7 +28,6 @@
           cache: true
           cache-dependency-path: cli/go.sum
 
-<<<<<<< HEAD
       - name: Set Up Protoc
         uses: arduino/setup-protoc@v1
         with:
@@ -40,10 +39,7 @@
           go install google.golang.org/protobuf/cmd/protoc-gen-go@v1.28.0
           go install google.golang.org/grpc/cmd/protoc-gen-go-grpc@v1.2.0
 
-      - uses: pnpm/action-setup@v2
-=======
       - uses: pnpm/action-setup@v2.2.2
->>>>>>> 0a6d8f1a
         with:
           version: 7.2.1
 
@@ -61,57 +57,6 @@
 
       - name: E2E Tests
         run: pnpm -- turbo run e2e --filter=cli
-
-<<<<<<< HEAD
-    steps:
-      - name: Check out code
-        uses: actions/checkout@v3
-        with:
-          fetch-depth: 2
-
-      - name: Set up Go
-        uses: actions/setup-go@v3
-        with:
-          go-version: 1.18.0
-        id: wingo
-
-      - name: Set Up Protoc
-        uses: arduino/setup-protoc@v1
-        with:
-          version: "3.x"
-          repo-token: ${{ secrets.GITHUB_TOKEN }}
-
-      - name: Set Up Go and GRPC protobuf
-        run: |
-          go install google.golang.org/protobuf/cmd/protoc-gen-go@v1.28.0
-          go install google.golang.org/grpc/cmd/protoc-gen-go-grpc@v1.2.0
-
-      - uses: pnpm/action-setup@v2
-        with:
-          version: 6.32.11
-
-      - name: Setup Node.js environment
-        uses: actions/setup-node@v3
-        with:
-          node-version: 16
-          cache: pnpm
-
-      - name: Compile Protos
-        run: cd cli && protoc --go_out=. --go_opt=paths=source_relative --go-grpc_out=. --go-grpc_opt=paths=source_relative internal/turbodprotocol/turbod.proto
-
-      - name: go test
-        run: cd cli && go test ./cmd/... ./internal/...
-
-      - name: go vet
-        run: cd cli && go vet ./cmd/... ./internal/...
-
-      - name: Build
-        run: cd cli && go build ./cmd/turbo/...
-
-      - name: E2E Tests
-        run: cd cli && make e2e
-=======
->>>>>>> 0a6d8f1a
 
   examples:
     name: run examples
@@ -153,7 +98,6 @@
           cache: true
           cache-dependency-path: cli/go.sum
 
-<<<<<<< HEAD
       - name: Set Up Protoc
         uses: arduino/setup-protoc@v1
         with:
@@ -165,10 +109,7 @@
           go install google.golang.org/protobuf/cmd/protoc-gen-go@v1.28.0
           go install google.golang.org/grpc/cmd/protoc-gen-go-grpc@v1.2.0
 
-      - uses: pnpm/action-setup@v2
-=======
       - uses: pnpm/action-setup@v2.2.2
->>>>>>> 0a6d8f1a
         with:
           version: 7.2.1
 

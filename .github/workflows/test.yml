name: Test
on:
  push:
    branches: [main]
  pull_request:

concurrency:
  group: ${{ github.workflow }}-${{ github.head_ref || github.run_id }}
  cancel-in-progress: ${{ github.event_name == 'pull_request' }}

permissions:
  actions: write
  contents: read
  pull-requests: read

jobs:
  determine_jobs:
    name: Determine jobs to run
    runs-on: ubuntu-latest
    permissions:
      contents: read
      pull-requests: write
    steps:
      - name: Find PR Comment
        id: comment
        if: github.event_name == 'pull_request'
        uses: peter-evans/find-comment@v2
        with:
          issue-number: ${{ github.event.pull_request.number }}
          comment-author: "github-actions[bot]"
          body-includes: "<!-- CI COMMENT -->"

      - name: Create or update PR comment
        if: github.event_name == 'pull_request' && steps.comment.outputs.comment-id != ''
        uses: peter-evans/create-or-update-comment@v2
        continue-on-error: true
        with:
          comment-id: ${{ steps.comment.outputs.comment-id }}
          issue-number: ${{ github.event.pull_request.number }}
          body: |
            ## ⏳ CI is running again... ⏳

            [Wait for it...](https://github.com/vercel/turbo/actions/runs/${{ github.run_id }})

            <!-- CI COMMENT -->

          edit-mode: replace

      - name: Checkout
        uses: actions/checkout@v3

      - name: CI related changes
        id: ci
        uses: technote-space/get-diff-action@v6
        with:
          PATTERNS: |
            .github/actions/**
            .github/workflows/test.yml

      - name: Root cargo related changes
        id: cargo
        uses: technote-space/get-diff-action@v6
        with:
          PATTERNS: |
            Cargo.*
            rust-toolchain

      - name: Turborepo version changes
        id: turborepo_version
        uses: technote-space/get-diff-action@v6
        with:
          PATTERNS: |
            version.txt

      - name: Rust related changes
        id: rust
        uses: technote-space/get-diff-action@v6
        with:
          PATTERNS: |
            pnpm-lock.yaml
            package.json
            Cargo.**
            crates/**
            shim/**
            xtask/**
            .cargo/**
            rust-toolchain
            !**.md
            !**.mdx

      - name: Turbopack related changes
        id: turbopack
        uses: technote-space/get-diff-action@v6
        with:
          PATTERNS: |
            pnpm-lock.yaml
            package.json
            crates/**
            xtask/**
            .cargo/**
            rust-toolchain
            !crates/turborepo*/**
            !**.md
            !**.mdx

      - name: Turbopack Benchmark related changes
        id: turbopack_bench
        uses: technote-space/get-diff-action@v6
        with:
          PATTERNS: |
            crates/turbopack-bench/**
            !*.md

      - name: Turbopack TypeScript related changes
        id: turbopack_typescript
        uses: technote-space/get-diff-action@v6
        with:
          PATTERNS: |
            crates/turbopack*/js/**

      - name: Turborepo Rust related changes
        id: turborepo_rust
        uses: technote-space/get-diff-action@v6
        with:
          PATTERNS: |
            pnpm-lock.yaml
            package.json
            crates/turborepo*/**
            .cargo/**
            rust-toolchain
            !**.md
            !**.mdx

      # We need to keep detecting changes to cli/ because they impact the final build and
      # we want to build and test turborepo on these changes.
      - name: Turborepo Go related changes
        id: turborepo_go
        uses: technote-space/get-diff-action@v6
        with:
          PATTERNS: |
            cli/**

      - name: Turborepo integration tests changes
        id: turborepo_integration
        uses: technote-space/get-diff-action@v6
        with:
          PATTERNS: |
            turborepo-tests/integration/**
            turborepo-tests/helpers/**

      - name: Examples related changes
        id: examples
        uses: technote-space/get-diff-action@v6
        with:
          PATTERNS: |
            examples/**
            turborepo-tests/example-*/**
            turborepo-tests/helpers/**
            !**.md
            !**.mdx

      - name: Turborepo JS Package related changes
        id: turborepo_js
        uses: technote-space/get-diff-action@v6
        with:
          PATTERNS: |
            packages/**

      - name: Docs related changes
        id: docs
        uses: technote-space/get-diff-action@v6
        with:
          PATTERNS: |
            docs/**

      - name: Formatting related changes
        id: format
        uses: technote-space/get-diff-action@v6
        with:
          PATTERNS: |
            **/*.{yml,yaml,md,mdx,js,jsx,ts,tsx,json,toml,css}

    outputs:
      rust: ${{ steps.ci.outputs.diff != '' || steps.rust.outputs.diff != '' }}
      cargo_only: ${{ steps.ci.outputs.diff != '' || (steps.cargo.outputs.diff != '' && steps.turbopack.outputs.diff == '' && steps.turborepo_rust.outputs.diff == '') }}
      # We only test workspace dependency changes on main, not on PRs to speed up CI
      cargo_on_main: ${{ steps.ci.outputs.diff != '' || (steps.cargo.outputs.diff != '' && github.event_name == 'push' && github.ref == 'refs/heads/main') }}
      turbopack: ${{ steps.ci.outputs.diff != '' || steps.turbopack.outputs.diff != '' }}
      turbopack_typescript: ${{ steps.ci.outputs.diff != '' || steps.turbopack_typescript.outputs.diff != '' }}
      turborepo_rust: ${{ steps.ci.outputs.diff != '' || steps.turborepo_rust.outputs.diff != '' }}
      turbopack_bench: ${{ steps.ci.outputs.diff != '' || steps.turbopack_bench.outputs.diff != '' }}
      turborepo_go_lint: ${{ steps.ci.outputs.diff != '' || steps.turborepo_go.outputs.diff != ''}}
      turborepo_build: ${{ steps.ci.outputs.diff != '' || steps.turborepo_go.outputs.diff != '' || steps.turborepo_rust.outputs.diff != '' || steps.turborepo_integration.outputs.diff != ''}}
      turborepo_integration: ${{ steps.ci.outputs.diff != '' || steps.turborepo_go.outputs.diff != '' || steps.turborepo_rust.outputs.diff != ''  || steps.turborepo_integration.outputs.diff != '' }}
<<<<<<< HEAD
      turborepo_tests: ${{ steps.ci.outputs.diff != '' || steps.turborepo_go.outputs.diff != '' || steps.turborepo_rust.outputs.diff != ''  || steps.turborepo_integration.outputs.diff != '' || steps.examples.outputs.diff != '' || steps.turborepo_version.outputs.diff != '' || steps.turborepo_js.outputs.diff != ''}}
=======
      examples: ${{ steps.ci.outputs.diff != '' || steps.examples.outputs.diff != '' || steps.turborepo_version.outputs.diff != '' }}
      turborepo_js: ${{ steps.ci.outputs.diff != '' || steps.turborepo_js.outputs.diff != '' }}
      docs: ${{ steps.ci.outputs.diff != '' || steps.docs.outputs.diff != '' }}
>>>>>>> ac5163b2
      format: ${{ steps.ci.outputs.diff != '' || steps.format.outputs.diff != '' }}
      push: ${{ steps.ci.outputs.diff != '' || github.event_name == 'push' }}
      tag: ${{ steps.ci.outputs.diff != '' || (github.event_name == 'push' && startsWith(github.ref, 'refs/tags/node-file-trace')) }}
      main_push: ${{ github.event_name == 'push' && github.ref == 'refs/heads/main' }}
      tag_push: ${{ github.event_name == 'push' && startsWith(github.ref, 'refs/tags/node-file-trace') }}

  build_turborepo:
    name: Build Turborepo
    needs: determine_jobs
    if: needs.determine_jobs.outputs.turborepo_build == 'true'
    runs-on: ${{ matrix.os.runner }}
    strategy:
      fail-fast: false
      matrix:
        os:
          - name: ubuntu
            runner:
              - "self-hosted"
              - "linux"
              - "x64"
              - "metal"
          - name: macos
            runner: macos-latest
          - name: windows
            runner: windows-latest
    steps:
      - name: Checkout
        uses: actions/checkout@v3
        with:
          fetch-depth: 0

      - name: Run sccache-cache
        uses: mozilla-actions/sccache-action@v0.0.3

      - uses: ./.github/actions/setup-turborepo-environment
        with:
          windows: ${{ matrix.os.name == 'windows' }}
          github-token: "${{ secrets.GITHUB_TOKEN }}"

      - run: turbo run build --filter=cli --color --env-mode=strict --token=${{ secrets.TURBO_TOKEN }} --team=${{ vars.TURBO_TEAM }}
        env:
          SCCACHE_BUCKET: turborepo-sccache
          SCCACHE_REGION: us-east-2
          # Only use sccache if we're in the Vercel repo.
          RUSTC_WRAPPER: ${{ !github.event.pull_request.head.repo.fork && 'sccache' || '' }}
          CARGO_INCREMENTAL: 0
          AWS_ACCESS_KEY_ID: ${{ secrets.AWS_ACCESS_KEY_ID }}
          AWS_SECRET_ACCESS_KEY: ${{ secrets.AWS_SECRET_ACCESS_KEY }}
          EXPERIMENTAL_RUST_CODEPATH: true

      - name: Run sccache stat for check
        shell: bash
        run: ${SCCACHE_PATH} --show-stats
        if: ${{ !github.event.pull_request.head.repo.fork }}

  go_lint:
    name: Go linting
    runs-on:
      - "self-hosted"
      - "linux"
      - "x64"
      - "metal"
    needs: determine_jobs
    if: needs.determine_jobs.outputs.turborepo_go_lint == 'true'
    steps:
      - name: Checkout
        uses: actions/checkout@v3
        with:
          fetch-depth: 0

      - name: Setup Go
        uses: ./.github/actions/setup-go
        with:
          github-token: "${{ secrets.GITHUB_TOKEN }}"

      - name: Setup Rust
        uses: ./.github/actions/setup-rust

      - name: Setup Protos
        run: cd cli && make compile-protos

      - name: Build turborepo-ffi
        run: cd cli && make turborepo-ffi-install

      - name: golangci Linting
        uses: golangci/golangci-lint-action@v3
        with:
          # More config options documented here: https://github.com/golangci/golangci-lint-action
          version: latest
          working-directory: cli
          args: --new-from-rev=${{ github.event.pull_request.base.sha || 'HEAD~1' }}

  turborepo_tests:
    name: Turborepo Tests
    needs: [determine_jobs, build_turborepo]
    if: needs.determine_jobs.outputs.turborepo_tests == 'true'
    runs-on: ${{ matrix.os.runner }}
    strategy:
      fail-fast: false
      matrix:
        os:
          - name: ubuntu
            runner:
              - "self-hosted"
              - "linux"
              - "x64"
              - "metal"
          - runner: macos-latest
          - runner: windows-latest
    steps:
      # On Windows, set autocrlf to input so that when the repo is cloned down
      # the fixtures retain their line endings and don't get updated to CRLF.
      # We want this because this repo also contains the fixtures for our test cases
      # and these fixtures have files that need stable file hashes. If we let git update
      # the line endings on checkout, the file hashes will change.
      # https://www.git-scm.com/book/en/v2/Customizing-Git-Git-Configuration#_core_autocrlf
      - name: set crlf
        if: matrix.os.runner == 'windows-latest'
        shell: bash
        run: git config --global core.autocrlf input

      - uses: actions/checkout@v3

      - uses: ./.github/actions/setup-turborepo-environment
        with:
          windows: ${{ matrix.os.runner == 'windows-latest' }}
          github-token: "${{ secrets.GITHUB_TOKEN }}"

      - name: Setup Graphviz
        uses: ts-graphviz/setup-graphviz@v1
        with:
          macos-skip-brew-update: "true"
        env:
          HOMEBREW_NO_INSTALLED_DEPENDENTS_CHECK: true

      - name: Cache Prysk
        id: cache-prysk
        uses: actions/cache@v3
        with:
          path: cli/.cram_env
          key: prysk-venv-${{ matrix.os.runner }}

      - name: Tests
        run: turbo run check-types test --color --env-mode=strict --token=${{ secrets.TURBO_TOKEN }} --team=${{ vars.TURBO_TEAM }} --continue

  turborepo_integration_go:
    name: Turborepo Integration (Go Fallback)
    needs: [determine_jobs, build_turborepo]
    if: needs.determine_jobs.outputs.turborepo_integration == 'true'
    runs-on: ${{ matrix.os.runner }}
    strategy:
      fail-fast: false
      matrix:
        os:
          - runner: ubuntu-latest
          - runner: macos-latest
          - runner: windows-latest
    steps:
      # On Windows, set autocrlf to input so that when the repo is cloned down
      # the fixtures retain their line endings and don't get updated to CRLF.
      # We want this because this repo also contains the fixtures for our test cases
      # and these fixtures have files that need stable file hashes. If we let git update
      # the line endings on checkout, the file hashes will change.
      # https://www.git-scm.com/book/en/v2/Customizing-Git-Git-Configuration#_core_autocrlf
      - name: set crlf
        if: matrix.os.runner == 'windows-latest'
        shell: bash
        run: git config --global core.autocrlf input

      - uses: actions/checkout@v3
      - uses: ./.github/actions/setup-turborepo-environment
        with:
          windows: ${{ matrix.os.runner == 'windows-latest' }}
          github-token: "${{ secrets.GITHUB_TOKEN }}"

      - name: Setup Graphviz
        uses: ts-graphviz/setup-graphviz@v1
        with:
          macos-skip-brew-update: "true"
        env:
          HOMEBREW_NO_INSTALLED_DEPENDENTS_CHECK: true

      - name: Cache Prysk
        id: cache-prysk
        uses: actions/cache@v3
        with:
          path: cli/.cram_env
          key: prysk-venv-${{ matrix.os.runner }}

      - name: Integration Tests
        run: turbo run test:go-fallback --filter=turborepo-tests-integration --color --env-mode=strict --token=${{ secrets.TURBO_TOKEN }} --team=${{ vars.TURBO_TEAM }}

<<<<<<< HEAD
=======
  turborepo_examples:
    name: Turborepo Examples
    needs: [determine_jobs]
    if: needs.determine_jobs.outputs.examples == 'true'
    timeout-minutes: 40

    strategy:
      fail-fast: false
      matrix:
        os:
          - runner: ubuntu-latest
          - runner: macos-latest
          # TODO: enable this
          # - runner: windows-latest
    runs-on: ${{ matrix.os.runner }}
    steps:
      - name: Checkout
        uses: actions/checkout@v3

      # Disable corepack. actions/setup-node invokes other package managers and
      # that causes corepack to throw an error, so we disable it first.
      - name: Disable corepack
        shell: bash
        run: corepack disable

      - uses: ./.github/actions/setup-turborepo-environment
        with:
          windows: ${{ matrix.os.runner == 'windows-latest' }}
          github-token: "${{ secrets.GITHUB_TOKEN }}"

      - name: Check examples
        shell: bash
        run: turbo run test -F "@turborepo-examples-tests/*" --continue --color --remote-only --token=${{ secrets.TURBO_TOKEN }} --team=${{ vars.TURBO_TEAM }} --env-mode=strict

      # Disable corepack again. actions/setup-node's "Post" step runs at the end of
      # this job invokes other package managers, and corepack throws an error.
      # (corepack was enabled from inside the tests above).
      - name: Disable corepack again
        shell: bash
        run: corepack disable

  js_packages:
    name: JS Package Tests
    timeout-minutes: 30
    if: needs.determine_jobs.outputs.turborepo_js == 'true' || needs.determine_jobs.outputs.docs == 'true'
    needs: [determine_jobs]
    runs-on: ${{ matrix.os.runner }}
    strategy:
      fail-fast: false
      matrix:
        os:
          - name: ubuntu
            runner:
              - "self-hosted"
              - "linux"
              - "x64"
              - "metal"
          - name: macos
            runner: macos-latest
    env:
      TURBO_TOKEN: ${{ secrets.TURBO_TOKEN }}
      TURBO_TEAM: ${{ vars.TURBO_TEAM }}
      TURBO_REMOTE_ONLY: true

    steps:
      # on main -> current + prev commit
      # pr -> pr commits + base commit
      - name: Determine fetch depth
        id: fetch-depth
        run: |
          echo "depth=$(( ${{ github.event.pull_request.commits || 1 }} + 1 ))" >> $GITHUB_OUTPUT

      - name: Checkout
        uses: actions/checkout@v3
        with:
          ref: ${{ github.ref }}
          fetch-depth: ${{ steps.fetch-depth.outputs.depth  }}

      - name: Build turborepo CLI from source
        uses: ./.github/actions/setup-turborepo-environment
        with:
          windows: ${{ matrix.os.name == 'windows' }}
          github-token: "${{ secrets.GITHUB_TOKEN }}"

      - name: Run tests
        run: |
          turbo run check-types test --filter=docs --filter={./packages/*}...[${{ github.event.pull_request.base.sha || 'HEAD^1' }}] --color --env-mode=strict
        env:
          EXPERIMENTAL_RUST_CODEPATH: true

>>>>>>> ac5163b2
  turbopack_typescript:
    name: Turbopack TypeScript files
    runs-on:
      - "self-hosted"
      - "linux"
      - "x64"
      - "metal"
    needs: determine_jobs
    if: needs.determine_jobs.outputs.turbopack_typescript == 'true'
    steps:
      - name: Checkout
        uses: actions/checkout@v3

      - name: Setup Node.js
        uses: ./.github/actions/setup-node

      - name: Install dependencies
        run: pnpm install -r --side-effects-cache false

      - name: Check turbopack-node types
        working-directory: crates/turbopack-node/js
        run: pnpm run check

      - name: Check turbopack-cli types
        working-directory: crates/turbopack-cli/js
        run: pnpm run check

      - name: Check turbopack-ecmascript-runtime types
        working-directory: crates/turbopack-ecmascript-runtime/js
        run: pnpm run check

  rust_lint:
    needs: [determine_jobs]
    if: needs.determine_jobs.outputs.rust == 'true'
    name: Rust lints
    runs-on:
      - "self-hosted"
      - "linux"
      - "x64"
      - "metal"
    steps:
      - name: Checkout
        uses: actions/checkout@v3

      - name: Setup Rust
        uses: ./.github/actions/setup-rust
        with:
          components: rustfmt

      - name: Run cargo fmt check
        run: |
          cargo fmt --check

      - name: Check Cargo.toml formatting (taplo)
        run: npx @taplo/cli format --check

      - name: Check licenses
        uses: EmbarkStudios/cargo-deny-action@v1
        with:
          command: check licenses

  turborepo_rust_check:
    needs: [determine_jobs]
    # We test dependency changes only on main
    if: |
      (needs.determine_jobs.outputs.rust == 'true' && needs.determine_jobs.outputs.turborepo_rust == 'true') ||
      needs.determine_jobs.outputs.cargo_on_main == 'true' ||
      needs.determine_jobs.outputs.cargo_only == 'true'
    name: Turborepo rust check
    runs-on:
      - "self-hosted"
      - "linux"
      - "x64"
      - "metal"
    steps:
      - name: Checkout
        uses: actions/checkout@v3

      - name: Setup Rust
        uses: ./.github/actions/setup-rust
        with:
          components: clippy
          targets: wasm32-unknown-unknown

      - name: Setup Go
        uses: ./.github/actions/setup-go
        with:
          github-token: "${{ secrets.GITHUB_TOKEN }}"

      - name: Setup capnproto
        uses: ./.github/actions/setup-capnproto

      - name: Run cargo check
        run: |
          cargo groups check turborepo-libraries --features rustls-tls

  turborepo_rust_clippy:
    needs: [turborepo_rust_check]
    name: Turborepo rust clippy
    runs-on:
      - "self-hosted"
      - "linux"
      - "x64"
      - "metal"
    steps:
      - name: Checkout
        uses: actions/checkout@v3

      - name: Setup Rust
        uses: ./.github/actions/setup-rust
        with:
          components: clippy
          targets: wasm32-unknown-unknown

      - name: Setup Go
        uses: ./.github/actions/setup-go
        with:
          github-token: "${{ secrets.GITHUB_TOKEN }}"

      - name: Setup capnproto
        uses: ./.github/actions/setup-capnproto

      - name: Run cargo clippy
        run: |
          cargo groups clippy turborepo-libraries --features rustls-tls -- --deny clippy::all

      - name: Run ast-grep lints
        run: |
          npx --package @ast-grep/cli -- ast-grep scan $(cargo groups list turborepo-libraries | awk '{ print $2 }' | tr '\n' ' ')

  turbopack_rust_check:
    needs: [determine_jobs]
    # We test dependency changes only on main
    if: |
      (needs.determine_jobs.outputs.rust == 'true' && needs.determine_jobs.outputs.turbopack == 'true') ||
      needs.determine_jobs.outputs.cargo_on_main == 'true' ||
      needs.determine_jobs.outputs.cargo_only == 'true'
    name: Turbopack rust check
    runs-on:
      - "self-hosted"
      - "linux"
      - "x64"
      - "metal"
    steps:
      - name: Checkout
        uses: actions/checkout@v3

      - name: Setup Rust
        uses: ./.github/actions/setup-rust
        with:
          components: clippy
          targets: wasm32-unknown-unknown

      - name: Setup Go
        uses: ./.github/actions/setup-go
        with:
          github-token: "${{ secrets.GITHUB_TOKEN }}"

      - name: Run cargo check release
        run: |
          RUSTFLAGS="-D warnings -A deprecated" cargo groups check turbopack --features rustls-tls --release

  turbopack_rust_clippy:
    needs: [turbopack_rust_check]
    name: Turbopack rust clippy
    runs-on:
      - "self-hosted"
      - "linux"
      - "x64"
      - "metal"
    steps:
      - name: Checkout
        uses: actions/checkout@v3

      - name: Setup Rust
        uses: ./.github/actions/setup-rust
        with:
          components: clippy
          targets: wasm32-unknown-unknown

      - name: Setup Go
        uses: ./.github/actions/setup-go
        with:
          github-token: "${{ secrets.GITHUB_TOKEN }}"

      - name: Run cargo clippy
        run: |
          RUSTFLAGS="-D warnings -A deprecated" cargo groups clippy turbopack --features rustls-tls

      - name: Run ast-grep lints
        run: |
          npx --package @ast-grep/cli -- ast-grep scan $(cargo groups list turbopack | awk '{ print $2 }' | tr '\n' ' ')

  next_dev_check:
    needs: [determine_jobs]
    if: needs.determine_jobs.outputs.turbopack == 'true' || needs.determine_jobs.outputs.cargo_on_main == 'true'
    name: Check next-swc
    runs-on:
      - "self-hosted"
      - "linux"
      - "x64"
      - "metal"
    permissions:
      pull-requests: write
    steps:
      - name: Checkout Next.js
        uses: actions/checkout@v3
        with:
          repository: vercel/next.js

      - name: Setup Rust
        uses: ./.github/actions/setup-rust

      - name: Build next-swc
        run: |
          export TURBOPACK_REMOTE="https://github.com/vercel/turbo"

          # patch the turbo git dependency with the commit of the current PR.
          export BINDING=$(printf 'patch."%s".%s.git="%s?rev=%s"' "$TURBOPACK_REMOTE" "turbopack-binding" "$TURBOPACK_REMOTE" "$GITHUB_SHA")
          export TASKS=$(printf 'patch."%s".%s.git="%s?rev=%s"' "$TURBOPACK_REMOTE" "turbo-tasks" "$TURBOPACK_REMOTE" "$GITHUB_SHA")
          export TASKS_FS=$(printf 'patch."%s".%s.git="%s?rev=%s"' "$TURBOPACK_REMOTE" "turbo-tasks-fs" "$TURBOPACK_REMOTE" "$GITHUB_SHA")

          # set pipefail so the exit code of `cargo check` gets preserved
          (set -o pipefail && \
          cargo check \
            --config $BINDING --config $TASKS --config $TASKS_FS \
            --all -p next-swc-api \
            --no-default-features --features custom_allocator,rustls-tls \
            --message-format short --quiet \
          2>&1 | tee cargo_output.log)

      - name: Success Log
        run: |
          printf ":white_check_mark: This change can build \`next-swc\`" > out.log

      - name: Post logs if there are errors
        if: failure()
        env:
          GITHUB_TOKEN: ${{ secrets.GITHUB_TOKEN }}
        run: |
          job_url=$(gh api repos/${{ github.repository }}/actions/runs/${{ github.run_id }}/attempts/${{ github.run_attempt }}/jobs --paginate --jq '.jobs.[] | select(.name == "Check next-swc").html_url')

          # strip ansi colors with `sed`
          echo "\
          ⚠️ This change may fail to build \`next-swc\`.

          <details><summary>Logs</summary>
          <p>

          \`\`\`
          $(cat cargo_output.log | sed -r "s/\x1B\[([0-9]{1,3}(;[0-9]{1,2};?)?)?[mGK]//g")
          \`\`\`
          </p>
          </details>

          See [job summary]($job_url) for details
          " > out.log

      - name: PR comment with file
        uses: thollander/actions-comment-pull-request@v2
        if: always() && github.repository == 'vercel/turbo'
        # We'll not block CI on this step
        continue-on-error: true
        with:
          filePath: ./out.log
          comment_tag: check_next_swc_turbopack

  turborepo_rust_test:
    needs: [turborepo_rust_check]
    strategy:
      fail-fast: false
      matrix:
        os:
          - name: ubuntu
            runner:
              - "self-hosted"
              - "linux"
              - "x64"
              - "metal"
            nextest: linux
          - name: macos
            runner: macos-latest
            nextest: mac
          - name: windows
            runner: windows-latest
            nextest: windows-tar
    runs-on: ${{ matrix.os.runner }}
    name: Turborepo Rust testing on ${{ matrix.os.name }}
    steps:
      - name: Set git to use LF line endings
        run: |
          git config --global core.autocrlf false
          git config --global core.eol lf
        if: matrix.os.name == 'windows'

      - name: Checkout
        uses: actions/checkout@v3

      - name: Setup Rust
        uses: ./.github/actions/setup-rust
        with:
          save-cache: true

      - name: Setup capnproto
        uses: ./.github/actions/setup-capnproto

      - name: Setup Protoc
        uses: arduino/setup-protoc@v1
        with:
          repo-token: ${{ secrets.GITHUB_TOKEN }}

      - name: Run tests
        timeout-minutes: 120
        run: |
          cargo groups test turborepo-libraries

  turbopack_rust_test1:
    needs: [turbopack_rust_check]
    runs-on:
      - "self-hosted"
      - "linux"
      - "x64"
      - "metal"
    name: Turbopack Rust testing on ubuntu
    steps:
      - name: Checkout
        uses: actions/checkout@v3

      - name: Setup Rust
        uses: ./.github/actions/setup-rust
        with:
          save-cache: true

      - name: Setup Node.js
        uses: ./.github/actions/setup-node
        with:
          node-version: 18

      - name: Install tests dependencies
        working-directory: crates/turbopack/tests/node-file-trace
        run: pnpm install -r --side-effects-cache false

      - name: Install tests dependencies in examples/with-yarn
        working-directory: examples/with-yarn
        run: npm install

      - name: Install nextest
        uses: taiki-e/install-action@v2
        with:
          tool: cargo-nextest@0.9.61

      - name: Build nextest
        timeout-minutes: 120
        run: |
          cargo tp-pre-test
      - name: Run nextest
        timeout-minutes: 120
        run: |
          cargo tp-test --profile tp-test-linux

      - name: Upload results
        if: always()
        uses: actions/upload-artifact@v3
        with:
          name: test_reports
          path: target/nextest/**/*.xml

  turbopack_rust_test2:
    needs: [turbopack_rust_check]
    strategy:
      fail-fast: false
      matrix:
        os:
          - name: macos
            runner: macos-latest
          - name: windows
            runner: windows-latest
    runs-on: ${{ matrix.os.runner }}
    name: Turbopack Rust testing on ${{ matrix.os.name }}
    steps:
      - name: Set git to use LF line endings
        run: |
          git config --global core.autocrlf false
          git config --global core.eol lf
        if: matrix.os.name == 'windows'

      - name: Checkout
        uses: actions/checkout@v3

      - name: Set up Python
        uses: actions/setup-python@v4
        with:
          # TODO: Remove this specific version constraint once pnpm ships with
          # node-gyp that's compatible with Python 3.12+
          python-version: 3.11

      - name: Setup Rust
        uses: ./.github/actions/setup-rust
        with:
          save-cache: true

      - name: Setup Node.js
        uses: ./.github/actions/setup-node
        with:
          node-version: 18

      - name: Setup Protoc
        uses: arduino/setup-protoc@v1
        with:
          repo-token: ${{ secrets.GITHUB_TOKEN }}

      - name: Prepare toolchain on Windows
        run: |
          pnpx node-gyp install
          echo 'node-linker = "hoisted"' > crates/turbopack/tests/node-file-trace/.npmrc
        if: matrix.os.name == 'windows'

      - name: Install tests dependencies
        working-directory: crates/turbopack/tests/node-file-trace
        run: pnpm install -r --side-effects-cache false

      - name: Install tests dependencies in examples/with-yarn
        working-directory: examples/with-yarn
        run: npm install

      - name: Install nextest
        uses: taiki-e/install-action@v2
        with:
          tool: cargo-nextest@0.9.61

      - name: Build nextest
        timeout-minutes: 120
        run: |
          cargo tp-pre-test

      - name: Run nextest (Mac)
        timeout-minutes: 120
        if: matrix.os.name == 'macos'
        run: |
          cargo tp-test --profile tp-test-mac

      - name: Run nextest (Windows)
        timeout-minutes: 120
        if: matrix.os.name == 'windows'
        run: |
          cargo tp-test --profile tp-test-win

      - name: Upload results
        if: always()
        uses: actions/upload-artifact@v3
        with:
          name: test_reports
          path: target/nextest/**/*.xml

  turbopack_rust_test_bench1:
    needs: [determine_jobs, turbopack_rust_check]
    name: Turbopack Rust testing benchmarks on linux
    uses: ./.github/workflows/test-turbopack-rust-bench-test.yml
    with:
      # custom runner label specific to workflow
      runner: ubuntu-latest-metal
      os: linux
      all: ${{ needs.determine_jobs.outputs.turbopack_bench == 'true' }}

  turbopack_rust_test_bench2:
    needs: [determine_jobs, turbopack_rust_check]
    strategy:
      fail-fast: false
      matrix:
        os:
          - name: macos
            runner: macos-latest
          # Temporarily disable windows bench due to consistent timeouts
          # - name: windows
          #   runner: windows-2019
    name: Turbopack Rust testing benchmarks on ${{ matrix.os.name }}
    uses: ./.github/workflows/test-turbopack-rust-bench-test.yml
    with:
      runner: ${{ matrix.os.runner }}
      os: ${{ matrix.os.name }}
      all: ${{ needs.determine_jobs.outputs.turbopack_bench == 'true' }}

  format_lint:
    name: Formatting
    runs-on:
      - "self-hosted"
      - "linux"
      - "x64"
      - "metal"
    needs: determine_jobs
    if: needs.determine_jobs.outputs.format == 'true'
    env:
      TURBO_TOKEN: ${{ secrets.TURBO_TOKEN }}
      TURBO_TEAM: ${{ vars.TURBO_TEAM }}
      TURBO_REMOTE_ONLY: true
    steps:
      - name: Checkout
        uses: actions/checkout@v3

      - uses: ./.github/actions/setup-turborepo-environment
        with:
          github-token: "${{ secrets.GITHUB_TOKEN }}"

      - name: Lint
        # Filters some workspaces out:
        # - `cli` because it runs golangci-lint and this Job doesn't have all the dependencies for that.
        # - Other `@vercel/*` packages because ??
        run: turbo run lint --filter=!cli --filter=!@vercel/devlow-bench --filter=!@vercel/experimental-nft-next-plugin --filter=!@vercel/experimental-nft-next-plugin --filter=!turbopack-bump-action --filter=!next-integration-stat --env-mode=strict
        env:
          EXPERIMENTAL_RUST_CODEPATH: true

  final:
    name: Ok
    needs:
      - determine_jobs
      - go_lint
      - turborepo_tests
      - turborepo_integration_go
      - rust_lint
      - turborepo_rust_check
      - turborepo_rust_clippy
      - turbopack_rust_check
      - turbopack_rust_clippy
      - turbopack_rust_test1
      - turbopack_rust_test_bench1
      - turbopack_typescript
      - turborepo_rust_test
      - format_lint
    if: always()
    permissions:
      contents: read
      pull-requests: write
    runs-on: ubuntu-latest
    steps:
      - name: Compute info
        id: info
        if: always()
        run: |
          cancelled=false
          failure=false
          subjob () {
            local result=$1
            local name=$2
            if [ "$result" = "cancelled" ]; then
              cancelled=true
            elif [ "$result" != "success" ] && [ "$result" != "skipped" ]; then
              echo "- $name" >> failures.md
              failure=true
            fi
          }
          subjob ${{needs.determine_jobs.result}} "Determining jobs"
          subjob ${{needs.go_lint.result}} "Go linting"
          subjob ${{needs.turborepo_tests.result}} "Turborepo tests"
          subjob ${{needs.turborepo_integration_go.result}} "Turborepo integration tests (Go fallback)"
          subjob ${{needs.rust_lint.result}} "Rust lints"
          subjob ${{needs.turborepo_rust_check.result}} "Turborepo Rust checks"
          subjob ${{needs.turborepo_rust_clippy.result}} "Turborepo Rust clippy"
          subjob ${{needs.turbopack_rust_check.result}} "Turbopack Rust checks"
          subjob ${{needs.turbopack_rust_clippy.result}} "Turbopack Rust clippy"
          subjob ${{needs.turbopack_rust_test1.result}} "Turbopack Rust tests (linux)"
          subjob ${{needs.turbopack_rust_test_bench1.result}} "Turbopack Rust benchmark tests (linux)"
          subjob ${{needs.turbopack_typescript.result}} "Turbopack Typescript checks"
          subjob ${{needs.turborepo_rust_test.result}} "Turborepo Rust tests"
          subjob ${{needs.format_lint.result}} "Formatting"
          if [ "$cancelled" = "true" ]; then
             echo "cancelled=true" >> $GITHUB_OUTPUT
          elif [ "$failure" = "true" ]; then
            echo "failure=true" >> $GITHUB_OUTPUT
          else
            echo "success=true" >> $GITHUB_OUTPUT
          fi

      - name: Add failure prose text
        if: steps.info.outputs.failure == 'true'
        run: |
          echo "## ⚠ CI failed ⚠" > comment.md
          echo >> comment.md
          echo "The following steps have failed in CI:" >> comment.md
          echo >> comment.md
          cat failures.md >> comment.md
          echo >> comment.md
          echo "See [workflow summary](https://github.com/vercel/turbo/actions/runs/${{ github.run_id }}) for details">> comment.md
          echo >> comment.md
          echo "<!-- CI COMMENT -->" >> comment.md

      - name: Add success prose text
        if: steps.info.outputs.success == 'true'
        run: |
          echo "## 🟢 CI likely successful 🟢" > comment.md
          echo >> comment.md
          echo "A few longer running steps are still running, but they should not be considered as blocking." >> comment.md
          echo >> comment.md
          echo "See [workflow summary](https://github.com/vercel/turbo/actions/runs/${{ github.run_id }}) for details">> comment.md
          echo >> comment.md
          echo "<!-- CI COMMENT -->" >> comment.md

      - name: Find PR Comment
        id: comment
        if: always() && github.event_name == 'pull_request' && steps.info.outputs.cancelled != 'true'
        uses: peter-evans/find-comment@v2
        with:
          issue-number: ${{ github.event.pull_request.number }}
          comment-author: "github-actions[bot]"
          body-includes: "<!-- CI COMMENT -->"

      - name: Create or update PR comment
        if: always() && github.event_name == 'pull_request' && steps.info.outputs.cancelled != 'true'
        uses: peter-evans/create-or-update-comment@v2
        continue-on-error: true
        with:
          comment-id: ${{ steps.comment.outputs.comment-id }}
          issue-number: ${{ github.event.pull_request.number }}
          body-file: "comment.md"
          edit-mode: replace

      - name: It's not fine
        if: steps.info.outputs.failure == 'true'
        run: exit 1

      - name: It's fine
        if: steps.info.outputs.success == 'true'
        run: echo Ok

  # Upload Turbopack's test results into datadog.
  upload_test_results:
    name: Upload Test results
    needs: [determine_jobs, turbopack_rust_test1, turbopack_rust_test2]
    # We have to set condition to always, since we want to upload test results for the failed tests as well.
    if: ${{ always() }}
    runs-on: ubuntu-latest
    # Do not block CI if upload fails for some reason
    continue-on-error: true
    steps:
      # Uploading test results does not require turbopack's src codes, but this
      # allows datadog uploader to sync with git information.
      - name: Checkout
        uses: actions/checkout@v3

      - name: Setup Node.js
        uses: actions/setup-node@v3.6.0
        with:
          node-version: 18

      - name: Install datadog
        run: npm install -g @datadog/datadog-ci@2.18.1

      - name: Download test results
        uses: actions/download-artifact@v3
        with:
          path: artifacts

      - name: Upload
        continue-on-error: true
        env:
          DATADOG_API_KEY: ${{ secrets.DD_KEY_TURBOPACK }}
        run: |
          DD_ENV=ci datadog-ci junit upload --service Turbopack ./artifacts/test_reports/**/*.xml

  done:
    name: Done
    needs:
      - final
      - determine_jobs
      - go_lint
      - turborepo_tests
      - turborepo_integration_go
      - rust_lint
      - turborepo_rust_check
      - turborepo_rust_clippy
      - turbopack_rust_check
      - turbopack_rust_clippy
      - turbopack_rust_test1
      - turbopack_rust_test2
      - turbopack_rust_test_bench1
      - turbopack_rust_test_bench2
      - turbopack_typescript
      - turborepo_rust_test
      - format_lint
    if: always()
    permissions:
      contents: read
      pull-requests: write
    runs-on: ubuntu-latest
    steps:
      - name: Compute info
        id: info
        if: always()
        run: |
          cancelled=false
          failure=false
          subjob () {
            local result=$1
            local name=$2
            echo "$name: $result"
            if [ "$result" = "cancelled" ]; then
              cancelled=true
            elif [ "$result" != "success" ] && [ "$result" != "skipped" ]; then
              echo "- $name" >> failures.md
              failure=true
            fi
          }
          subjob ${{needs.determine_jobs.result}} "Determining jobs"
          subjob ${{needs.go_lint.result}} "Go lints"
          subjob ${{needs.turborepo_tests.result}} "Turborepo tests"
          subjob ${{needs.turborepo_integration_go.result}} "Turborepo integration tests (Go fallback)"
          subjob ${{needs.rust_lint.result}} "Rust lints"
          subjob ${{needs.turborepo_rust_check.result}} "Turborepo Rust checks"
          subjob ${{needs.turborepo_rust_clippy.result}} "Turborepo Rust clippy"
          subjob ${{needs.turbopack_rust_check.result}} "Turbopack Rust checks"
          subjob ${{needs.turbopack_rust_clippy.result}} "Turbopack Rust clippy"
          subjob ${{needs.turbopack_rust_test1.result}} "Turbopack Rust tests (linux)"
          subjob ${{needs.turbopack_rust_test2.result}} "Turbopack Rust tests (mac/win, non-blocking)"
          subjob ${{needs.turbopack_rust_test_bench1.result}} "Turbopack Rust benchmark tests (linux)"
          subjob ${{needs.turbopack_rust_test_bench2.result}} "Turbopack Rust benchmark tests (mac/win, non-blocking)"
          subjob ${{needs.turbopack_typescript.result}} "Turbopack Typescript checks"
          subjob ${{needs.turborepo_rust_test.result}} "TurboRepo Rust tests"
          subjob ${{needs.format_lint.result}} "Formatting"
          if [ "$cancelled" = "true" ]; then
             echo "cancelled=true" >> $GITHUB_OUTPUT
          elif [ "$failure" = "true" ]; then
            echo "failure=true" >> $GITHUB_OUTPUT
          else
            echo "success=true" >> $GITHUB_OUTPUT
          fi

      - name: Add failure prose text
        if: steps.info.outputs.failure == 'true'
        run: |
          echo "## ⚠️ CI failed ⚠️" > comment.md
          echo >> comment.md
          echo "The following steps have failed in CI:" >> comment.md
          echo >> comment.md
          cat failures.md >> comment.md
          echo >> comment.md
          echo "See [workflow summary](https://github.com/vercel/turbo/actions/runs/${{ github.run_id }}) for details">> comment.md
          echo >> comment.md
          echo "<!-- CI COMMENT -->" >> comment.md

      - name: Add success prose text
        if: steps.info.outputs.success == 'true'
        run: |
          echo "## 🟢 CI successful 🟢" > comment.md
          echo >> comment.md
          echo "Thanks" >> comment.md
          echo >> comment.md
          echo "<!-- CI COMMENT -->" >> comment.md

      - name: Find PR Comment
        id: comment
        if: always() && github.event_name == 'pull_request' && steps.info.outputs.cancelled != 'true'
        uses: peter-evans/find-comment@v2
        with:
          issue-number: ${{ github.event.pull_request.number }}
          comment-author: "github-actions[bot]"
          body-includes: "<!-- CI COMMENT -->"

      - name: Create or update PR comment
        if: always() && github.event_name == 'pull_request' && steps.info.outputs.cancelled != 'true'
        uses: peter-evans/create-or-update-comment@v2
        continue-on-error: true
        with:
          comment-id: ${{ steps.comment.outputs.comment-id }}
          issue-number: ${{ github.event.pull_request.number }}
          body-file: "comment.md"
          edit-mode: replace

      - name: It's not fine
        if: steps.info.outputs.failure == 'true'
        run: exit 1

      - name: It's fine
        if: steps.info.outputs.success == 'true'
        run: echo Ok

  cleanup:
    name: Cleanup
    needs: [done]
    if: always()
    uses: ./.github/workflows/pr-clean-caches.yml
    secrets: inherit<|MERGE_RESOLUTION|>--- conflicted
+++ resolved
@@ -192,13 +192,7 @@
       turborepo_go_lint: ${{ steps.ci.outputs.diff != '' || steps.turborepo_go.outputs.diff != ''}}
       turborepo_build: ${{ steps.ci.outputs.diff != '' || steps.turborepo_go.outputs.diff != '' || steps.turborepo_rust.outputs.diff != '' || steps.turborepo_integration.outputs.diff != ''}}
       turborepo_integration: ${{ steps.ci.outputs.diff != '' || steps.turborepo_go.outputs.diff != '' || steps.turborepo_rust.outputs.diff != ''  || steps.turborepo_integration.outputs.diff != '' }}
-<<<<<<< HEAD
       turborepo_tests: ${{ steps.ci.outputs.diff != '' || steps.turborepo_go.outputs.diff != '' || steps.turborepo_rust.outputs.diff != ''  || steps.turborepo_integration.outputs.diff != '' || steps.examples.outputs.diff != '' || steps.turborepo_version.outputs.diff != '' || steps.turborepo_js.outputs.diff != ''}}
-=======
-      examples: ${{ steps.ci.outputs.diff != '' || steps.examples.outputs.diff != '' || steps.turborepo_version.outputs.diff != '' }}
-      turborepo_js: ${{ steps.ci.outputs.diff != '' || steps.turborepo_js.outputs.diff != '' }}
-      docs: ${{ steps.ci.outputs.diff != '' || steps.docs.outputs.diff != '' }}
->>>>>>> ac5163b2
       format: ${{ steps.ci.outputs.diff != '' || steps.format.outputs.diff != '' }}
       push: ${{ steps.ci.outputs.diff != '' || github.event_name == 'push' }}
       tag: ${{ steps.ci.outputs.diff != '' || (github.event_name == 'push' && startsWith(github.ref, 'refs/tags/node-file-trace')) }}
@@ -391,99 +385,6 @@
       - name: Integration Tests
         run: turbo run test:go-fallback --filter=turborepo-tests-integration --color --env-mode=strict --token=${{ secrets.TURBO_TOKEN }} --team=${{ vars.TURBO_TEAM }}
 
-<<<<<<< HEAD
-=======
-  turborepo_examples:
-    name: Turborepo Examples
-    needs: [determine_jobs]
-    if: needs.determine_jobs.outputs.examples == 'true'
-    timeout-minutes: 40
-
-    strategy:
-      fail-fast: false
-      matrix:
-        os:
-          - runner: ubuntu-latest
-          - runner: macos-latest
-          # TODO: enable this
-          # - runner: windows-latest
-    runs-on: ${{ matrix.os.runner }}
-    steps:
-      - name: Checkout
-        uses: actions/checkout@v3
-
-      # Disable corepack. actions/setup-node invokes other package managers and
-      # that causes corepack to throw an error, so we disable it first.
-      - name: Disable corepack
-        shell: bash
-        run: corepack disable
-
-      - uses: ./.github/actions/setup-turborepo-environment
-        with:
-          windows: ${{ matrix.os.runner == 'windows-latest' }}
-          github-token: "${{ secrets.GITHUB_TOKEN }}"
-
-      - name: Check examples
-        shell: bash
-        run: turbo run test -F "@turborepo-examples-tests/*" --continue --color --remote-only --token=${{ secrets.TURBO_TOKEN }} --team=${{ vars.TURBO_TEAM }} --env-mode=strict
-
-      # Disable corepack again. actions/setup-node's "Post" step runs at the end of
-      # this job invokes other package managers, and corepack throws an error.
-      # (corepack was enabled from inside the tests above).
-      - name: Disable corepack again
-        shell: bash
-        run: corepack disable
-
-  js_packages:
-    name: JS Package Tests
-    timeout-minutes: 30
-    if: needs.determine_jobs.outputs.turborepo_js == 'true' || needs.determine_jobs.outputs.docs == 'true'
-    needs: [determine_jobs]
-    runs-on: ${{ matrix.os.runner }}
-    strategy:
-      fail-fast: false
-      matrix:
-        os:
-          - name: ubuntu
-            runner:
-              - "self-hosted"
-              - "linux"
-              - "x64"
-              - "metal"
-          - name: macos
-            runner: macos-latest
-    env:
-      TURBO_TOKEN: ${{ secrets.TURBO_TOKEN }}
-      TURBO_TEAM: ${{ vars.TURBO_TEAM }}
-      TURBO_REMOTE_ONLY: true
-
-    steps:
-      # on main -> current + prev commit
-      # pr -> pr commits + base commit
-      - name: Determine fetch depth
-        id: fetch-depth
-        run: |
-          echo "depth=$(( ${{ github.event.pull_request.commits || 1 }} + 1 ))" >> $GITHUB_OUTPUT
-
-      - name: Checkout
-        uses: actions/checkout@v3
-        with:
-          ref: ${{ github.ref }}
-          fetch-depth: ${{ steps.fetch-depth.outputs.depth  }}
-
-      - name: Build turborepo CLI from source
-        uses: ./.github/actions/setup-turborepo-environment
-        with:
-          windows: ${{ matrix.os.name == 'windows' }}
-          github-token: "${{ secrets.GITHUB_TOKEN }}"
-
-      - name: Run tests
-        run: |
-          turbo run check-types test --filter=docs --filter={./packages/*}...[${{ github.event.pull_request.base.sha || 'HEAD^1' }}] --color --env-mode=strict
-        env:
-          EXPERIMENTAL_RUST_CODEPATH: true
-
->>>>>>> ac5163b2
   turbopack_typescript:
     name: Turbopack TypeScript files
     runs-on:

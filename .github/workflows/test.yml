name: Test
on:
  push:
    branches: [main]
  pull_request:

concurrency:
  group: ${{ github.workflow }}-${{ github.head_ref || github.run_id }}
  cancel-in-progress: ${{ github.event_name == 'pull_request' }}

permissions:
  actions: write
  contents: read
  pull-requests: read

jobs:
  determine_jobs:
    name: Determine jobs to run
    runs-on: ubuntu-latest
    permissions:
      contents: read
      pull-requests: write
    steps:
      - name: Find PR Comment
        id: comment
        if: github.event_name == 'pull_request'
        uses: peter-evans/find-comment@v2
        with:
          issue-number: ${{ github.event.pull_request.number }}
          comment-author: "github-actions[bot]"
          body-includes: "<!-- CI COMMENT -->"

      - name: Create or update PR comment
        if: github.event_name == 'pull_request' && steps.comment.outputs.comment-id != ''
        uses: peter-evans/create-or-update-comment@v2
        continue-on-error: true
        with:
          comment-id: ${{ steps.comment.outputs.comment-id }}
          issue-number: ${{ github.event.pull_request.number }}
          body: |
            ## :hourglass_flowing_sand: CI is running again... :hourglass_flowing_sand:

            [Wait for it...](https://github.com/vercel/turbo/actions/runs/${{ github.run_id }})

            <!-- CI COMMENT -->

          edit-mode: replace

      - name: Checkout
        uses: actions/checkout@v3

      - name: CI related changes
        id: ci
        uses: technote-space/get-diff-action@v6
        with:
          PATTERNS: |
            .github/actions/**
            .github/workflows/test.yml
            .github/workflows/setup-nextjs-build.yml
            .github/workflows/nextjs-integration-test-results.yml
            .github/workflows/upload-nextjs-integration-test-results.yml

      - name: Root cargo related changes
        id: cargo
        uses: technote-space/get-diff-action@v6
        with:
          PATTERNS: |
            Cargo.*
            rust-toolchain

      - name: Rust related changes
        id: rust
        uses: technote-space/get-diff-action@v6
        with:
          PATTERNS: |
            pnpm-lock.yaml
            package.json
            Cargo.**
            crates/**
            shim/**
            xtask/**
            .cargo/**
            rust-toolchain
            !**.md
            !**.mdx

      - name: Turbopack related changes
        id: turbopack
        uses: technote-space/get-diff-action@v6
        with:
          PATTERNS: |
            pnpm-lock.yaml
            package.json
            crates/**
            xtask/**
            .cargo/**
            rust-toolchain
            !glob-watch
            !crates/turborepo/**
            !crates/turborepo-api-client/**
            !crates/turborepo-lib/**
            !crates/turborepo-ffi/**
            !crates/turborepo-scm/**
            !crates/turborepo-lockfiles/**
            !crates/turbo-updater/**
            !**.md
            !**.mdx

      - name: Turbopack Benchmark related changes
        id: turbopack_bench
        uses: technote-space/get-diff-action@v6
        with:
          PATTERNS: |
            crates/turbopack-bench/**
            !*.md

      - name: Turborepo related changes
        id: turborepo
        uses: technote-space/get-diff-action@v6
        with:
          PATTERNS: |
            pnpm-lock.yaml
            package.json
            glob-watch
            crates/turborepo/**
            crates/turborepo-api-client/**
            crates/turborepo-lib/**
            crates/turborepo-ffi/**
            crates/turborepo-scm/**
            crates/turborepo-lockfiles/**
            crates/turbo-updater/**
            .cargo/**
            rust-toolchain
            !**.md
            !**.mdx

      - name: Go related changes
        id: go
        uses: technote-space/get-diff-action@v6
        with:
          PATTERNS: |
            cli/**

      - name: Go E2E related changes
        id: go_e2e
        uses: technote-space/get-diff-action@v6
        with:
          PATTERNS: |
            cli/**
            crates/turborepo*
            crates/turborepo*/**
            crates/turbo-updater
            Cargo.lock

      - name: Examples related changes
        id: examples
        uses: technote-space/get-diff-action@v6
        with:
          PATTERNS: |
            examples/**
            turborepo-tests/examples/**
            !**.md
            !**.mdx

      - name: Formatting related changes
        id: format
        uses: technote-space/get-diff-action@v6
        with:
          PATTERNS: |
            **/*.{yml,yaml,md,mdx,js,jsx,ts,tsx,json,toml,css}

    outputs:
      rust: ${{ steps.ci.outputs.diff != '' || steps.rust.outputs.diff != '' }}
      # We only test workspace dependency changes on main, not on PRs to speed up CI
      cargo_on_main: ${{ steps.ci.outputs.diff != '' || (steps.cargo.outputs.diff != '' && github.event_name == 'push' && github.ref == 'refs/heads/main') }}
      turbopack: ${{ steps.ci.outputs.diff != '' || steps.turbopack.outputs.diff != '' }}
      turborepo: ${{ steps.ci.outputs.diff != '' || steps.turborepo.outputs.diff != '' }}
      turbopack_bench: ${{ steps.ci.outputs.diff != '' || steps.turbopack_bench.outputs.diff != '' }}
      go: ${{ steps.ci.outputs.diff != '' || steps.go.outputs.diff != '' }}
      go_e2e: ${{ steps.ci.outputs.diff != '' || steps.go.outputs.diff != '' || steps.go_e2e.outputs.diff != '' }}
      examples: ${{ steps.ci.outputs.diff != '' || steps.examples.outputs.diff != '' }}
      format: ${{ steps.ci.outputs.diff != '' || steps.format.outputs.diff != '' }}
      push: ${{ steps.ci.outputs.diff != '' || github.event_name == 'push' }}
      tag: ${{ steps.ci.outputs.diff != '' || (github.event_name == 'push' && startsWith(github.ref, 'refs/tags/node-file-trace')) }}
      main_push: ${{ github.event_name == 'push' && github.ref == 'refs/heads/main' }}
      tag_push: ${{ github.event_name == 'push' && startsWith(github.ref, 'refs/tags/node-file-trace') }}

  go_lint:
    name: Go linting
    runs-on: ubuntu-latest
    needs: determine_jobs
    if: needs.determine_jobs.outputs.go == 'true'
    steps:
      - name: Checkout
        uses: actions/checkout@v3
        with:
          fetch-depth: 0

      - name: Setup Go
        uses: ./.github/actions/setup-go
        with:
          github-token: "${{ secrets.GITHUB_TOKEN }}"

      - name: Setup Protos
        run: cd cli && make compile-protos

      - name: Build turborepo-ffi
        run: cd cli && make turborepo-ffi-install

      - name: golangci Linting
        uses: golangci/golangci-lint-action@v3
        with:
          # More config options documented here: https://github.com/golangci/golangci-lint-action
          version: latest
          working-directory: cli
          args: --new-from-rev=${{ github.event.pull_request.base.sha || 'HEAD~1' }}

  go_unit:
    name: Go Unit Tests
    needs: determine_jobs
    if: needs.determine_jobs.outputs.go == 'true'
    timeout-minutes: 30
    runs-on: ${{ matrix.os.runner }}
    strategy:
      fail-fast: false
      matrix:
        os:
          - name: ubuntu
            runner: ubuntu-latest
          - name: macos
            runner: macos-latest
          - name: windows
            runner: windows-latest

    steps:
      - uses: actions/checkout@v3
      - name: Build turborepo CLI from source
        uses: ./.github/actions/setup-turborepo-environment
        with:
          target: ${{ matrix.os.name }}
          github-token: "${{ secrets.GITHUB_TOKEN }}"

      - run: turbo run test --filter=cli --color

  go_integration:
    name: Go Integration Tests
    needs: determine_jobs
    if: needs.determine_jobs.outputs.go_e2e == 'true'
    timeout-minutes: 30
    runs-on: ${{ matrix.os.runner }}
    strategy:
      fail-fast: false
      matrix:
        os:
          - name: ubuntu
            runner: ubuntu-latest
    steps:
      - uses: actions/checkout@v3
      - name: Build turborepo CLI from source
        uses: ./.github/actions/setup-turborepo-environment
        with:
          target: ${{ matrix.os.name }}
          github-token: "${{ secrets.GITHUB_TOKEN }}"

      - name: Cache Prysk
        id: cache-prysk
        uses: actions/cache@v3
        with:
          path: cli/.cram_env
          key: prysk-venv-${{ matrix.os.name }}

      - name: Integration Tests
<<<<<<< HEAD
        run: pnpm test -- --filter=turborepo-integration-tests
=======
        run: turbo run test --filter=turborepo-tests-integration
>>>>>>> 19319536
        env:
          GO_TAG: rust

  go_e2e:
    name: Go E2E Tests
    needs: determine_jobs
    if: needs.determine_jobs.outputs.go_e2e == 'true'
    timeout-minutes: 60
    runs-on: ${{ matrix.os.runner }}
    strategy:
      fail-fast: false
      matrix:
        os:
          - name: ubuntu
            runner: ubuntu-latest
          - name: macos
            runner: macos-latest
          - name: windows
            runner: windows-latest
    steps:
      - uses: actions/checkout@v3
      - name: Build turborepo CLI from source
        uses: ./.github/actions/setup-turborepo-environment
        with:
          target: ${{ matrix.os.name }}
          github-token: "${{ secrets.GITHUB_TOKEN }}"

      - name: E2E Tests
        run: turbo run test --filter=turborepo-tests-e2e

  go_examples:
    name: Go Cli Examples
    needs: determine_jobs
    if: needs.determine_jobs.outputs.examples == 'true'
    timeout-minutes: 30

    strategy:
      fail-fast: false
      matrix:
        os:
          - name: ubuntu
            runner: ubuntu-latest
          - name: macos
            runner: macos-latest
        manager: [yarn, npm]
        example: [with-yarn, with-npm, non-monorepo]
        include:
          - os:
              name: ubuntu
              runner: ubuntu-latest
            manager: pnpm
            example: basic
          - os:
              name: macos
              runner: macos-latest
            manager: pnpm
            example: basic
          - os:
              name: ubuntu
              runner: ubuntu-latest
            manager: pnpm
            example: kitchen-sink
          - os:
              name: macos
              runner: macos-latest
            manager: pnpm
            example: kitchen-sink
          - os:
              name: ubuntu
              runner: ubuntu-latest
            manager: pnpm
            example: with-svelte
          - os:
              name: macos
              runner: macos-latest
            manager: pnpm
            example: with-svelte

    runs-on: ${{ matrix.os.runner }}
    steps:
      # Used by scripts/check-examples.sh
      - name: Install Sponge
        shell: bash
        run: |
          if [ "$RUNNER_OS" == "Linux" ]; then
            sudo apt-get install -y moreutils
          else
            brew install moreutils
          fi

      - name: Checkout
        uses: actions/checkout@v3

      - name: Build turborepo CLI from source
        uses: ./.github/actions/setup-turborepo-environment
        with:
          target: ${{ matrix.os.name }}
          github-token: "${{ secrets.GITHUB_TOKEN }}"

      - name: Setup Pnpm
        uses: pnpm/action-setup@v2.2.4
        with:
          version: 7.2.1

      - name: Make sure pnpm always has a cache
        shell: bash
        run: |
          mkdir -p `pnpm store path`

      - name: Disable corepack
        shell: bash
        run: corepack disable

      - name: Setup Node.js
        uses: actions/setup-node@v3
        with:
          node-version: 16
          cache: ${{ matrix.manager }}
          cache-dependency-path: package.json

      - name: Check \"${{ matrix.example }}\" example with \"${{ matrix.manager }}\"
        shell: bash
        env:
          FORCE_COLOR: true
          TURBO_TOKEN: ${{ secrets.TURBO_TOKEN }}
          TURBO_TEAM: ${{ secrets.TURBO_TEAM }}
          TURBO_REMOTE_ONLY: true
        run: turbo run test --filter="turborepo-tests-examples" -- "${{ matrix.example }}" "${{ matrix.manager }}"

  rust_prepare:
    name: Check rust crates
    runs-on: ubuntu-latest-16-core-oss
    needs: determine_jobs
    if: needs.determine_jobs.outputs.rust == 'true'
    steps:
      - name: Checkout
        uses: actions/checkout@v3

      - name: Setup Go
        uses: ./.github/actions/setup-go
        with:
          github-token: "${{ secrets.GITHUB_TOKEN }}"

      - name: Setup Rust
        uses: ./.github/actions/setup-rust
        with:
          save-cache: true

      - name: Run cargo check
        uses: actions-rs/cargo@v1
        with:
          command: check
          args: --workspace --all-targets --locked --features rustls-tls

  rust_lint:
    needs: [determine_jobs, rust_prepare]
    if: needs.determine_jobs.outputs.rust == 'true'
    name: Rust linting
    runs-on: ubuntu-latest
    steps:
      - name: Checkout
        uses: actions/checkout@v3

      - name: Setup Rust
        uses: ./.github/actions/setup-rust
        with:
          components: rustfmt

      - name: Run cargo fmt check
        run: |
          cargo fmt --check

      - name: Check Cargo.toml formatting (taplo)
        run: npx @taplo/cli format --check

      - name: Check licenses
        uses: EmbarkStudios/cargo-deny-action@v1
        with:
          command: check licenses

  rust_check:
    needs: [determine_jobs, rust_prepare]
    if: needs.determine_jobs.outputs.rust == 'true'
    name: Rust check / clippy
    runs-on: ubuntu-latest-16-core-oss
    steps:
      - name: Checkout
        uses: actions/checkout@v3

      - name: Setup Rust
        uses: ./.github/actions/setup-rust
        with:
          components: clippy
          targets: wasm32-unknown-unknown

      - name: Setup Go
        uses: ./.github/actions/setup-go
        with:
          github-token: "${{ secrets.GITHUB_TOKEN }}"

      - name: Run cargo check release
        run: |
          cargo check --workspace --all-targets --release --features rustls-tls

      - name: Run cargo clippy
        run: |
          cargo clippy --workspace --all-targets --features rustls-tls

      - name: Count clippy warnings
        run: |
          count="0"
          clippy_output="$(cargo clippy --workspace --all-targets --features rustls-tls 2>&1)"

          # Clippy will be invoked and report on each crate individually. We need to sum manually.
          for warnings in $(echo "$clippy_output" | sed -n 's/.*generated \([0-9]*\) warnings\?$/\1/p'); do
            count=$((count + warnings))
          done

          echo "$count" > clippy-warnings
          echo "$count clippy warnings"

          echo "$clippy_output" > clippy-warnings-raw

      - name: Cache clippy warnings
        id: expected-clippy-warnings
        uses: actions/cache@v3
        with:
          path: |
            expected-clippy-warnings
            expected-clippy-warnings-raw
          key: expected-clippy-warnings-${{ github.sha }}
          restore-keys: |
            expected-clippy-warnings

      - name: Update expected Clippy warnings on main
        if: github.ref == 'refs/heads/main'
        run: |
          mv clippy-warnings expected-clippy-warnings
          mv clippy-warnings-raw expected-clippy-warnings-raw

      - name: Check the number of Clippy warnings is ever decreasing
        if: github.ref != 'refs/heads/main'
        run: |
          if [[ -f "expected-clippy-warnings" ]]; then
            clippy_warnings=$(cat clippy-warnings)
            expected_clippy_warnings=$(cat expected-clippy-warnings)

            if [[ "$clippy_warnings" -gt "$expected_clippy_warnings" ]]; then
              echo "Clippy reported $clippy_warnings warnings, which is higher than the upstream number of $expected_clippy_warnings warnings."
              echo "Please make sure you've run \`cargo clippy\` on the Rust files you've modified."

              if [[ -f "expected-clippy-warnings-raw" ]]; then
                diff clippy-warnings-raw expected-clippy-warnings-raw
              fi

              exit 1
            fi
          fi

  next_dev_check:
    needs: [determine_jobs]
    if: needs.determine_jobs.outputs.turbopack == 'true' || needs.determine_jobs.outputs.cargo_on_main == 'true'
    name: Check next-swc
    runs-on: ubuntu-latest-8-core-oss
    permissions:
      pull-requests: write
    steps:
      - name: Setup Rust
        uses: dtolnay/rust-toolchain@stable

      - name: tune linux network
        run: sudo ethtool -K eth0 tx off rx off

      - name: Checkout Next.js
        uses: actions/checkout@v3
        with:
          repository: vercel/next.js

      - name: Build next-swc
        continue-on-error: true
        env:
          CARGO_TERM_COLOR: never
        run: |
          export TURBOPACK_REMOTE="https://github.com/vercel/turbo"

          # Apply patches to the cargo to the latest turbopack's sha.
          export BINDING=$(printf 'patch."%s".%s.git="%s?rev=%s"' "$TURBOPACK_REMOTE" "turbo-binding" "$TURBOPACK_REMOTE" "$GITHUB_SHA")
          export TASKS=$(printf 'patch."%s".%s.git="%s?rev=%s"' "$TURBOPACK_REMOTE" "turbo-tasks" "$TURBOPACK_REMOTE" "$GITHUB_SHA")
          export TASKS_FS=$(printf 'patch."%s".%s.git="%s?rev=%s"' "$TURBOPACK_REMOTE" "turbo-tasks-fs" "$TURBOPACK_REMOTE" "$GITHUB_SHA")

          cd packages/next-swc
          cargo check --config $BINDING --config $TASKS --config $TASKS_FS --all -p next-swc-api -p next-dev --no-default-features --features cli,custom_allocator,rustls-tls,__internal_nextjs_integration_test --message-format short --quiet &> cargo_output.log

      - name: Post logs if there are errors
        run: |
          cp packages/next-swc/cargo_output.log ./cargo_output.log
          if grep 'error: could not compile' ./cargo_output.log; then (printf "This change may fail to build \`next-swc\`. \n\n\`\`\`\n"; cat ./cargo_output.log; printf "\`\`\`\n") > out.log; else printf ":white_check_mark: This change can build \`next-swc\`" > out.log; fi

      - name: PR comment with file
        uses: thollander/actions-comment-pull-request@v2
        if: github.repository == 'vercel/turbo'
        # We'll not block CI on this step
        continue-on-error: true
        with:
          filePath: ./out.log
          comment_tag: check_next_swc_turbopack

  turborepo_rust_test:
    needs: [determine_jobs, rust_prepare]
    # We test dependency changes only on main
    if: needs.determine_jobs.outputs.turborepo == 'true' || needs.determine_jobs.outputs.cargo_on_main == 'true'
    strategy:
      fail-fast: false
      matrix:
        os:
          - name: ubuntu
            runner: ubuntu-latest-16-core-oss
            nextest: linux
          - name: macos
            runner: macos-latest
            nextest: mac
          - name: windows
            runner: windows-latest
            nextest: windows-tar
    runs-on: ${{ matrix.os.runner }}
    name: Turborepo Rust testing on ${{ matrix.os.name }}
    steps:
      - name: Set git to use LF line endings
        run: |
          git config --global core.autocrlf false
          git config --global core.eol lf
        if: matrix.os.name == 'windows'

      - name: Checkout
        uses: actions/checkout@v3

      - name: Setup Rust
        uses: ./.github/actions/setup-rust
        with:
          save-cache: true

      - name: Setup Protoc
        uses: arduino/setup-protoc@v1
        with:
          repo-token: ${{ secrets.GITHUB_TOKEN }}

      - name: Run tests
        timeout-minutes: 120
        # We exclude turbo as it requires linking Go and all logic resides in turborepo-lib
        run: |
          cargo tr-test

  turbopack_rust_test1:
    needs: [determine_jobs, rust_prepare]
    if: needs.determine_jobs.outputs.turbopack == 'true' || needs.determine_jobs.outputs.cargo_on_main == 'true'
    runs-on: ubuntu-latest-16-core-oss
    name: Turbopack Rust testing on ubuntu
    steps:
      - name: Checkout
        uses: actions/checkout@v3

      - name: Setup Rust
        uses: ./.github/actions/setup-rust
        with:
          save-cache: true

      - name: Setup Node.js
        uses: ./.github/actions/setup-node

      - name: Install tests dependencies
        working-directory: crates/turbopack/tests/node-file-trace
        run: pnpm install -r --side-effects-cache false

      - name: Install tests dependencies in examples/with-yarn
        working-directory: examples/with-yarn
        run: npm install

      - name: Install nextest
        uses: taiki-e/install-action@nextest

      - name: Build nextest
        timeout-minutes: 120
        run: |
          cargo tp-pre-test
      - name: Run nextest
        timeout-minutes: 120
        run: |
          cargo tp-test

  turbopack_rust_test2:
    needs: [determine_jobs, rust_prepare]
    if: needs.determine_jobs.outputs.turbopack == 'true' || needs.determine_jobs.outputs.cargo_on_main == 'true'
    strategy:
      fail-fast: false
      matrix:
        os:
          - name: macos
            runner: macos-latest
          - name: windows
            runner: windows-latest
    runs-on: ${{ matrix.os.runner }}
    name: Turbopack Rust testing on ${{ matrix.os.name }}
    steps:
      - name: Set git to use LF line endings
        run: |
          git config --global core.autocrlf false
          git config --global core.eol lf
        if: matrix.os.name == 'windows'

      - name: Checkout
        uses: actions/checkout@v3

      - name: Setup Rust
        uses: ./.github/actions/setup-rust
        with:
          save-cache: true

      - name: Setup Node.js
        uses: ./.github/actions/setup-node

      - name: Setup Protoc
        uses: arduino/setup-protoc@v1
        with:
          repo-token: ${{ secrets.GITHUB_TOKEN }}

      - name: Prepare toolchain on Windows
        run: |
          pnpx node-gyp install
          echo 'node-linker = "hoisted"' > crates/turbopack/tests/node-file-trace/.npmrc
        if: matrix.os.name == 'windows'

      - name: Install tests dependencies
        working-directory: crates/turbopack/tests/node-file-trace
        run: pnpm install -r --side-effects-cache false

      - name: Install tests dependencies in examples/with-yarn
        working-directory: examples/with-yarn
        run: npm install

      - name: Install nextest
        uses: taiki-e/install-action@nextest

      - name: Build nextest
        timeout-minutes: 120
        run: |
          cargo tp-pre-test

      - name: Run nextest
        timeout-minutes: 120
        run: |
          cargo tp-test

  turbopack_rust_test_bench1:
    needs: [determine_jobs, rust_prepare]
    if: needs.determine_jobs.outputs.turbopack == 'true' || needs.determine_jobs.outputs.cargo_on_main == 'true'
    runs-on: ubuntu-latest-16-core-oss
    name: Turbopack Rust testing benchmarks on ubuntu

    env:
      TURBOPACK_BENCH_COUNTS: "100"
      TURBOPACK_BENCH_PROGRESS: "1"

    steps:
      - name: Checkout
        uses: actions/checkout@v3

      - name: Setup Rust
        uses: ./.github/actions/setup-rust
        with:
          save-cache: true

      - name: Setup Go
        uses: ./.github/actions/setup-go
        with:
          github-token: "${{ secrets.GITHUB_TOKEN }}"

      - name: Setup Node.js
        uses: ./.github/actions/setup-node
        with:
          node-version: 16

      - name: Build benchmarks for tests
        timeout-minutes: 120
        run: |
          cargo tp-bench-test --no-run

      - name: Run cargo test on benchmarks
        timeout-minutes: 120
        run: |
          cargo tp-bench-test

      - name: Build benchmarks for tests for other bundlers
        if: needs.determine_jobs.outputs.turbopack_bench == 'true'
        timeout-minutes: 120
        run: |
          cargo test --benches --release -p turbopack-bench --no-run

      - name: Run cargo test on benchmarks for other bundlers
        if: needs.determine_jobs.outputs.turbopack_bench == 'true'
        timeout-minutes: 120
        run: |
          cargo test --benches --release -p turbopack-bench

  turbopack_rust_test_bench2:
    needs: [determine_jobs, rust_prepare]
    if: needs.determine_jobs.outputs.turbopack == 'true' || needs.determine_jobs.outputs.cargo_on_main == 'true'
    strategy:
      fail-fast: false
      matrix:
        os:
          - name: macos
            runner: macos-latest
          # Temporarily disable windows bench due to consistent timeouts
          # - name: windows
          #   runner: windows-2019
    runs-on: ${{ matrix.os.runner }}
    name: Turbopack Rust testing benchmarks on ${{ matrix.os.name }}

    env:
      TURBOPACK_BENCH_COUNTS: "100"
      TURBOPACK_BENCH_PROGRESS: "1"

    steps:
      - name: Set git to use LF
        run: |
          git config --global core.autocrlf false
          git config --global core.eol lf
        if: matrix.os.name == 'windows'

      - name: Checkout
        uses: actions/checkout@v3

      - name: Setup Rust
        uses: ./.github/actions/setup-rust
        with:
          save-cache: true

      - name: Setup Go
        uses: ./.github/actions/setup-go
        with:
          github-token: "${{ secrets.GITHUB_TOKEN }}"

      - name: Setup Node.js
        uses: ./.github/actions/setup-node
        with:
          node-version: 16

      - name: Build benchmarks for tests
        timeout-minutes: 120
        run: |
          cargo test --benches --release --workspace --exclude turbopack-bench --no-run

      - name: Run cargo test on benchmarks
        timeout-minutes: 120
        run: |
          cargo test --benches --release --workspace --exclude turbopack-bench

      - name: Build benchmarks for tests for other bundlers
        if: needs.determine_jobs.outputs.turbopack_bench == 'true'
        timeout-minutes: 120
        run: |
          cargo test --benches --release -p turbopack-bench --no-run

      - name: Run cargo test on benchmarks for other bundlers
        if: needs.determine_jobs.outputs.turbopack_bench == 'true'
        timeout-minutes: 120
        run: |
          cargo test --benches --release -p turbopack-bench

  rust_bench:
    needs: [determine_jobs, rust_prepare]
    if: (needs.determine_jobs.outputs.rust == 'true' && needs.determine_jobs.outputs.push == 'true') || needs.determine_jobs.outputs.turbopack_bench == 'true'
    strategy:
      fail-fast: false
      matrix:
        bench:
          # One of Turbopack with 1000 modules is benchmarked in every run
          # to create a baseline result for normalization (should the runners performance vary between jobs)

          # This runs all the non next-dev benchmarks
          - name: generic
            cache_key: all
            args: --workspace --exclude turbopack-bench

          # This measures Turbopack with small app
          - name: turbopack
            cache_key: turbopack-cli
            args: -p turbopack-cli
            TURBOPACK_BENCH_COUNTS: 100,500,1000

          # This measures Turbopack with normal apps
          - name: turbopack-large
            cache_key: turbopack-cli
            args: -p turbopack-cli
            TURBOPACK_BENCH_COUNTS: 1000,2000,3000

          # This measures Turbopack with larger apps
          - name: turbopack-xlarge
            cache_key: turbopack-cli
            args: -p turbopack-cli
            TURBOPACK_BENCH_COUNTS: 1000,5000

          # This measures Turbopack with huge apps
          - name: turbopack-xxlarge
            cache_key: turbopack-cli
            args: -p turbopack-cli
            TURBOPACK_BENCH_COUNTS: 1000,10000

    runs-on: ubuntu-latest-8-core-oss
    name: Benchmark on ${{ matrix.bench.name }}

    steps:
      - name: Checkout
        uses: actions/checkout@v3

      - name: Setup Go
        uses: ./.github/actions/setup-go
        with:
          github-token: "${{ secrets.GITHUB_TOKEN }}"

      - name: Setup Node.js
        uses: ./.github/actions/setup-node

      - name: Setup Rust
        uses: ./.github/actions/setup-rust
        with:
          shared-cache-key: benchmark-${{ matrix.bench.cache_key }}
          save-cache: true

      - name: Clear benchmarks
        run: rm -rf target/criterion

      - name: Compile cargo benches
        run: cargo bench --no-run ${{ matrix.bench.args }}

      - name: Run cargo bench
        timeout-minutes: 180
        run: cargo bench ${{ matrix.bench.args }}
        env:
          TURBOPACK_BENCH_COUNTS: ${{ matrix.bench.TURBOPACK_BENCH_COUNTS }}

      - name: Install critcmp
        if: always()
        uses: baptiste0928/cargo-install@v1
        with:
          crate: critcmp

      - name: Compare results
        if: always()
        run: critcmp --group "([^/]+/)[^/]+(?:/)(.+)" base

      - name: Export results
        if: always()
        run: critcmp --export base > raw.json

      - name: Upload results
        if: always()
        uses: actions/upload-artifact@v3
        with:
          name: bench_${{ matrix.bench.name }}
          path: raw.json

      # This avoids putting this data into the rust-cache
      - name: Clear benchmarks
        run: rm -rf target/criterion

  rust_bench_commit:
    needs: [determine_jobs, rust_bench]
    if: always() && needs.determine_jobs.outputs.rust == 'true' && needs.determine_jobs.outputs.push == 'true'
    name: Store benchmark result
    runs-on: ubuntu-latest
    permissions:
      contents: write
    steps:
      - name: Get current date
        id: date
        run: |
          echo "year=$(date +'%Y')" >> $GITHUB_OUTPUT
          echo "month=$(date +'%m')" >> $GITHUB_OUTPUT
          echo "date=$(date +'%s')" >> $GITHUB_OUTPUT
          echo "pretty=$(date +'%Y-%m-%d %H:%M')" >> $GITHUB_OUTPUT

      - name: Checkout benchmark-data
        uses: actions/checkout@v3
        with:
          ref: benchmark-data

      - name: Download benchmark data
        uses: actions/download-artifact@v3
        with:
          path: artifacts

      - name: Copy benchmark results
        run: |
          find artifacts -size 0 -delete
          mkdir -p data/${{ steps.date.outputs.year }}/${{ steps.date.outputs.month }}/ubuntu-latest-8-core/${{ steps.date.outputs.date }}-${{ github.sha }}/
          mv artifacts/bench_* data/${{ steps.date.outputs.year }}/${{ steps.date.outputs.month }}/ubuntu-latest-8-core/${{ steps.date.outputs.date }}-${{ github.sha }}/

      - name: Git pull
        run: git pull --depth=1 --no-tags origin benchmark-data

      - name: Push data to branch
        if: needs.determine_jobs.outputs.main_push == 'true'
        uses: stefanzweifel/git-auto-commit-action@v4
        with:
          file_pattern: data/**
          commit_message: Benchmark result for ${{ steps.date.outputs.pretty }} (${{ github.sha }})

  turbopack_build_release:
    needs: [determine_jobs, rust_prepare]
    if: needs.determine_jobs.outputs.turbopack == 'true' && needs.determine_jobs.outputs.push == 'true'
    strategy:
      fail-fast: false
      matrix:
        os:
          - name: ubuntu-latest-16-core-oss
            target: x86_64-unknown-linux-musl
          - name: macos-latest
            target: x86_64-apple-darwin
          - name: macos-latest
            target: aarch64-apple-darwin
          - name: ubuntu-latest-16-core-oss
            target: x86_64-pc-windows-msvc
    runs-on: ${{ matrix.os.name }}
    name: Rust building release for ${{ matrix.os.target }}

    steps:
      - name: Checkout
        uses: actions/checkout@v3

      - name: Setup Rust
        uses: ./.github/actions/setup-rust
        with:
          components: ${{ matrix.os.target == 'x86_64-pc-windows-msvc' && 'llvm-tools-preview' || '' }}
          targets: ${{ matrix.os.target }}
          cache-key: ${{ matrix.os.target }}
          save-cache: true

      - name: Install musl tools
        run: |
          wget https://github.com/napi-rs/napi-rs/releases/download/linux-musl-cross%4011.2.1/x86_64-linux-musl-native.tgz -O musl.tgz
          tar -xvzf musl.tgz
          sudo mv x86_64-linux-musl-native /usr/x86_64-linux-musl
          sudo ln -sf /usr/x86_64-linux-musl/bin/x86_64-linux-musl-cc /usr/bin/musl-gcc
          sudo ln -sf /usr/x86_64-linux-musl/bin/x86_64-linux-musl-g++ /usr/bin/musl-g++
        if: matrix.os.target == 'x86_64-unknown-linux-musl'

      - name: Install Cargo xwin toolchain
        if: matrix.os.target == 'x86_64-pc-windows-msvc'
        uses: baptiste0928/cargo-install@v1
        with:
          crate: cargo-xwin

      - name: Build node-file-trace
        if: matrix.os.target != 'x86_64-pc-windows-msvc'
        run: |
          cargo build --release -p node-file-trace --target ${{ matrix.os.target }}
      - name: Build node-file-trace
        if: matrix.os.target == 'x86_64-pc-windows-msvc'
        run: |
          cargo xwin build --release -p node-file-trace --target ${{ matrix.os.target }}
      - name: Build turbopack-cli (native-tls)
        if: matrix.os.target != 'x86_64-pc-windows-msvc' && matrix.os.target != 'x86_64-unknown-linux-musl'
        run: |
          cargo build --release -p turbopack-cli --target ${{ matrix.os.target }}
      - name: Build turbopack-cli (rustls-tls)
        if: matrix.os.target == 'x86_64-unknown-linux-musl'
        run: |
          cargo build --release -p turbopack-cli --target ${{ matrix.os.target }} --no-default-features --features custom_allocator,rustls-tls
      - uses: actions/upload-artifact@v3
        with:
          name: release-${{ matrix.os.target }}
          path: |
            target/${{ matrix.os.target }}/release/turbopack-cli
            target/${{ matrix.os.target }}/release/turbopack-cli.exe

  turbopack_bench_pr:
    needs: [determine_jobs, rust_prepare]
    if: needs.determine_jobs.outputs.turbopack == 'true' && github.event_name == 'pull_request'
    name: Benchmark and compare Turbopack performance on ${{ matrix.os.title }}
    strategy:
      fail-fast: false
      matrix:
        os:
          - name: linux
            title: Linux
            quiet: false
            runner: ubuntu-latest-16-core-oss
          - name: macos
            title: MacOS
            quiet: true
            runner: macos-latest
          - name: windows
            title: Windows
            quiet: true
            runner: windows-latest
    runs-on: ${{ matrix.os.runner }}
    permissions:
      contents: read
      pull-requests: write

    steps:
      - name: Checkout
        uses: actions/checkout@v3

      - name: Fetch the base branch
        run: git -c protocol.version=2 fetch --no-tags --progress --no-recurse-submodules --depth=1 origin +${{ github.base_ref }}:base

      - name: Setup Go
        uses: ./.github/actions/setup-go
        with:
          github-token: "${{ secrets.GITHUB_TOKEN }}"

      - name: Setup Node.js
        uses: ./.github/actions/setup-node

      - name: Setup Rust
        uses: ./.github/actions/setup-rust
        with:
          shared-cache-key: benchmark-${{ matrix.os.name }}

      - name: Benchmark and compare with base branch
        uses: sokra/criterion-compare-action@main
        timeout-minutes: 180
        with:
          branchName: base
          title: ${{ matrix.os.title }} Benchmark
          quiet: ${{ matrix.os.quiet }}
          cwd: crates/turbopack-cli

  format_lint:
    name: Formatting
    runs-on: ubuntu-latest
    needs: determine_jobs
    if: needs.determine_jobs.outputs.format == 'true'
    steps:
      - name: Checkout
        uses: actions/checkout@v3
      - name: Build turborepo CLI from source
        uses: ./.github/actions/setup-turborepo-environment
        with:
          target: ubuntu
          github-token: "${{ secrets.GITHUB_TOKEN }}"

      - name: Format check
        # This is the syntax for running the `//#lint` task specifically in turbo.json
        # It runs the taplo check on taplo.toml, and prettier check across the whole repo.
        # TODO: run prettier in individual workspaces instead of globally.
        run: turbo run lint --filter=//

  final:
    name: Ok
    needs:
      - determine_jobs
      - go_lint
      - go_unit
      - go_examples
      - go_e2e
      - go_integration
      - rust_prepare
      - rust_lint
      - rust_check
      - turbopack_rust_test1
      - turborepo_rust_test
      - turbopack_rust_test_bench1
      - turbopack_build_release
      - format_lint
    if: always()
    permissions:
      contents: read
      pull-requests: write
    runs-on: ubuntu-latest
    steps:
      - name: Compute info
        id: info
        if: always()
        run: |
          cancelled=false
          failure=false
          subjob () {
            local result=$1
            local name=$2
            if [ "$result" = "cancelled" ]; then
              cancelled=true
            elif [ "$result" != "success" ] && [ "$result" != "skipped" ]; then
              echo "- $name" >> failures.md
              failure=true
            fi
          }
          subjob ${{needs.determine_jobs.result}} "Determining jobs"
          subjob ${{needs.go_lint.result}} "Go lints"
          subjob ${{needs.go_unit.result}} "Go unit tests"
          subjob ${{needs.go_examples.result}} "Go examples"
          subjob ${{needs.go_e2e.result}} "Go e2e tests"
          subjob ${{needs.go_integration.result}} "Go integration tests"
          subjob ${{needs.rust_prepare.result}} "Rust prepare"
          subjob ${{needs.rust_lint.result}} "Rust lints"
          subjob ${{needs.rust_check.result}} "Rust checks"
          subjob ${{needs.turbopack_rust_test1.result}} "Turbopack Rust tests (linux)"
          subjob ${{needs.turborepo_rust_test.result}} "TurboRepo Rust tests"
          subjob ${{needs.turbopack_rust_test_bench1.result}} "Turbopack Rust benchmark tests (linux)"
          subjob ${{needs.turbopack_build_release.result}} "Turbopack Release Build"
          subjob ${{needs.format_lint.result}} "Formatting"
          if [ "$cancelled" = "true" ]; then
             echo "cancelled=true" >> $GITHUB_OUTPUT
          elif [ "$failure" = "true" ]; then
            echo "failure=true" >> $GITHUB_OUTPUT
          else
            echo "success=true" >> $GITHUB_OUTPUT
          fi

      - name: Add failure prose text
        if: steps.info.outputs.failure == 'true'
        run: |
          echo "## :warning: CI failed :warning:" > comment.md
          echo >> comment.md
          echo "The following steps have failed in CI:" >> comment.md
          echo >> comment.md
          cat failures.md >> comment.md
          echo >> comment.md
          echo "See [workflow summary](https://github.com/vercel/turbo/actions/runs/${{ github.run_id }}) for details">> comment.md
          echo >> comment.md
          echo "<!-- CI COMMENT -->" >> comment.md

      - name: Add success prose text
        if: steps.info.outputs.success == 'true'
        run: |
          echo "## :green_circle: CI likely successful :green_circle:" > comment.md
          echo >> comment.md
          echo "A few longer running steps are still running, but they should not be considered as blocking." >> comment.md
          echo >> comment.md
          echo "See [workflow summary](https://github.com/vercel/turbo/actions/runs/${{ github.run_id }}) for details">> comment.md
          echo >> comment.md
          echo "<!-- CI COMMENT -->" >> comment.md

      - name: Find PR Comment
        id: comment
        if: always() && github.event_name == 'pull_request' && steps.info.outputs.cancelled != 'true'
        uses: peter-evans/find-comment@v2
        with:
          issue-number: ${{ github.event.pull_request.number }}
          comment-author: "github-actions[bot]"
          body-includes: "<!-- CI COMMENT -->"

      - name: Create or update PR comment
        if: always() && github.event_name == 'pull_request' && steps.info.outputs.cancelled != 'true'
        uses: peter-evans/create-or-update-comment@v2
        continue-on-error: true
        with:
          comment-id: ${{ steps.comment.outputs.comment-id }}
          issue-number: ${{ github.event.pull_request.number }}
          body-file: "comment.md"
          edit-mode: replace

      - name: It's not fine
        if: steps.info.outputs.failure == 'true'
        run: exit 1

      - name: It's fine
        if: steps.info.outputs.success == 'true'
        run: echo Ok

  done:
    name: Done
    needs:
      - final
      - determine_jobs
      - go_lint
      - go_unit
      - go_examples
      - go_e2e
      - go_integration
      - rust_prepare
      - rust_lint
      - rust_check
      - turbopack_rust_test1
      - turbopack_rust_test2
      - turborepo_rust_test
      - turbopack_rust_test_bench1
      - turbopack_rust_test_bench2
      - turbopack_build_release
      - rust_bench
      - format_lint
    if: always()
    permissions:
      contents: read
      pull-requests: write
    runs-on: ubuntu-latest
    steps:
      - name: Compute info
        id: info
        if: always()
        run: |
          cancelled=false
          failure=false
          subjob () {
            local result=$1
            local name=$2
            echo "$name: $result"
            if [ "$result" = "cancelled" ]; then
              cancelled=true
            elif [ "$result" != "success" ] && [ "$result" != "skipped" ]; then
              echo "- $name" >> failures.md
              failure=true
            fi
          }
          subjob ${{needs.determine_jobs.result}} "Determining jobs"
          subjob ${{needs.go_lint.result}} "Go lints"
          subjob ${{needs.go_unit.result}} "Go unit tests"
          subjob ${{needs.go_examples.result}} "Go examples"
          subjob ${{needs.go_e2e.result}} "Go e2e tests"
          subjob ${{needs.go_integration.result}} "Go integration tests"
          subjob ${{needs.rust_prepare.result}} "Rust prepare"
          subjob ${{needs.rust_lint.result}} "Rust lints"
          subjob ${{needs.rust_check.result}} "Rust checks"
          subjob ${{needs.turbopack_rust_test1.result}} "Turbopack Rust tests (linux)"
          subjob ${{needs.turbopack_rust_test2.result}} "Turbopack Rust tests (mac/win, non-blocking)"
          subjob ${{needs.turborepo_rust_test.result}} "TurboRepo Rust tests"
          subjob ${{needs.turbopack_rust_test_bench1.result}} "Turbopack Rust benchmark tests (linux)"
          subjob ${{needs.turbopack_rust_test_bench2.result}} "Turbopack Rust benchmark tests (mac/win, non-blocking)"
          subjob ${{needs.format_lint.result}} "Formatting"
          subjob ${{needs.rust_bench.result}} "Turbopack Rust benchmarks (non-blocking)"
          subjob ${{needs.turbopack_build_release.result}} "Turbopack Release Build"
          if [ "$cancelled" = "true" ]; then
             echo "cancelled=true" >> $GITHUB_OUTPUT
          elif [ "$failure" = "true" ]; then
            echo "failure=true" >> $GITHUB_OUTPUT
          else
            echo "success=true" >> $GITHUB_OUTPUT
          fi

      - name: Add failure prose text
        if: steps.info.outputs.failure == 'true'
        run: |
          echo "## :warning: CI failed :warning:" > comment.md
          echo >> comment.md
          echo "The following steps have failed in CI:" >> comment.md
          echo >> comment.md
          cat failures.md >> comment.md
          echo >> comment.md
          echo "See [workflow summary](https://github.com/vercel/turbo/actions/runs/${{ github.run_id }}) for details">> comment.md
          echo >> comment.md
          echo "<!-- CI COMMENT -->" >> comment.md

      - name: Add success prose text
        if: steps.info.outputs.success == 'true'
        run: |
          echo "## :green_circle: CI successful :green_circle:" > comment.md
          echo >> comment.md
          echo "Thanks" >> comment.md
          echo >> comment.md
          echo "<!-- CI COMMENT -->" >> comment.md

      - name: Find PR Comment
        id: comment
        if: always() && github.event_name == 'pull_request' && steps.info.outputs.cancelled != 'true'
        uses: peter-evans/find-comment@v2
        with:
          issue-number: ${{ github.event.pull_request.number }}
          comment-author: "github-actions[bot]"
          body-includes: "<!-- CI COMMENT -->"

      - name: Create or update PR comment
        if: always() && github.event_name == 'pull_request' && steps.info.outputs.cancelled != 'true'
        uses: peter-evans/create-or-update-comment@v2
        continue-on-error: true
        with:
          comment-id: ${{ steps.comment.outputs.comment-id }}
          issue-number: ${{ github.event.pull_request.number }}
          body-file: "comment.md"
          edit-mode: replace

      - name: It's not fine
        if: steps.info.outputs.failure == 'true'
        run: exit 1

      - name: It's fine
        if: steps.info.outputs.success == 'true'
        run: echo Ok

  cleanup:
    name: Cleanup
    needs: [done]
    if: always()
    uses: ./.github/workflows/pr-clean-caches.yml
    secrets: inherit<|MERGE_RESOLUTION|>--- conflicted
+++ resolved
@@ -270,11 +270,7 @@
           key: prysk-venv-${{ matrix.os.name }}
 
       - name: Integration Tests
-<<<<<<< HEAD
-        run: pnpm test -- --filter=turborepo-integration-tests
-=======
         run: turbo run test --filter=turborepo-tests-integration
->>>>>>> 19319536
         env:
           GO_TAG: rust
 

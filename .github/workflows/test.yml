name: Test
on:
  push:
    branches: [main]
  pull_request:

concurrency:
  group: ${{ github.workflow }}-${{ github.head_ref || github.run_id }}
  cancel-in-progress: ${{ github.event_name == 'pull_request' }}

permissions:
  actions: write
  contents: read
  pull-requests: read

jobs:
  determine_jobs:
    name: Determine jobs to run
    runs-on: ubuntu-latest
    permissions:
      contents: read
      pull-requests: write
    steps:
      - name: Find PR Comment
        id: comment
        if: github.event_name == 'pull_request'
        uses: peter-evans/find-comment@v2
        with:
          issue-number: ${{ github.event.pull_request.number }}
          comment-author: "github-actions[bot]"
          body-includes: "<!-- CI COMMENT -->"

      - name: Create or update PR comment
        if: github.event_name == 'pull_request' && steps.comment.outputs.comment-id != ''
        uses: peter-evans/create-or-update-comment@v2
        continue-on-error: true
        with:
          comment-id: ${{ steps.comment.outputs.comment-id }}
          issue-number: ${{ github.event.pull_request.number }}
          body: |
            ## :hourglass_flowing_sand: CI is running again... :hourglass_flowing_sand:

            [Wait for it...](https://github.com/vercel/turbo/actions/runs/${{ github.run_id }})

            <!-- CI COMMENT -->

          edit-mode: replace

      - name: Checkout
        uses: actions/checkout@v3

      - name: CI related changes
        id: ci
        uses: technote-space/get-diff-action@v6
        with:
          PATTERNS: |
            .github/actions/**
            .github/workflows/test.yml
            .github/workflows/setup-nextjs-build.yml
            .github/workflows/nextjs-integration-test-results.yml
            .github/workflows/upload-nextjs-integration-test-results.yml

      - name: Root cargo related changes
        id: cargo
        uses: technote-space/get-diff-action@v6
        with:
          PATTERNS: |
            Cargo.*
            rust-toolchain

      - name: Rust related changes
        id: rust
        uses: technote-space/get-diff-action@v6
        with:
          PATTERNS: |
            pnpm-lock.yaml
            package.json
            Cargo.**
            crates/**
            shim/**
            xtask/**
            .cargo/**
            rust-toolchain
            !**.md
            !**.mdx

      - name: Turbopack related changes
        id: turbopack
        uses: technote-space/get-diff-action@v6
        with:
          PATTERNS: |
            pnpm-lock.yaml
            package.json
            crates/**
            xtask/**
            .cargo/**
            rust-toolchain
<<<<<<< HEAD
            !crates/glob-match/**
            !crates/globwatch/**
            !crates/pidlock/**
            !crates/turborepo/**
            !crates/turborepo-api-client/**
            !crates/turborepo-cache/**
            !crates/turborepo-lib/**
            !crates/turborepo-ffi/**
            !crates/turborepo-scm/**
            !crates/turborepo-lockfiles/**
            !crates/turbo-updater/**
=======
            !crates/turborepo*/**
>>>>>>> ef9f6b8a
            !**.md
            !**.mdx

      - name: Turbopack Benchmark related changes
        id: turbopack_bench
        uses: technote-space/get-diff-action@v6
        with:
          PATTERNS: |
            crates/turbopack-bench/**
            !*.md

      - name: Turborepo Rust related changes
        id: turborepo_rust
        uses: technote-space/get-diff-action@v6
        with:
          PATTERNS: |
            pnpm-lock.yaml
            package.json
<<<<<<< HEAD
            crates/glob-match/**
            crates/globwatch/**
            crates/pidlock/**
            crates/turborepo/**
            crates/turborepo-api-client/**
            crates/turborepo-cache/**
            crates/turborepo-lib/**
            crates/turborepo-ffi/**
            crates/turborepo-scm/**
            crates/turborepo-lockfiles/**
            crates/turbo-updater/**
=======
            crates/turborepo*/**
>>>>>>> ef9f6b8a
            .cargo/**
            rust-toolchain
            !**.md
            !**.mdx

      - name: Turborepo Go related changes
        id: turborepo_go
        uses: technote-space/get-diff-action@v6
        with:
          PATTERNS: |
            cli/**

      - name: Turborepo integration tests changes
        id: turborepo_integration
        uses: technote-space/get-diff-action@v6
        with:
          PATTERNS: |
            turborepo-tests/integration/**
            turborepo-tests/helpers/**

      - name: Turborepo e2e tests changes
        id: turborepo_e2e
        uses: technote-space/get-diff-action@v6
        with:
          PATTERNS: |
            turborepo-tests/e2e/**
            turborepo-tests/helpers/**

      - name: Examples related changes
        id: examples
        uses: technote-space/get-diff-action@v6
        with:
          PATTERNS: |
            examples/**
            turborepo-tests/examples/**
            !**.md
            !**.mdx

      - name: Turborepo JS Package related changes
        id: turborepo_js
        uses: technote-space/get-diff-action@v6
        with:
          PATTERNS: |
            packages/**

      - name: Formatting related changes
        id: format
        uses: technote-space/get-diff-action@v6
        with:
          PATTERNS: |
            **/*.{yml,yaml,md,mdx,js,jsx,ts,tsx,json,toml,css}

    outputs:
      rust: ${{ steps.ci.outputs.diff != '' || steps.rust.outputs.diff != '' }}
      # We only test workspace dependency changes on main, not on PRs to speed up CI
      cargo_on_main: ${{ steps.ci.outputs.diff != '' || (steps.cargo.outputs.diff != '' && github.event_name == 'push' && github.ref == 'refs/heads/main') }}
      turbopack: ${{ steps.ci.outputs.diff != '' || steps.turbopack.outputs.diff != '' }}
      turborepo_rust: ${{ steps.ci.outputs.diff != '' || steps.turborepo_rust.outputs.diff != '' }}
      turbopack_bench: ${{ steps.ci.outputs.diff != '' || steps.turbopack_bench.outputs.diff != '' }}
      go: ${{ steps.ci.outputs.diff != '' || steps.turborepo_go.outputs.diff != '' }}
      go_e2e: ${{ steps.ci.outputs.diff != '' || steps.turborepo_go.outputs.diff != '' || steps.turborepo_rust.outputs.diff != ''  || steps.turborepo_e2e.outputs.diff != '' }}
      go_integration: ${{ steps.ci.outputs.diff != '' || steps.turborepo_go.outputs.diff != '' || steps.turborepo_rust.outputs.diff != ''  || steps.turborepo_integration.outputs.diff != '' }}
      examples: ${{ steps.ci.outputs.diff != '' || steps.examples.outputs.diff != '' }}
      turborepo_js: ${{ steps.ci.outputs.diff != '' || steps.turborepo_js.outputs.diff != '' }}
      format: ${{ steps.ci.outputs.diff != '' || steps.format.outputs.diff != '' }}
      push: ${{ steps.ci.outputs.diff != '' || github.event_name == 'push' }}
      tag: ${{ steps.ci.outputs.diff != '' || (github.event_name == 'push' && startsWith(github.ref, 'refs/tags/node-file-trace')) }}
      main_push: ${{ github.event_name == 'push' && github.ref == 'refs/heads/main' }}
      tag_push: ${{ github.event_name == 'push' && startsWith(github.ref, 'refs/tags/node-file-trace') }}

  go_lint:
    name: Go linting
    runs-on: ubuntu-latest
    needs: determine_jobs
    if: needs.determine_jobs.outputs.go == 'true'
    steps:
      - name: Checkout
        uses: actions/checkout@v3
        with:
          fetch-depth: 0

      - name: Setup Go
        uses: ./.github/actions/setup-go
        with:
          github-token: "${{ secrets.GITHUB_TOKEN }}"

      - name: Setup Protos
        run: cd cli && make compile-protos

      - name: Build turborepo-ffi
        run: cd cli && make turborepo-ffi-install

      - name: golangci Linting
        uses: golangci/golangci-lint-action@v3
        with:
          # More config options documented here: https://github.com/golangci/golangci-lint-action
          version: latest
          working-directory: cli
          args: --new-from-rev=${{ github.event.pull_request.base.sha || 'HEAD~1' }}

  go_unit:
    name: Go Unit Tests
    needs: determine_jobs
    if: needs.determine_jobs.outputs.go == 'true'
    timeout-minutes: 45
    runs-on: ${{ matrix.os.runner }}
    strategy:
      fail-fast: false
      matrix:
        os:
          - name: ubuntu
            runner: ubuntu-latest
          - name: macos
            runner: macos-latest
          - name: windows
            runner: windows-latest

    steps:
      - uses: actions/checkout@v3
      - uses: ./.github/actions/setup-turborepo-environment
        with:
          target: ${{ matrix.os.name }}
          github-token: "${{ secrets.GITHUB_TOKEN }}"

      - run: turbo run test --filter=cli --color

  go_integration:
    name: Go Integration Tests
    needs: determine_jobs
    if: needs.determine_jobs.outputs.go_integration == 'true'
    timeout-minutes: 30
    runs-on: ${{ matrix.os.runner }}
    strategy:
      fail-fast: false
      matrix:
        os:
          - name: ubuntu
            runner: ubuntu-latest
    steps:
      - uses: actions/checkout@v3
      - uses: ./.github/actions/setup-turborepo-environment
        with:
          target: ${{ matrix.os.name }}
          github-token: "${{ secrets.GITHUB_TOKEN }}"

      - name: Cache Prysk
        id: cache-prysk
        uses: actions/cache@v3
        with:
          path: cli/.cram_env
          key: prysk-venv-${{ matrix.os.name }}

      - name: Integration Tests
        run: turbo run test --filter=turborepo-tests-integration
        env:
          GO_TAG: rust

  go_e2e:
    name: Go E2E Tests
    needs: determine_jobs
    if: needs.determine_jobs.outputs.go_e2e == 'true'
    timeout-minutes: 60
    runs-on: ${{ matrix.os.runner }}
    strategy:
      fail-fast: false
      matrix:
        os:
          - name: ubuntu
            runner: ubuntu-latest
          - name: macos
            runner: macos-latest
          - name: windows
            runner: windows-latest
    steps:
      - uses: actions/checkout@v3
      - uses: ./.github/actions/setup-turborepo-environment
        with:
          target: ${{ matrix.os.name }}
          github-token: "${{ secrets.GITHUB_TOKEN }}"

      - name: E2E Tests
        run: turbo run test --filter=turborepo-tests-e2e

  go_examples:
    name: Go Cli Examples
    needs: determine_jobs
    if: needs.determine_jobs.outputs.examples == 'true'
    timeout-minutes: 30

    strategy:
      fail-fast: false
      matrix:
        os:
          - name: ubuntu
            runner: ubuntu-latest
          - name: macos
            runner: macos-latest
        manager: [yarn, npm]
        example: [with-yarn, with-npm, non-monorepo]
        include:
          - os:
              name: ubuntu
              runner: ubuntu-latest
            manager: pnpm
            example: basic
          - os:
              name: macos
              runner: macos-latest
            manager: pnpm
            example: basic
          - os:
              name: ubuntu
              runner: ubuntu-latest
            manager: pnpm
            example: kitchen-sink
          - os:
              name: macos
              runner: macos-latest
            manager: pnpm
            example: kitchen-sink
          - os:
              name: ubuntu
              runner: ubuntu-latest
            manager: pnpm
            example: with-svelte
          - os:
              name: macos
              runner: macos-latest
            manager: pnpm
            example: with-svelte

    runs-on: ${{ matrix.os.runner }}
    steps:
      # Used by scripts/check-examples.sh
      - name: Install Sponge
        shell: bash
        run: |
          if [ "$RUNNER_OS" == "Linux" ]; then
            sudo apt-get install -y moreutils
          else
            brew install moreutils
          fi

      - name: Checkout
        uses: actions/checkout@v3

      # Note: the setup-node action inside this is somehow required for
      # the node setup below this step. Not sure why.
      - uses: ./.github/actions/setup-turborepo-environment
        with:
          target: ${{ matrix.os.name }}
          github-token: "${{ secrets.GITHUB_TOKEN }}"
          setup-rust: false
          setup-go: false

      # TODO: .github/actions/setup-node is pretty similar to the following
      # steps (Setup Pnpm, pnpm cache, corepack, setup node), but it didn't
      # work out of box. We should take another stab at it later.
      - name: Setup Pnpm
        uses: pnpm/action-setup@v2.2.4
        with:
          version: 7.2.1

      - name: Make sure pnpm always has a cache
        shell: bash
        run: |
          mkdir -p `pnpm store path`

      - name: Disable corepack
        shell: bash
        run: corepack disable

      - name: Setup Node.js
        uses: actions/setup-node@v3
        with:
          node-version: 16
          cache: ${{ matrix.manager }}
          cache-dependency-path: package.json

      - name: Check \"${{ matrix.example }}\" example with \"${{ matrix.manager }}\"
        shell: bash
        env:
          FORCE_COLOR: true
          TURBO_TOKEN: ${{ secrets.TURBO_TOKEN }}
          TURBO_TEAM: ${{ vars.TURBO_TEAM }}
          TURBO_REMOTE_ONLY: true
        run: turbo run test --filter="turborepo-tests-examples" -- "${{ matrix.example }}" "${{ matrix.manager }}"

  js_packages:
    name: JS Package Tests
    timeout-minutes: 30
    if: needs.determine_jobs.outputs.turborepo_js == 'true'
    needs: determine_jobs
    runs-on: ${{ matrix.os.runner }}
    strategy:
      fail-fast: false
      matrix:
        os:
          - name: ubuntu
            runner: ubuntu-latest
          - name: macos
            runner: macos-latest
    env:
      TURBO_TOKEN: ${{ secrets.TURBO_TOKEN }}
      TURBO_TEAM: ${{ vars.TURBO_TEAM }}
      TURBO_REMOTE_ONLY: true

    steps:
      # on main -> current + prev commit
      # pr -> pr commits + base commit
      - name: Determine fetch depth
        id: fetch-depth
        run: |
          echo "depth=$(( ${{ github.event.pull_request.commits || 1 }} + 1 ))" >> $GITHUB_OUTPUT

      - name: Checkout
        uses: actions/checkout@v3
        with:
          ref: ${{ github.ref }}
          fetch-depth: ${{ steps.fetch-depth.outputs.depth  }}

      - name: Build turborepo CLI from source
        uses: ./.github/actions/setup-turborepo-environment
        with:
          github-token: "${{ secrets.GITHUB_TOKEN }}"
          target: ${{ matrix.os.name }}

      - name: Run tests
        run: |
          turbo run check-types test --filter=...[${{ github.event.pull_request.base.sha || 'HEAD^1' }}] --filter="./packages/*" --filter="!@vercel/*" --filter="!turborepo-tests*" --color

  rust_prepare:
    name: Check rust crates
    runs-on: ubuntu-latest-16-core-oss
    needs: determine_jobs
    if: needs.determine_jobs.outputs.rust == 'true'
    steps:
      - name: Checkout
        uses: actions/checkout@v3

      - name: Setup Go
        uses: ./.github/actions/setup-go
        with:
          github-token: "${{ secrets.GITHUB_TOKEN }}"

      - name: Setup Rust
        uses: ./.github/actions/setup-rust
        with:
          save-cache: true

      - name: Run cargo check
        uses: actions-rs/cargo@v1
        with:
          command: check
          args: --workspace --all-targets --locked --features rustls-tls

  rust_lint:
    needs: [determine_jobs, rust_prepare]
    if: needs.determine_jobs.outputs.rust == 'true'
    name: Rust linting
    runs-on: ubuntu-latest
    steps:
      - name: Checkout
        uses: actions/checkout@v3

      - name: Setup Rust
        uses: ./.github/actions/setup-rust
        with:
          components: rustfmt

      - name: Run cargo fmt check
        run: |
          cargo fmt --check

      - name: Check Cargo.toml formatting (taplo)
        run: npx @taplo/cli format --check

      - name: Check licenses
        uses: EmbarkStudios/cargo-deny-action@v1
        with:
          command: check licenses

  rust_check:
    needs: [determine_jobs, rust_prepare]
    if: needs.determine_jobs.outputs.rust == 'true'
    name: Rust check / clippy
    runs-on: ubuntu-latest-16-core-oss
    steps:
      - name: Checkout
        uses: actions/checkout@v3

      - name: Setup Rust
        uses: ./.github/actions/setup-rust
        with:
          components: clippy
          targets: wasm32-unknown-unknown

      - name: Setup Go
        uses: ./.github/actions/setup-go
        with:
          github-token: "${{ secrets.GITHUB_TOKEN }}"

      - name: Run cargo check release
        run: |
          cargo check --workspace --all-targets --release --features rustls-tls

      - name: Run cargo clippy
        run: |
          cargo clippy --workspace --all-targets --features rustls-tls

      - name: Count clippy warnings
        run: |
          count="0"
          clippy_output="$(cargo clippy --workspace --all-targets --features rustls-tls 2>&1)"

          # Clippy will be invoked and report on each crate individually. We need to sum manually.
          for warnings in $(echo "$clippy_output" | sed -n 's/.*generated \([0-9]*\) warnings\?$/\1/p'); do
            count=$((count + warnings))
          done

          echo "$count" > clippy-warnings
          echo "$count clippy warnings"

          echo "$clippy_output" > clippy-warnings-raw

      - name: Cache clippy warnings
        id: expected-clippy-warnings
        uses: actions/cache@v3
        with:
          path: |
            expected-clippy-warnings
            expected-clippy-warnings-raw
          key: expected-clippy-warnings-${{ github.sha }}
          restore-keys: |
            expected-clippy-warnings

      - name: Update expected Clippy warnings on main
        if: github.ref == 'refs/heads/main'
        run: |
          mv clippy-warnings expected-clippy-warnings
          mv clippy-warnings-raw expected-clippy-warnings-raw

      - name: Check the number of Clippy warnings is ever decreasing
        if: github.ref != 'refs/heads/main'
        run: |
          if [[ -f "expected-clippy-warnings" ]]; then
            clippy_warnings=$(cat clippy-warnings)
            expected_clippy_warnings=$(cat expected-clippy-warnings)

            if [[ "$clippy_warnings" -gt "$expected_clippy_warnings" ]]; then
              echo "Clippy reported $clippy_warnings warnings, which is higher than the upstream number of $expected_clippy_warnings warnings."
              echo "Please make sure you've run \`cargo clippy\` on the Rust files you've modified."

              if [[ -f "expected-clippy-warnings-raw" ]]; then
                diff clippy-warnings-raw expected-clippy-warnings-raw
              fi

              exit 1
            fi
          fi

  next_dev_check:
    needs: [determine_jobs]
    if: needs.determine_jobs.outputs.turbopack == 'true' || needs.determine_jobs.outputs.cargo_on_main == 'true'
    name: Check next-swc
    runs-on: ubuntu-latest-8-core-oss
    permissions:
      pull-requests: write
    steps:
      - name: Setup Rust
        uses: dtolnay/rust-toolchain@stable

      - name: tune linux network
        run: sudo ethtool -K eth0 tx off rx off

      - name: Checkout Next.js
        uses: actions/checkout@v3
        with:
          repository: vercel/next.js

      - name: Build next-swc
        continue-on-error: true
        env:
          CARGO_TERM_COLOR: never
        run: |
          export TURBOPACK_REMOTE="https://github.com/vercel/turbo"

          # Apply patches to the cargo to the latest turbopack's sha.
          export BINDING=$(printf 'patch."%s".%s.git="%s?rev=%s"' "$TURBOPACK_REMOTE" "turbo-binding" "$TURBOPACK_REMOTE" "$GITHUB_SHA")
          export TASKS=$(printf 'patch."%s".%s.git="%s?rev=%s"' "$TURBOPACK_REMOTE" "turbo-tasks" "$TURBOPACK_REMOTE" "$GITHUB_SHA")
          export TASKS_FS=$(printf 'patch."%s".%s.git="%s?rev=%s"' "$TURBOPACK_REMOTE" "turbo-tasks-fs" "$TURBOPACK_REMOTE" "$GITHUB_SHA")

          cd packages/next-swc
          cargo check --config $BINDING --config $TASKS --config $TASKS_FS --all -p next-swc-api -p next-dev --no-default-features --features cli,custom_allocator,rustls-tls,__internal_nextjs_integration_test --message-format short --quiet &> cargo_output.log

      - name: Post logs if there are errors
        run: |
          cp packages/next-swc/cargo_output.log ./cargo_output.log
          if grep 'error: could not compile' ./cargo_output.log; then (printf "This change may fail to build \`next-swc\`. \n\n\`\`\`\n"; cat ./cargo_output.log; printf "\`\`\`\n") > out.log; else printf ":white_check_mark: This change can build \`next-swc\`" > out.log; fi

      - name: PR comment with file
        uses: thollander/actions-comment-pull-request@v2
        if: github.repository == 'vercel/turbo'
        # We'll not block CI on this step
        continue-on-error: true
        with:
          filePath: ./out.log
          comment_tag: check_next_swc_turbopack

  turborepo_rust_test:
    needs: [determine_jobs, rust_prepare]
    # We test dependency changes only on main
    if: needs.determine_jobs.outputs.turborepo_rust == 'true' || needs.determine_jobs.outputs.cargo_on_main == 'true'
    strategy:
      fail-fast: false
      matrix:
        os:
          - name: ubuntu
            runner: ubuntu-latest-16-core-oss
            nextest: linux
          - name: macos
            runner: macos-latest
            nextest: mac
          - name: windows
            runner: windows-latest
            nextest: windows-tar
    runs-on: ${{ matrix.os.runner }}
    name: Turborepo Rust testing on ${{ matrix.os.name }}
    steps:
      - name: Set git to use LF line endings
        run: |
          git config --global core.autocrlf false
          git config --global core.eol lf
        if: matrix.os.name == 'windows'

      - name: Checkout
        uses: actions/checkout@v3

      - name: Setup Rust
        uses: ./.github/actions/setup-rust
        with:
          save-cache: true

      - name: Setup Protoc
        uses: arduino/setup-protoc@v1
        with:
          repo-token: ${{ secrets.GITHUB_TOKEN }}

      - name: Run tests
        timeout-minutes: 120
        run: |
          cargo tr-test

  turbopack_rust_test1:
    needs: [determine_jobs, rust_prepare]
    if: needs.determine_jobs.outputs.turbopack == 'true' || needs.determine_jobs.outputs.cargo_on_main == 'true'
    runs-on: ubuntu-latest-16-core-oss
    name: Turbopack Rust testing on ubuntu
    steps:
      - name: Checkout
        uses: actions/checkout@v3

      - name: Setup Rust
        uses: ./.github/actions/setup-rust
        with:
          save-cache: true

      - name: Setup Node.js
        uses: ./.github/actions/setup-node

      - name: Install tests dependencies
        working-directory: crates/turbopack/tests/node-file-trace
        run: pnpm install -r --side-effects-cache false

      - name: Install tests dependencies in examples/with-yarn
        working-directory: examples/with-yarn
        run: npm install

      - name: Install nextest
        uses: taiki-e/install-action@nextest

      - name: Build nextest
        timeout-minutes: 120
        run: |
          cargo tp-pre-test
      - name: Run nextest
        timeout-minutes: 120
        run: |
          cargo tp-test

  turbopack_rust_test2:
    needs: [determine_jobs, rust_prepare]
    if: needs.determine_jobs.outputs.turbopack == 'true' || needs.determine_jobs.outputs.cargo_on_main == 'true'
    strategy:
      fail-fast: false
      matrix:
        os:
          - name: macos
            runner: macos-latest
          - name: windows
            runner: windows-latest
    runs-on: ${{ matrix.os.runner }}
    name: Turbopack Rust testing on ${{ matrix.os.name }}
    steps:
      - name: Set git to use LF line endings
        run: |
          git config --global core.autocrlf false
          git config --global core.eol lf
        if: matrix.os.name == 'windows'

      - name: Checkout
        uses: actions/checkout@v3

      - name: Setup Rust
        uses: ./.github/actions/setup-rust
        with:
          save-cache: true

      - name: Setup Node.js
        uses: ./.github/actions/setup-node

      - name: Setup Protoc
        uses: arduino/setup-protoc@v1
        with:
          repo-token: ${{ secrets.GITHUB_TOKEN }}

      - name: Prepare toolchain on Windows
        run: |
          pnpx node-gyp install
          echo 'node-linker = "hoisted"' > crates/turbopack/tests/node-file-trace/.npmrc
        if: matrix.os.name == 'windows'

      - name: Install tests dependencies
        working-directory: crates/turbopack/tests/node-file-trace
        run: pnpm install -r --side-effects-cache false

      - name: Install tests dependencies in examples/with-yarn
        working-directory: examples/with-yarn
        run: npm install

      - name: Install nextest
        uses: taiki-e/install-action@nextest

      - name: Build nextest
        timeout-minutes: 120
        run: |
          cargo tp-pre-test

      - name: Run nextest
        timeout-minutes: 120
        run: |
          cargo tp-test

  turbopack_rust_test_bench1:
    needs: [determine_jobs, rust_prepare]
    if: needs.determine_jobs.outputs.turbopack == 'true' || needs.determine_jobs.outputs.cargo_on_main == 'true'
    runs-on: ubuntu-latest-16-core-oss
    name: Turbopack Rust testing benchmarks on ubuntu

    env:
      TURBOPACK_BENCH_COUNTS: "100"
      TURBOPACK_BENCH_PROGRESS: "1"

    steps:
      - name: Checkout
        uses: actions/checkout@v3

      - name: Setup Rust
        uses: ./.github/actions/setup-rust
        with:
          save-cache: true

      - name: Setup Go
        uses: ./.github/actions/setup-go
        with:
          github-token: "${{ secrets.GITHUB_TOKEN }}"

      - name: Setup Node.js
        uses: ./.github/actions/setup-node
        with:
          node-version: 16

      - name: Build benchmarks for tests
        timeout-minutes: 120
        run: |
          cargo tp-bench-test --no-run

      - name: Run cargo test on benchmarks
        timeout-minutes: 120
        run: |
          cargo tp-bench-test

      - name: Build benchmarks for tests for other bundlers
        if: needs.determine_jobs.outputs.turbopack_bench == 'true'
        timeout-minutes: 120
        run: |
          cargo test --benches --release -p turbopack-bench --no-run

      - name: Run cargo test on benchmarks for other bundlers
        if: needs.determine_jobs.outputs.turbopack_bench == 'true'
        timeout-minutes: 120
        run: |
          cargo test --benches --release -p turbopack-bench

  turbopack_rust_test_bench2:
    needs: [determine_jobs, rust_prepare]
    if: needs.determine_jobs.outputs.turbopack == 'true' || needs.determine_jobs.outputs.cargo_on_main == 'true'
    strategy:
      fail-fast: false
      matrix:
        os:
          - name: macos
            runner: macos-latest
          # Temporarily disable windows bench due to consistent timeouts
          # - name: windows
          #   runner: windows-2019
    runs-on: ${{ matrix.os.runner }}
    name: Turbopack Rust testing benchmarks on ${{ matrix.os.name }}

    env:
      TURBOPACK_BENCH_COUNTS: "100"
      TURBOPACK_BENCH_PROGRESS: "1"

    steps:
      - name: Set git to use LF
        run: |
          git config --global core.autocrlf false
          git config --global core.eol lf
        if: matrix.os.name == 'windows'

      - name: Checkout
        uses: actions/checkout@v3

      - name: Setup Rust
        uses: ./.github/actions/setup-rust
        with:
          save-cache: true

      - name: Setup Go
        uses: ./.github/actions/setup-go
        with:
          github-token: "${{ secrets.GITHUB_TOKEN }}"

      - name: Setup Node.js
        uses: ./.github/actions/setup-node
        with:
          node-version: 16

      - name: Build benchmarks for tests
        timeout-minutes: 120
        run: |
          cargo test --benches --release --workspace --exclude turbopack-bench --no-run

      - name: Run cargo test on benchmarks
        timeout-minutes: 120
        run: |
          cargo test --benches --release --workspace --exclude turbopack-bench

      - name: Build benchmarks for tests for other bundlers
        if: needs.determine_jobs.outputs.turbopack_bench == 'true'
        timeout-minutes: 120
        run: |
          cargo test --benches --release -p turbopack-bench --no-run

      - name: Run cargo test on benchmarks for other bundlers
        if: needs.determine_jobs.outputs.turbopack_bench == 'true'
        timeout-minutes: 120
        run: |
          cargo test --benches --release -p turbopack-bench

  rust_bench:
    needs: [determine_jobs, rust_prepare]
    if: (needs.determine_jobs.outputs.rust == 'true' && needs.determine_jobs.outputs.push == 'true') || needs.determine_jobs.outputs.turbopack_bench == 'true'
    strategy:
      fail-fast: false
      matrix:
        bench:
          # One of Turbopack with 1000 modules is benchmarked in every run
          # to create a baseline result for normalization (should the runners performance vary between jobs)

          # This runs all the non next-dev benchmarks
          - name: generic
            cache_key: all
            args: --workspace --exclude turbopack-bench

          # This measures Turbopack with small app
          - name: turbopack
            cache_key: turbopack-cli
            args: -p turbopack-cli
            TURBOPACK_BENCH_COUNTS: 100,500,1000

          # This measures Turbopack with normal apps
          - name: turbopack-large
            cache_key: turbopack-cli
            args: -p turbopack-cli
            TURBOPACK_BENCH_COUNTS: 1000,2000,3000

          # This measures Turbopack with larger apps
          - name: turbopack-xlarge
            cache_key: turbopack-cli
            args: -p turbopack-cli
            TURBOPACK_BENCH_COUNTS: 1000,5000

          # This measures Turbopack with huge apps
          - name: turbopack-xxlarge
            cache_key: turbopack-cli
            args: -p turbopack-cli
            TURBOPACK_BENCH_COUNTS: 1000,10000

    runs-on: ubuntu-latest-8-core-oss
    name: Benchmark on ${{ matrix.bench.name }}

    steps:
      - name: Checkout
        uses: actions/checkout@v3

      - name: Setup Go
        uses: ./.github/actions/setup-go
        with:
          github-token: "${{ secrets.GITHUB_TOKEN }}"

      - name: Setup Node.js
        uses: ./.github/actions/setup-node

      - name: Setup Rust
        uses: ./.github/actions/setup-rust
        with:
          shared-cache-key: benchmark-${{ matrix.bench.cache_key }}
          save-cache: true

      - name: Clear benchmarks
        run: rm -rf target/criterion

      - name: Compile cargo benches
        run: cargo bench --no-run ${{ matrix.bench.args }}

      - name: Run cargo bench
        timeout-minutes: 180
        run: cargo bench ${{ matrix.bench.args }}
        env:
          TURBOPACK_BENCH_COUNTS: ${{ matrix.bench.TURBOPACK_BENCH_COUNTS }}

      - name: Install critcmp
        if: always()
        uses: baptiste0928/cargo-install@v1
        with:
          crate: critcmp

      - name: Compare results
        if: always()
        run: critcmp --group "([^/]+/)[^/]+(?:/)(.+)" base

      - name: Export results
        if: always()
        run: critcmp --export base > raw.json

      - name: Upload results
        if: always()
        uses: actions/upload-artifact@v3
        with:
          name: bench_${{ matrix.bench.name }}
          path: raw.json

      # This avoids putting this data into the rust-cache
      - name: Clear benchmarks
        run: rm -rf target/criterion

  rust_bench_commit:
    needs: [determine_jobs, rust_bench]
    if: always() && needs.determine_jobs.outputs.rust == 'true' && needs.determine_jobs.outputs.push == 'true'
    name: Store benchmark result
    runs-on: ubuntu-latest
    permissions:
      contents: write
    steps:
      - name: Get current date
        id: date
        run: |
          echo "year=$(date +'%Y')" >> $GITHUB_OUTPUT
          echo "month=$(date +'%m')" >> $GITHUB_OUTPUT
          echo "date=$(date +'%s')" >> $GITHUB_OUTPUT
          echo "pretty=$(date +'%Y-%m-%d %H:%M')" >> $GITHUB_OUTPUT

      - name: Checkout benchmark-data
        uses: actions/checkout@v3
        with:
          ref: benchmark-data

      - name: Download benchmark data
        uses: actions/download-artifact@v3
        with:
          path: artifacts

      - name: Copy benchmark results
        run: |
          find artifacts -size 0 -delete
          mkdir -p data/${{ steps.date.outputs.year }}/${{ steps.date.outputs.month }}/ubuntu-latest-8-core/${{ steps.date.outputs.date }}-${{ github.sha }}/
          mv artifacts/bench_* data/${{ steps.date.outputs.year }}/${{ steps.date.outputs.month }}/ubuntu-latest-8-core/${{ steps.date.outputs.date }}-${{ github.sha }}/

      - name: Git pull
        run: git pull --depth=1 --no-tags origin benchmark-data

      - name: Push data to branch
        if: needs.determine_jobs.outputs.main_push == 'true'
        uses: stefanzweifel/git-auto-commit-action@v4
        with:
          file_pattern: data/**
          commit_message: Benchmark result for ${{ steps.date.outputs.pretty }} (${{ github.sha }})

  turbopack_build_release:
    needs: [determine_jobs, rust_prepare]
    if: needs.determine_jobs.outputs.turbopack == 'true' && needs.determine_jobs.outputs.push == 'true'
    strategy:
      fail-fast: false
      matrix:
        os:
          - name: ubuntu-latest-16-core-oss
            target: x86_64-unknown-linux-musl
          - name: macos-latest
            target: x86_64-apple-darwin
          - name: macos-latest
            target: aarch64-apple-darwin
          - name: ubuntu-latest-16-core-oss
            target: x86_64-pc-windows-msvc
    runs-on: ${{ matrix.os.name }}
    name: Rust building release for ${{ matrix.os.target }}

    steps:
      - name: Checkout
        uses: actions/checkout@v3

      - name: Setup Rust
        uses: ./.github/actions/setup-rust
        with:
          components: ${{ matrix.os.target == 'x86_64-pc-windows-msvc' && 'llvm-tools-preview' || '' }}
          targets: ${{ matrix.os.target }}
          cache-key: ${{ matrix.os.target }}
          save-cache: true

      - name: Install musl tools
        run: |
          wget https://github.com/napi-rs/napi-rs/releases/download/linux-musl-cross%4011.2.1/x86_64-linux-musl-native.tgz -O musl.tgz
          tar -xvzf musl.tgz
          sudo mv x86_64-linux-musl-native /usr/x86_64-linux-musl
          sudo ln -sf /usr/x86_64-linux-musl/bin/x86_64-linux-musl-cc /usr/bin/musl-gcc
          sudo ln -sf /usr/x86_64-linux-musl/bin/x86_64-linux-musl-g++ /usr/bin/musl-g++
        if: matrix.os.target == 'x86_64-unknown-linux-musl'

      - name: Install Cargo xwin toolchain
        if: matrix.os.target == 'x86_64-pc-windows-msvc'
        uses: baptiste0928/cargo-install@v1
        with:
          crate: cargo-xwin

      - name: Build node-file-trace
        if: matrix.os.target != 'x86_64-pc-windows-msvc'
        run: |
          cargo build --release -p node-file-trace --target ${{ matrix.os.target }}
      - name: Build node-file-trace
        if: matrix.os.target == 'x86_64-pc-windows-msvc'
        run: |
          cargo xwin build --release -p node-file-trace --target ${{ matrix.os.target }}
      - name: Build turbopack-cli (native-tls)
        if: matrix.os.target != 'x86_64-pc-windows-msvc' && matrix.os.target != 'x86_64-unknown-linux-musl'
        run: |
          cargo build --release -p turbopack-cli --target ${{ matrix.os.target }}
      - name: Build turbopack-cli (rustls-tls)
        if: matrix.os.target == 'x86_64-unknown-linux-musl'
        run: |
          cargo build --release -p turbopack-cli --target ${{ matrix.os.target }} --no-default-features --features custom_allocator,rustls-tls
      - uses: actions/upload-artifact@v3
        with:
          name: release-${{ matrix.os.target }}
          path: |
            target/${{ matrix.os.target }}/release/turbopack-cli
            target/${{ matrix.os.target }}/release/turbopack-cli.exe

  turbopack_bench_pr:
    needs: [determine_jobs, rust_prepare]
    if: needs.determine_jobs.outputs.turbopack == 'true' && github.event_name == 'pull_request'
    name: Benchmark and compare Turbopack performance on ${{ matrix.os.title }}
    strategy:
      fail-fast: false
      matrix:
        os:
          - name: linux
            title: Linux
            quiet: false
            runner: ubuntu-latest-16-core-oss
          - name: macos
            title: MacOS
            quiet: true
            runner: macos-latest
          - name: windows
            title: Windows
            quiet: true
            runner: windows-latest
    runs-on: ${{ matrix.os.runner }}
    permissions:
      contents: read
      pull-requests: write

    steps:
      - name: Checkout
        uses: actions/checkout@v3

      - name: Fetch the base branch
        run: git -c protocol.version=2 fetch --no-tags --progress --no-recurse-submodules --depth=1 origin +${{ github.base_ref }}:base

      - name: Setup Go
        uses: ./.github/actions/setup-go
        with:
          github-token: "${{ secrets.GITHUB_TOKEN }}"

      - name: Setup Node.js
        uses: ./.github/actions/setup-node

      - name: Setup Rust
        uses: ./.github/actions/setup-rust
        with:
          shared-cache-key: benchmark-${{ matrix.os.name }}

      - name: Benchmark and compare with base branch
        uses: sokra/criterion-compare-action@main
        timeout-minutes: 180
        with:
          branchName: base
          title: ${{ matrix.os.title }} Benchmark
          quiet: ${{ matrix.os.quiet }}
          cwd: crates/turbopack-cli

  format_lint:
    name: Formatting
    runs-on: ubuntu-latest
    needs: determine_jobs
    if: needs.determine_jobs.outputs.format == 'true'
    steps:
      - name: Checkout
        uses: actions/checkout@v3
      - uses: ./.github/actions/setup-turborepo-environment
        with:
          target: ubuntu
          github-token: "${{ secrets.GITHUB_TOKEN }}"

      - name: Format check
        # This is the syntax for running the `//#lint` task specifically in turbo.json
        # It runs the taplo check on taplo.toml, and prettier check across the whole repo.
        # TODO: run prettier in individual workspaces instead of globally.
        run: turbo run lint --filter=//

  final:
    name: Ok
    needs:
      - determine_jobs
      - go_lint
      - go_unit
      - go_examples
      - go_e2e
      - go_integration
      - js_packages
      - rust_prepare
      - rust_lint
      - rust_check
      - turbopack_rust_test1
      - turborepo_rust_test
      - turbopack_rust_test_bench1
      - turbopack_build_release
      - format_lint
    if: always()
    permissions:
      contents: read
      pull-requests: write
    runs-on: ubuntu-latest
    steps:
      - name: Compute info
        id: info
        if: always()
        run: |
          cancelled=false
          failure=false
          subjob () {
            local result=$1
            local name=$2
            if [ "$result" = "cancelled" ]; then
              cancelled=true
            elif [ "$result" != "success" ] && [ "$result" != "skipped" ]; then
              echo "- $name" >> failures.md
              failure=true
            fi
          }
          subjob ${{needs.determine_jobs.result}} "Determining jobs"
          subjob ${{needs.go_lint.result}} "Go lints"
          subjob ${{needs.go_unit.result}} "Go unit tests"
          subjob ${{needs.go_examples.result}} "Go examples"
          subjob ${{needs.go_e2e.result}} "Go e2e tests"
          subjob ${{needs.go_integration.result}} "Go integration tests"
          subjob ${{needs.js_packages.result}} "JS Package tests"
          subjob ${{needs.rust_prepare.result}} "Rust prepare"
          subjob ${{needs.rust_lint.result}} "Rust lints"
          subjob ${{needs.rust_check.result}} "Rust checks"
          subjob ${{needs.turbopack_rust_test1.result}} "Turbopack Rust tests (linux)"
          subjob ${{needs.turborepo_rust_test.result}} "TurboRepo Rust tests"
          subjob ${{needs.turbopack_rust_test_bench1.result}} "Turbopack Rust benchmark tests (linux)"
          subjob ${{needs.turbopack_build_release.result}} "Turbopack Release Build"
          subjob ${{needs.format_lint.result}} "Formatting"
          if [ "$cancelled" = "true" ]; then
             echo "cancelled=true" >> $GITHUB_OUTPUT
          elif [ "$failure" = "true" ]; then
            echo "failure=true" >> $GITHUB_OUTPUT
          else
            echo "success=true" >> $GITHUB_OUTPUT
          fi

      - name: Add failure prose text
        if: steps.info.outputs.failure == 'true'
        run: |
          echo "## :warning: CI failed :warning:" > comment.md
          echo >> comment.md
          echo "The following steps have failed in CI:" >> comment.md
          echo >> comment.md
          cat failures.md >> comment.md
          echo >> comment.md
          echo "See [workflow summary](https://github.com/vercel/turbo/actions/runs/${{ github.run_id }}) for details">> comment.md
          echo >> comment.md
          echo "<!-- CI COMMENT -->" >> comment.md

      - name: Add success prose text
        if: steps.info.outputs.success == 'true'
        run: |
          echo "## :green_circle: CI likely successful :green_circle:" > comment.md
          echo >> comment.md
          echo "A few longer running steps are still running, but they should not be considered as blocking." >> comment.md
          echo >> comment.md
          echo "See [workflow summary](https://github.com/vercel/turbo/actions/runs/${{ github.run_id }}) for details">> comment.md
          echo >> comment.md
          echo "<!-- CI COMMENT -->" >> comment.md

      - name: Find PR Comment
        id: comment
        if: always() && github.event_name == 'pull_request' && steps.info.outputs.cancelled != 'true'
        uses: peter-evans/find-comment@v2
        with:
          issue-number: ${{ github.event.pull_request.number }}
          comment-author: "github-actions[bot]"
          body-includes: "<!-- CI COMMENT -->"

      - name: Create or update PR comment
        if: always() && github.event_name == 'pull_request' && steps.info.outputs.cancelled != 'true'
        uses: peter-evans/create-or-update-comment@v2
        continue-on-error: true
        with:
          comment-id: ${{ steps.comment.outputs.comment-id }}
          issue-number: ${{ github.event.pull_request.number }}
          body-file: "comment.md"
          edit-mode: replace

      - name: It's not fine
        if: steps.info.outputs.failure == 'true'
        run: exit 1

      - name: It's fine
        if: steps.info.outputs.success == 'true'
        run: echo Ok

  done:
    name: Done
    needs:
      - final
      - determine_jobs
      - go_lint
      - go_unit
      - go_examples
      - go_e2e
      - go_integration
      - rust_prepare
      - rust_lint
      - rust_check
      - turbopack_rust_test1
      - turbopack_rust_test2
      - turborepo_rust_test
      - turbopack_rust_test_bench1
      - turbopack_rust_test_bench2
      - turbopack_build_release
      - rust_bench
      - format_lint
    if: always()
    permissions:
      contents: read
      pull-requests: write
    runs-on: ubuntu-latest
    steps:
      - name: Compute info
        id: info
        if: always()
        run: |
          cancelled=false
          failure=false
          subjob () {
            local result=$1
            local name=$2
            echo "$name: $result"
            if [ "$result" = "cancelled" ]; then
              cancelled=true
            elif [ "$result" != "success" ] && [ "$result" != "skipped" ]; then
              echo "- $name" >> failures.md
              failure=true
            fi
          }
          subjob ${{needs.determine_jobs.result}} "Determining jobs"
          subjob ${{needs.go_lint.result}} "Go lints"
          subjob ${{needs.go_unit.result}} "Go unit tests"
          subjob ${{needs.go_examples.result}} "Go examples"
          subjob ${{needs.go_e2e.result}} "Go e2e tests"
          subjob ${{needs.go_integration.result}} "Go integration tests"
          subjob ${{needs.rust_prepare.result}} "Rust prepare"
          subjob ${{needs.rust_lint.result}} "Rust lints"
          subjob ${{needs.rust_check.result}} "Rust checks"
          subjob ${{needs.turbopack_rust_test1.result}} "Turbopack Rust tests (linux)"
          subjob ${{needs.turbopack_rust_test2.result}} "Turbopack Rust tests (mac/win, non-blocking)"
          subjob ${{needs.turborepo_rust_test.result}} "TurboRepo Rust tests"
          subjob ${{needs.turbopack_rust_test_bench1.result}} "Turbopack Rust benchmark tests (linux)"
          subjob ${{needs.turbopack_rust_test_bench2.result}} "Turbopack Rust benchmark tests (mac/win, non-blocking)"
          subjob ${{needs.format_lint.result}} "Formatting"
          subjob ${{needs.rust_bench.result}} "Turbopack Rust benchmarks (non-blocking)"
          subjob ${{needs.turbopack_build_release.result}} "Turbopack Release Build"
          if [ "$cancelled" = "true" ]; then
             echo "cancelled=true" >> $GITHUB_OUTPUT
          elif [ "$failure" = "true" ]; then
            echo "failure=true" >> $GITHUB_OUTPUT
          else
            echo "success=true" >> $GITHUB_OUTPUT
          fi

      - name: Add failure prose text
        if: steps.info.outputs.failure == 'true'
        run: |
          echo "## :warning: CI failed :warning:" > comment.md
          echo >> comment.md
          echo "The following steps have failed in CI:" >> comment.md
          echo >> comment.md
          cat failures.md >> comment.md
          echo >> comment.md
          echo "See [workflow summary](https://github.com/vercel/turbo/actions/runs/${{ github.run_id }}) for details">> comment.md
          echo >> comment.md
          echo "<!-- CI COMMENT -->" >> comment.md

      - name: Add success prose text
        if: steps.info.outputs.success == 'true'
        run: |
          echo "## :green_circle: CI successful :green_circle:" > comment.md
          echo >> comment.md
          echo "Thanks" >> comment.md
          echo >> comment.md
          echo "<!-- CI COMMENT -->" >> comment.md

      - name: Find PR Comment
        id: comment
        if: always() && github.event_name == 'pull_request' && steps.info.outputs.cancelled != 'true'
        uses: peter-evans/find-comment@v2
        with:
          issue-number: ${{ github.event.pull_request.number }}
          comment-author: "github-actions[bot]"
          body-includes: "<!-- CI COMMENT -->"

      - name: Create or update PR comment
        if: always() && github.event_name == 'pull_request' && steps.info.outputs.cancelled != 'true'
        uses: peter-evans/create-or-update-comment@v2
        continue-on-error: true
        with:
          comment-id: ${{ steps.comment.outputs.comment-id }}
          issue-number: ${{ github.event.pull_request.number }}
          body-file: "comment.md"
          edit-mode: replace

      - name: It's not fine
        if: steps.info.outputs.failure == 'true'
        run: exit 1

      - name: It's fine
        if: steps.info.outputs.success == 'true'
        run: echo Ok

  cleanup:
    name: Cleanup
    needs: [done]
    if: always()
    uses: ./.github/workflows/pr-clean-caches.yml
    secrets: inherit<|MERGE_RESOLUTION|>--- conflicted
+++ resolved
@@ -95,21 +95,7 @@
             xtask/**
             .cargo/**
             rust-toolchain
-<<<<<<< HEAD
-            !crates/glob-match/**
-            !crates/globwatch/**
-            !crates/pidlock/**
-            !crates/turborepo/**
-            !crates/turborepo-api-client/**
-            !crates/turborepo-cache/**
-            !crates/turborepo-lib/**
-            !crates/turborepo-ffi/**
-            !crates/turborepo-scm/**
-            !crates/turborepo-lockfiles/**
-            !crates/turbo-updater/**
-=======
             !crates/turborepo*/**
->>>>>>> ef9f6b8a
             !**.md
             !**.mdx
 
@@ -128,21 +114,7 @@
           PATTERNS: |
             pnpm-lock.yaml
             package.json
-<<<<<<< HEAD
-            crates/glob-match/**
-            crates/globwatch/**
-            crates/pidlock/**
-            crates/turborepo/**
-            crates/turborepo-api-client/**
-            crates/turborepo-cache/**
-            crates/turborepo-lib/**
-            crates/turborepo-ffi/**
-            crates/turborepo-scm/**
-            crates/turborepo-lockfiles/**
-            crates/turbo-updater/**
-=======
             crates/turborepo*/**
->>>>>>> ef9f6b8a
             .cargo/**
             rust-toolchain
             !**.md

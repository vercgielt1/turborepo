--- conflicted
+++ resolved
@@ -93,14 +93,9 @@
         uses: ./.github/actions/setup-turborepo-environment
         with:
           github-token: "${{ secrets.GITHUB_TOKEN }}"
-<<<<<<< HEAD
-
+          node-version: "20"
       - name: Install Global Turbo
         uses: ./.github/actions/install-global-turbo
-
-=======
-          node-version: "20"
->>>>>>> 29e73add
       - name: Run JS Package Tests
         run: turbo run check-types test --filter="./packages/*" --color
 

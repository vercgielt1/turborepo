name: CLI E2E tests

concurrency:
  group: ${{ github.workflow }}-${{ github.ref }}
  cancel-in-progress: true

on:
  push:
    branches: ["main"]
  pull_request:
    types: [opened, edited, synchronize]
    paths-ignore:
      - "**.md"
      - "**.mdx"
      - "docs/**"

jobs:
  test:
    timeout-minutes: 15
    runs-on: ${{ matrix.os }}
    strategy:
      fail-fast: false
      matrix:
        os: [ubuntu-latest, macos-latest, windows-latest]

    steps:
      - uses: actions/checkout@v3
      - uses: ./.github/actions/setup-node
      - uses: ./.github/actions/setup-go
        with:
          github-token: "${{ secrets.GITHUB_TOKEN }}"

      - name: E2E Tests
        run: pnpm -- turbo run e2e --filter=cli

<<<<<<< HEAD
      - name: Setup rust
        if: matrix.os != 'windows-latest'
        uses: actions-rs/toolchain@v1

      - name: Setup rust cache
        if: matrix.os != 'windows-latest'
        uses: Swatinem/rust-cache@v2
        with:
          key: test
=======
      - name: Cache Prysk
        if: matrix.os != 'windows-latest'
        id: cache-prysk
        uses: actions/cache@v3
        with:
          path: cli/.cram_env
          key: ${{ runner.os }}-prysk
>>>>>>> 37ae005c

      - name: Integration Tests
        if: matrix.os != 'windows-latest'
        run: pnpm -- turbo run integration-tests --filter=cli<|MERGE_RESOLUTION|>--- conflicted
+++ resolved
@@ -33,7 +33,6 @@
       - name: E2E Tests
         run: pnpm -- turbo run e2e --filter=cli
 
-<<<<<<< HEAD
       - name: Setup rust
         if: matrix.os != 'windows-latest'
         uses: actions-rs/toolchain@v1
@@ -43,7 +42,7 @@
         uses: Swatinem/rust-cache@v2
         with:
           key: test
-=======
+
       - name: Cache Prysk
         if: matrix.os != 'windows-latest'
         id: cache-prysk
@@ -51,7 +50,6 @@
         with:
           path: cli/.cram_env
           key: ${{ runner.os }}-prysk
->>>>>>> 37ae005c
 
       - name: Integration Tests
         if: matrix.os != 'windows-latest'

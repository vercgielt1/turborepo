{
<<<<<<< HEAD
=======
  "continuous-integration": "Continuous Integration",
>>>>>>> eaffb710
  "migrate-from-lerna": "Migrate from Lerna",
  "monorepo-tools": "Complementary Tools"
}<|MERGE_RESOLUTION|>--- conflicted
+++ resolved
@@ -1,8 +1,5 @@
 {
-<<<<<<< HEAD
-=======
   "continuous-integration": "Continuous Integration",
->>>>>>> eaffb710
   "migrate-from-lerna": "Migrate from Lerna",
   "monorepo-tools": "Complementary Tools"
 }
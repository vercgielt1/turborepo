--- conflicted
+++ resolved
@@ -1,9 +1,5 @@
 {
-<<<<<<< HEAD
   "workspaces": "Workspaces",
-  "continuous-integration": "Continuous Integration",
-=======
->>>>>>> edc5698a
   "migrate-from-lerna": "Migrate from Lerna",
   "monorepo-tools": "Complementary Tools"
 }
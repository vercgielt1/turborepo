import { CSSProperties } from "react";

export type TurboUser = {
  caption: string;
  image: string;
  infoLink: string;
  pinned?: boolean;
  style?: CSSProperties;
};

export const users: Array<TurboUser> = [
  {
    caption: "Vercel",
    image: "/images/logos/vercel.svg",
    infoLink: "https://vercel.com/",
    pinned: true,
    style: {
      width: 150,
    },
  },
  {
    caption: "AWS",
    image: "/images/logos/aws.svg",
    infoLink: "https://aws.amazon.com/",
    pinned: true,
    style: {
      width: 75,
    },
  },
  {
    caption: "Microsoft",
    image: "/images/logos/microsoft.svg",
    infoLink: "https://www.microsoft.com/",
    pinned: true,
    style: {
      width: 125,
    },
  },
  {
    caption: "Netflix",
    image: "/images/logos/netflix.svg",
    infoLink: "https://netflix.com/",
    pinned: true,
    style: {
      width: 110,
    },
  },
  {
    caption: "Disney",
    image: "/images/logos/disney.svg",
    infoLink: "https://www.disney.com/",
    pinned: true,
  },
  {
    caption: "Github",
    image: "/images/logos/github.svg",
    infoLink: "https://www.github.com/",
    pinned: true,
    style: {
      width: 110,
    },
  },
  {
    caption: "Alibaba",
    image: "/images/logos/alibaba.svg",
    infoLink: "https://www.alibaba.com/",
    pinned: true,
    style: {
      width: 125,
    },
  },
  {
    caption: "Ant Group",
    image: "/images/logos/ant.svg",
    infoLink: "https://antgroup.com/",
    pinned: true,
    style: {
      width: 125,
    },
  },
  {
    caption: "Adobe",
    image: "/images/logos/adobe.svg",
    infoLink: "https://www.adobe.com/",
    pinned: true,
  },
  {
    caption: "PayPal",
    image: "/images/logos/paypal.svg",
    infoLink: "https://www.paypal.com/",
    pinned: true,
  },

  {
    caption: "Snap",
    image: "/images/logos/snap.svg",
    infoLink: "https://snap.com/",
    pinned: true,
  },
  {
    caption: "SAP",
    image: "/images/logos/sap.svg",
    infoLink: "https://www.sap.com/",
    pinned: true,
    style: {
      width: 75,
    },
  },

  {
    caption: "Shopify",
    image: "/images/logos/shopify.svg",
    infoLink: "https://www.shopify.com/",
    pinned: true,
    style: {
      width: 125,
    },
  },

  {
    caption: "Datadog",
    image: "/images/logos/datadog.svg",
    infoLink: "https://www.datadoghq.com/",
    pinned: true,
    style: {
      width: 125,
    },
  },
  {
    caption: "Twilio",
    image: "/images/logos/twilio.svg",
    infoLink: "https://www.twilio.com/",
    pinned: true,
  },
  {
    caption: "Segment",
    image: "/images/logos/segment.svg",
    infoLink: "https://segment.com/",
    pinned: true,
    style: {
      width: 125,
    },
  },
  {
    caption: "Twitch",
    image: "/images/logos/twitch.svg",
    infoLink: "https://www.twitch.tv/",
    pinned: true,
    style: {
      width: 125,
    },
  },
  {
    caption: "Xiaomi",
    image: "/images/logos/xiaomi.svg",
    infoLink: "https://www.mi.com/",
    pinned: true,
    style: {
      width: 50,
    },
  },
  {
    caption: "Line",
    image: "/images/logos/line.svg",
    infoLink: "https://line.me/",
    pinned: true,
    style: {
      width: 75,
    },
  },
  {
    caption: "ESPN",
    image: "/images/logos/espn.svg",
    infoLink: "https://www.espn.com/",
    pinned: true,
    style: {
      width: 125,
    },
  },
  {
    caption: "Volvo",
    image: "/images/logos/volvo.svg",
    infoLink: "https://www.volvo.com/",
    pinned: true,
    style: {
      width: 60,
    },
  },
  {
    caption: "Hearst",
    image: "/images/logos/hearst.svg",
    infoLink: "https://www.hearst.com/",
    pinned: true,
    style: {
      width: 175,
    },
  },
  {
    caption: "The Washington Post",
    image: "/images/logos/washingtonpost.svg",
    infoLink: "https://www.washingtonpost.com/",
    pinned: true,
    style: {
      width: 175,
    },
  },
  {
    caption: "Wayfair",
    image: "/images/logos/wayfair.svg",
    infoLink: "https://www.wayfair.com/",
    pinned: true,
    style: {
      width: 125,
    },
  },
  {
    caption: "Hulu",
    image: "/images/logos/hulu.svg",
    infoLink: "https://www.hulu.com/",
    pinned: true,
  },
  {
    caption: "CrowdStrike",
    image: "/images/logos/crowdstrike.svg",
    infoLink: "https://www.crowdstrike.com/",
    pinned: true,
    style: {
      width: 150,
      marginTop: 20,
    },
  },
  {
    caption: "Binance",
    image: "/images/logos/binance.svg",
    infoLink: "https://www.binance.com/",
    pinned: true,
    style: {
      width: 150,
    },
  },
  {
    caption: "Plex",
    image: "/images/logos/plex.svg",
    infoLink: "https://www.plex.com/",
    pinned: true,
  },
  {
    caption: "Groupon",
    image: "/images/logos/groupon.svg",
    infoLink: "https://groupon.com/",
    pinned: true,
    style: {
      width: 125,
    },
  },
  {
    caption: "Vimeo",
    image: "/images/logos/vimeo.svg",
    infoLink: "https://vimeo.com/",
    pinned: true,
  },
  {
    caption: "GoodRx",
    image: "/images/logos/goodrx.svg",
    infoLink: "https://www.goodrx.com/",
    pinned: true,
    style: {
      width: 150,
    },
  },
  {
    caption: "Tripadvisor",
    image: "/images/logos/tripadvisor.svg",
    infoLink: "https://www.tripadvisor.com/",
    pinned: true,
    style: {
      width: 150,
    },
  },
  {
    caption: "RapidAPI",
    image: "/images/logos/rapidapi.svg",
    infoLink: "https://rapidapi.com/",
    pinned: true,
    style: {
      width: 150,
    },
  },
  {
    caption: "Miro",
    image: "/images/logos/miro.svg",
    infoLink: "https://miro.com/",
    pinned: true,
  },
  {
    caption: "Lattice",
    image: "/images/logos/lattice.svg",
    infoLink: "https://lattice.com/",
    pinned: true,
    style: {
      width: 150,
    },
  },
  {
    caption: "Watershed",
    image: "/images/logos/watershed.svg",
    infoLink: "https://watershed.com/",
    pinned: true,
    style: {
      width: 150,
    },
  },
  {
    caption: "N26",
    image: "/images/logos/n26.svg",
    infoLink: "https://n26.com/",
    pinned: true,
    style: {
      width: 75,
    },
  },
  {
    caption: "Sourcegraph",
    image: "/images/logos/sourcegraph.svg",
    infoLink: "https://sourcegraph.com/",
    pinned: true,
    style: {
      width: 150,
    },
  },
  {
    caption: "Big Commerce",
    image: "/images/logos/bigcommerce.svg",
    infoLink: "https://www.bigcommerce.com/",
    pinned: true,
    style: {
      width: 150,
    },
  },
  {
    caption: "Stedi",
    image: "/images/logos/stedi.svg",
    infoLink: "https://www.stedi.com/",
    pinned: true,
    style: {
      width: 75,
    },
  },
  {
    caption: "Framer",
    image: "/images/logos/framer.svg",
    infoLink: "https://www.framer.com/",
    pinned: true,
  },
  {
    caption: "Maze",
    image: "/images/logos/maze.svg",
    infoLink: "https://maze.co/",
    pinned: true,
    style: {
      width: 125,
    },
  },
  {
    caption: "Builder.io",
    image: "/images/logos/builderio.svg",
    infoLink: "https://www.builder.io/",
    pinned: true,
    style: {
      width: 125,
    },
  },
  {
    caption: "Contentful",
    image: "/images/logos/contentful.svg",
    infoLink: "https://www.contentful.com/",
    pinned: true,
    style: {
      width: 150,
    },
  },
  {
    caption: "Xata",
    image: "/images/logos/xata.svg",
    infoLink: "https://xata.io/",
    pinned: true,
  },
  {
    caption: "Cal.com",
    image: "/images/logos/calcom.svg",
    infoLink: "https://cal.com/",
    pinned: true,
  },
  {
    caption: "Codesandbox",
    image: "/images/logos/codesandbox.svg",
    infoLink: "https://codesandbox.io/",
    pinned: true,
    style: {
      width: 150,
    },
  },
  {
    caption: "WooCommerce",
    image: "/images/logos/woocommerce.svg",
    infoLink: "https://woocommerce.com/",
    pinned: true,
    style: {
      width: 150,
    },
  },
  {
    caption: "Expo",
    image: "/images/logos/expo.svg",
    infoLink: "https://expo.dev/",
    pinned: true,
  },
  {
    caption: "TeeSpring",
    image: "/images/logos/teespring.svg",
    infoLink: "https://www.spri.ng/",
    pinned: true,
    style: {
      width: 150,
    },
  },
  {
    caption: "Endear",
    image: "/images/logos/endear.svg",
    infoLink: "https://endearhq.com/",
    pinned: true,
  },
  {
    caption: "Makeswift",
    image: "/images/logos/makeswift.svg",
    infoLink: "https://www.makeswift.com/",
    pinned: true,
  },
  {
    caption: "Fandom",
    image: "/images/logos/fandom.svg",
    infoLink: "https://www.fandom.com/",
    pinned: true,
  },
  {
    caption: "Waggel",
    image: "/images/logos/waggel.svg",
    infoLink: "https://www.waggel.co.uk/",
    pinned: true,
  },
  {
    caption: "n8n",
    image: "/images/logos/n8n.svg",
    infoLink: "https://n8n.io/",
    pinned: true,
  },
  {
    caption: "React Flow",
    image: "/images/logos/reactflow.svg",
    infoLink: "https://reactflow.dev/",
    pinned: true,
  },
  {
    caption: "Agrotoken",
    image: "/images/logos/agrotoken.svg",
    infoLink: "https://agrotoken.io/",
    pinned: true,
  },
  {
    caption: "Rocket.Chat",
    image: "/images/logos/rocketchat.svg",
    infoLink: "https://www.rocket.chat/",
    pinned: true,
  },
  {
    caption: "Backpack",
    image: "/images/logos/backpack.svg",
    infoLink: "https://www.backpack.app/",
    pinned: true,
  },
  {
    caption: "Supernova.io",
    image: "/images/logos/supernova.svg",
    infoLink: "https://www.supernova.io/",
    pinned: true,
    style: {
      width: 150,
    },
  },
  {
    caption: "BuildPass",
    image: "/images/logos/buildpass.svg",
    infoLink: "https://www.buildpass.com.au/",
    pinned: true,
    style: {
      width: 175,
    },
  },
  {
    caption: "SolanaFM",
    image: "/images/logos/solanafm.svg",
    infoLink: "https://solana.fm/",
    pinned: true,
  },
  {
    caption: "Authdog",
    image: "/images/logos/authdog.svg",
    infoLink: "https://www.authdog.com/",
    pinned: true,
    style: {
      width: 175,
    },
  },
  {
    caption: "Nhost",
    image: "/images/logos/nhost.svg",
    infoLink: "https://nhost.io/",
    pinned: true,
  },
  {
    caption: "LG U+",
    image: "/images/logos/lguplus.svg",
    infoLink: "https://www.lguplus.com/about/en",
    pinned: true,
    style: {
      width: 150,
    },
  },
  {
<<<<<<< HEAD
    caption: "Comparastore",
    image: "/images/logos/comparastore.svg",
    infoLink: "https://www.comparastore.com",
    pinned: true,
    style: {
      width: 175
    },
  }
=======
    caption: "Block Protocol",
    image: "/images/logos/blockprotocol.svg",
    infoLink: "https://blockprotocol.org/",
    pinned: true,
  },
  {
    caption: "HASH",
    image: "/images/logos/hash.svg",
    infoLink: "https://hash.dev/",
    pinned: true,
  },
>>>>>>> 8cfc41d5
];<|MERGE_RESOLUTION|>--- conflicted
+++ resolved
@@ -527,7 +527,6 @@
     },
   },
   {
-<<<<<<< HEAD
     caption: "Comparastore",
     image: "/images/logos/comparastore.svg",
     infoLink: "https://www.comparastore.com",
@@ -535,8 +534,8 @@
     style: {
       width: 175
     },
-  }
-=======
+  },
+  {
     caption: "Block Protocol",
     image: "/images/logos/blockprotocol.svg",
     infoLink: "https://blockprotocol.org/",
@@ -548,5 +547,4 @@
     infoLink: "https://hash.dev/",
     pinned: true,
   },
->>>>>>> 8cfc41d5
 ];
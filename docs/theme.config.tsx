--- conflicted
+++ resolved
@@ -2,13 +2,8 @@
 import { useRouter } from "next/router";
 import { useConfig, useTheme, type DocsThemeConfig } from "nextra-theme-docs";
 import { Footer } from "./components/Footer";
-<<<<<<< HEAD
 import { Navigation } from "./components/Navigation";
 import { HeaderLogo } from "./components/HeaderLogo";
-=======
-import Navigation from "./components/Navigation";
-import HeaderLogo from "./components/HeaderLogo";
->>>>>>> 74366f49
 import { ExtraContent } from "./components/ExtraContent";
 import { Discord, Github } from "./components/Social";
 
@@ -109,14 +104,6 @@
     } else if (frontMatter.ogImage) {
       ogUrl = `${SITE_ROOT}${frontMatter.ogImage}`;
     } else {
-<<<<<<< HEAD
-      // eslint-disable-next-line no-nested-ternary -- This is fine.
-      const type = asPath.startsWith("/repo")
-        ? "repo"
-        : asPath.startsWith("/pack")
-        ? "pack"
-        : "";
-=======
       const type = () => {
         if (asPath.startsWith("/repo")) {
           return "repo";
@@ -127,7 +114,6 @@
         }
         return "";
       };
->>>>>>> 74366f49
       const title = frontMatter.title
         ? `&title=${encodeURIComponent(frontMatter.title)}`
         : "";

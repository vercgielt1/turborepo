import { useState, useEffect } from "react";
import { useRouter } from "next/router";
import { useConfig, useTheme, type DocsThemeConfig } from "nextra-theme-docs";
import { Footer } from "./components/Footer";
import Navigation from "./components/Navigation";
import HeaderLogo from "./components/HeaderLogo";
import { ExtraContent } from "./components/ExtraContent";
import { Discord, Github } from "./components/Social";

const SITE_ROOT = "https://turbo.build";

interface Frontmatter {
  title: string;
  overrideTitle: string;
  description: string;
  ogImage: string;
}

const config: DocsThemeConfig = {
  sidebar: {
    defaultMenuCollapseLevel: 1,
    toggleButton: true,
  },
  docsRepositoryBase: "https://github.com/vercel/turbo/blob/main/docs",
  useNextSeoProps: function SEO() {
    const router = useRouter();
    const nextraConfig = useConfig();

    const frontMatter = nextraConfig.frontMatter as Frontmatter;

    let section = "Turbo";
    if (router.pathname.startsWith("/pack")) {
      section = "Turbopack";
    }
    if (router.pathname.startsWith("/repo")) {
      section = "Turborepo";
    }

    // only show section if we're not on a landing page (these show as "Index")
    let titleTemplate = `%s – ${section}`;
    if (router.pathname === "/repo") {
      titleTemplate = `Turborepo`;
    }
    if (router.pathname === "/pack") {
      titleTemplate = `Turbopack`;
    }
    if (router.pathname === "/") {
      titleTemplate = `Turbo`;
    }

    const defaultTitle = frontMatter.overrideTitle || section;

    return {
      description: frontMatter.description,
      defaultTitle,
      titleTemplate,
    };
  },
  gitTimestamp({ timestamp }) {
    // eslint-disable-next-line react-hooks/rules-of-hooks -- Following Nextra docs: https://nextra.site/docs/docs-theme/theme-configuration#last-updated-date
    const [dateString, setDateString] = useState(timestamp.toISOString());

    // eslint-disable-next-line react-hooks/rules-of-hooks -- Following Nextra docs: https://nextra.site/docs/docs-theme/theme-configuration#last-updated-date
    useEffect(() => {
      try {
        setDateString(
          timestamp.toLocaleDateString(navigator.language, {
            day: "numeric",
            month: "long",
            year: "numeric",
          })
        );
      } catch (e) {
        // Ignore errors here; they get the ISO string.
        // At least one person out there has manually misconfigured navigator.language.
      }
    }, [timestamp]);

    return <>Last updated on {dateString}</>;
  },
  toc: {
    float: true,
    backToTop: true,
    extraContent: ExtraContent,
  },
  // font: false,
  logo: HeaderLogo,
  logoLink: false,
  head: function Head() {
    const router = useRouter();
    const { systemTheme = "dark" } = useTheme();
    const nextraConfig = useConfig();

    const frontMatter = nextraConfig.frontMatter as Frontmatter;
    const fullUrl =
      router.asPath === "/" ? SITE_ROOT : `${SITE_ROOT}${router.asPath}`;

    const asPath = router.asPath;

    let ogUrl: string;

    if (asPath === "/") {
      ogUrl = `${SITE_ROOT}/api/og`;
    } else if (frontMatter.ogImage) {
      ogUrl = `${SITE_ROOT}${frontMatter.ogImage}`;
    } else {
<<<<<<< HEAD
      // eslint-disable-next-line no-nested-ternary -- This is fine.
      const type = asPath.startsWith("/repo")
        ? "repo"
        : asPath.startsWith("/pack")
        ? "pack"
        : "";
=======
      const type = () => {
        if (asPath.startsWith("/repo")) {
          return "repo";
        }

        if (asPath.startsWith("/pack")) {
          return "pack";
        }
        return "";
      };
>>>>>>> 6345e0e9
      const title = frontMatter.title
        ? `&title=${encodeURIComponent(frontMatter.title)}`
        : "";

      ogUrl = `${SITE_ROOT}/api/og?type=${type()}${title}`;
    }

    return (
      <>
        <meta content="width=device-width, initial-scale=1.0" name="viewport" />
        <link
          href={`/images/favicon-${systemTheme}/apple-touch-icon.png`}
          rel="apple-touch-icon"
          sizes="180x180"
        />
        <link
          href={`/images/favicon-${systemTheme}/favicon-32x32.png`}
          rel="icon"
          sizes="32x32"
          type="image/png"
        />
        <link
          href={`/images/favicon-${systemTheme}/favicon-16x16.png`}
          rel="icon"
          sizes="16x16"
          type="image/png"
        />
        <link
          color="#000000"
          href={`/images/favicon-${systemTheme}/safari-pinned-tab.svg`}
          rel="mask-icon"
        />
        <link
          href={`/images/favicon-${systemTheme}/favicon.ico`}
          rel="shortcut icon"
        />
        <meta content="#000000" name="msapplication-TileColor" />
        <meta content="#000" name="theme-color" />
        <meta content="summary_large_image" name="twitter:card" />
        <meta content="@turborepo" name="twitter:site" />
        <meta content="@turborepo" name="twitter:creator" />
        <meta content="website" property="og:type" />
        <meta content={fullUrl} property="og:url" />
        <link href={fullUrl} rel="canonical" />
        <meta content={ogUrl} property="twitter:image" />
        <meta content={ogUrl} property="og:image" />
        <meta content="en_IE" property="og:locale" />
        <meta content="Turbo" property="og:site_name" />
        <link as="document" href="/repo" rel="prefetch" />
        <link as="document" href="/repo/docs" rel="prefetch" />
        <link as="document" href="/pack" rel="prefetch" />
        <link as="document" href="/pack/docs" rel="prefetch" />
        <link
          href="https://turbo.build/feed.xml"
          rel="alternate"
          title="Turbo Blog"
          type="application/rss+xml"
        />
      </>
    );
  },
  i18n: [],
  editLink: {
    text: "Edit this page on GitHub",
  },
  navbar: {
    component: Navigation,
    extraContent: (
      <>
        <Github />
        <Discord />
      </>
    ),
  },
  search: {
    placeholder: "Search documentation…",
  },
  footer: {
    component: Footer,
  },
  nextThemes: {
    defaultTheme: "dark",
  },
};

export default config;<|MERGE_RESOLUTION|>--- conflicted
+++ resolved
@@ -104,14 +104,6 @@
     } else if (frontMatter.ogImage) {
       ogUrl = `${SITE_ROOT}${frontMatter.ogImage}`;
     } else {
-<<<<<<< HEAD
-      // eslint-disable-next-line no-nested-ternary -- This is fine.
-      const type = asPath.startsWith("/repo")
-        ? "repo"
-        : asPath.startsWith("/pack")
-        ? "pack"
-        : "";
-=======
       const type = () => {
         if (asPath.startsWith("/repo")) {
           return "repo";
@@ -122,7 +114,6 @@
         }
         return "";
       };
->>>>>>> 6345e0e9
       const title = frontMatter.title
         ? `&title=${encodeURIComponent(frontMatter.title)}`
         : "";
